//! Proof of Stake system.
//!
//! TODO: We might need to storage both active and total validator set voting
//! power. For consensus, we only consider active validator set voting power,
//! but for other activities in which inactive validators can participate (e.g.
//! voting on a protocol parameter changes, upgrades, default VP changes) we
//! should use the total validator set voting power.

#![doc(html_favicon_url = "https://dev.namada.net/master/favicon.png")]
#![doc(html_logo_url = "https://dev.namada.net/master/rustdoc-logo.png")]
#![warn(missing_docs)]
#![deny(rustdoc::broken_intra_doc_links)]
#![deny(rustdoc::private_intra_doc_links)]

pub mod btree_set;
pub mod epoched;
pub mod parameters;
pub mod pos_queries;
pub mod rewards;
pub mod storage;
pub mod types;
// pub mod validation;

#[cfg(test)]
mod tests;

use core::fmt::Debug;
use std::cmp::{self, Reverse};
use std::collections::{BTreeMap, BTreeSet, HashMap, HashSet};
use std::num::TryFromIntError;

use borsh::BorshDeserialize;
use namada_core::ledger::storage_api::collections::lazy_map::{
    NestedSubKey, SubKey,
};
use namada_core::ledger::storage_api::collections::{LazyCollection, LazySet};
use namada_core::ledger::storage_api::token::credit_tokens;
use namada_core::ledger::storage_api::{
    self, OptionExt, ResultExt, StorageRead, StorageWrite,
};
use namada_core::types::address::{Address, InternalAddress};
use namada_core::types::key::{
    common, tm_consensus_key_raw_hash, PublicKeyTmRawHash,
};
pub use namada_core::types::storage::{Epoch, Key, KeySeg};
use namada_core::types::token;
use once_cell::unsync::Lazy;
use parameters::PosParams;
use rewards::PosRewardsCalculator;
use rust_decimal::Decimal;
use rust_decimal_macros::dec;
use storage::{
    bonds_for_source_prefix, bonds_prefix, consensus_keys_key,
    decimal_mult_amount, get_validator_address_from_bond, into_tm_voting_power,
    is_bond_key, is_unbond_key, is_validator_slashes_key,
    last_block_proposer_key, mult_change_to_amount, params_key, slashes_prefix,
    unbonds_for_source_prefix, unbonds_prefix, validator_address_raw_hash_key,
    validator_last_slash_key, validator_max_commission_rate_change_key,
    BondDetails, BondsAndUnbondsDetail, BondsAndUnbondsDetails,
    ReverseOrdTokenAmount, RewardsAccumulator, SlashedAmount, UnbondDetails,
    ValidatorUnbondRecords,
};
use thiserror::Error;
use types::{
<<<<<<< HEAD
    decimal_mult_i128, decimal_mult_u64, BelowCapacityValidatorSet,
    BelowCapacityValidatorSets, BondId, Bonds, CommissionRates,
    ConsensusValidator, ConsensusValidatorSet, ConsensusValidatorSets,
    GenesisValidator, Position, RewardsProducts, Slash, SlashType, Slashes,
    TotalDeltas, Unbonds, ValidatorConsensusKeys, ValidatorDeltas,
    ValidatorEthColdKeys, ValidatorEthHotKeys, ValidatorPositionAddresses,
    ValidatorSetPositions, ValidatorSetUpdate, ValidatorState, ValidatorStates,
    VoteInfo, WeightedValidator,
=======
    decimal_mult_i128, BelowCapacityValidatorSet, BelowCapacityValidatorSets,
    BondId, Bonds, CommissionRates, ConsensusValidator, ConsensusValidatorSet,
    ConsensusValidatorSets, EpochedSlashes, GenesisValidator, Position,
    RewardsProducts, Slash, SlashType, Slashes, TotalDeltas, Unbonds,
    ValidatorAddresses, ValidatorConsensusKeys, ValidatorDeltas,
    ValidatorPositionAddresses, ValidatorSetPositions, ValidatorSetUpdate,
    ValidatorState, ValidatorStates, VoteInfo, WeightedValidator,
>>>>>>> 8cf11e1a
};

/// Address of the PoS account implemented as a native VP
pub const ADDRESS: Address = Address::Internal(InternalAddress::PoS);

/// Address of the PoS slash pool account
pub const SLASH_POOL_ADDRESS: Address =
    Address::Internal(InternalAddress::PosSlashPool);

/// Address of the staking token (i.e. the native token)
pub fn staking_token_address(storage: &impl StorageRead) -> Address {
    storage
        .get_native_token()
        .expect("Must be able to read native token address")
}

#[allow(missing_docs)]
#[derive(Error, Debug)]
pub enum GenesisError {
    #[error("Voting power overflow: {0}")]
    VotingPowerOverflow(TryFromIntError),
}

#[allow(missing_docs)]
#[derive(Error, Debug)]
pub enum InflationError {
    #[error("Error in calculating rewards: {0}")]
    Rewards(rewards::RewardsError),
}

#[allow(missing_docs)]
#[derive(Error, Debug)]
pub enum BecomeValidatorError {
    #[error("The given address {0} is already a validator")]
    AlreadyValidator(Address),
}

#[allow(missing_docs)]
#[derive(Error, Debug)]
pub enum BondError {
    #[error("The given address {0} is not a validator address")]
    NotAValidator(Address),
    #[error(
        "The given source address {0} is a validator address. Validators may \
         not delegate."
    )]
    SourceMustNotBeAValidator(Address),
    #[error("The given validator address {0} is inactive")]
    InactiveValidator(Address),
    #[error("Voting power overflow: {0}")]
    VotingPowerOverflow(TryFromIntError),
}

#[allow(missing_docs)]
#[derive(Error, Debug)]
pub enum UnbondError {
    #[error("No bond could be found")]
    NoBondFound,
    #[error(
        "Trying to withdraw more tokens ({0}) than the amount bonded ({0})"
    )]
    UnbondAmountGreaterThanBond(token::Amount, token::Amount),
    #[error("No bonds found for the validator {0}")]
    ValidatorHasNoBonds(Address),
    #[error("Voting power not found for the validator {0}")]
    ValidatorHasNoVotingPower(Address),
    #[error("Voting power overflow: {0}")]
    VotingPowerOverflow(TryFromIntError),
    #[error("Trying to unbond from a frozen validator: {0}")]
    ValidatorIsFrozen(Address),
}

#[allow(missing_docs)]
#[derive(Error, Debug)]
pub enum WithdrawError {
    #[error("No unbond could be found for {0}")]
    NoUnbondFound(BondId),
    #[error("No unbond may be withdrawn yet for {0}")]
    NoWithdrawableUnbond(BondId),
}

#[allow(missing_docs)]
#[derive(Error, Debug)]
pub enum SlashError {
    #[error("The validator {0} has no total deltas value")]
    ValidatorHasNoTotalDeltas(Address),
    #[error("The validator {0} has no voting power")]
    ValidatorHasNoVotingPower(Address),
    #[error("Unexpected slash token change")]
    InvalidSlashChange(i128),
    #[error("Voting power overflow: {0}")]
    VotingPowerOverflow(TryFromIntError),
    #[error("Unexpected negative stake {0} for validator {1}")]
    NegativeStake(i128, Address),
}

#[allow(missing_docs)]
#[derive(Error, Debug)]
pub enum CommissionRateChangeError {
    #[error("Unexpected negative commission rate {0} for validator {1}")]
    NegativeRate(Decimal, Address),
    #[error("Rate change of {0} is too large for validator {1}")]
    RateChangeTooLarge(Decimal, Address),
    #[error(
        "There is no maximum rate change written in storage for validator {0}"
    )]
    NoMaxSetInStorage(Address),
    #[error("Cannot write to storage for validator {0}")]
    CannotWrite(Address),
    #[error("Cannot read storage for validator {0}")]
    CannotRead(Address),
}

#[allow(missing_docs)]
#[derive(Error, Debug)]
pub enum UnjailValidatorError {
    #[error("The given address {0} is not a validator address")]
    NotAValidator(Address),
    #[error("The given address {0} is not jailed in epoch {1}")]
    NotJailed(Address, Epoch),
    #[error(
        "The given address {0} is not eligible for unnjailing until epoch \
         {1}: current epoch is {2}"
    )]
    NotEligible(Address, Epoch, Epoch),
}

impl From<BecomeValidatorError> for storage_api::Error {
    fn from(err: BecomeValidatorError) -> Self {
        Self::new(err)
    }
}

impl From<BondError> for storage_api::Error {
    fn from(err: BondError) -> Self {
        Self::new(err)
    }
}

impl From<UnbondError> for storage_api::Error {
    fn from(err: UnbondError) -> Self {
        Self::new(err)
    }
}

impl From<WithdrawError> for storage_api::Error {
    fn from(err: WithdrawError) -> Self {
        Self::new(err)
    }
}

impl From<CommissionRateChangeError> for storage_api::Error {
    fn from(err: CommissionRateChangeError) -> Self {
        Self::new(err)
    }
}

impl From<InflationError> for storage_api::Error {
    fn from(err: InflationError) -> Self {
        Self::new(err)
    }
}

impl From<UnjailValidatorError> for storage_api::Error {
    fn from(err: UnjailValidatorError) -> Self {
        Self::new(err)
    }
}

/// Get the storage handle to the epoched consensus validator set
pub fn consensus_validator_set_handle() -> ConsensusValidatorSets {
    let key = storage::consensus_validator_set_key();
    ConsensusValidatorSets::open(key)
}

/// Get the storage handle to the epoched below-capacity validator set
pub fn below_capacity_validator_set_handle() -> BelowCapacityValidatorSets {
    let key = storage::below_capacity_validator_set_key();
    BelowCapacityValidatorSets::open(key)
}

/// Get the storage handle to a PoS validator's consensus key (used for
/// signing block votes).
pub fn validator_consensus_key_handle(
    validator: &Address,
) -> ValidatorConsensusKeys {
    let key = storage::validator_consensus_key_key(validator);
    ValidatorConsensusKeys::open(key)
}

/// Get the storage handle to a PoS validator's eth hot key.
pub fn validator_eth_hot_key_handle(
    validator: &Address,
) -> ValidatorEthHotKeys {
    let key = storage::validator_eth_hot_key_key(validator);
    ValidatorEthHotKeys::open(key)
}

/// Get the storage handle to a PoS validator's eth cold key.
pub fn validator_eth_cold_key_handle(
    validator: &Address,
) -> ValidatorEthColdKeys {
    let key = storage::validator_eth_cold_key_key(validator);
    ValidatorEthColdKeys::open(key)
}

/// Get the storage handle to a PoS validator's state
pub fn validator_state_handle(validator: &Address) -> ValidatorStates {
    let key = storage::validator_state_key(validator);
    ValidatorStates::open(key)
}

/// Get the storage handle to a PoS validator's deltas
pub fn validator_deltas_handle(validator: &Address) -> ValidatorDeltas {
    let key = storage::validator_deltas_key(validator);
    ValidatorDeltas::open(key)
}

/// Get the storage handle to the total deltas
pub fn total_deltas_handle() -> TotalDeltas {
    let key = storage::total_deltas_key();
    TotalDeltas::open(key)
}

/// Get the storage handle to the set of all validators
pub fn validator_addresses_handle() -> ValidatorAddresses {
    let key = storage::validator_addresses_key();
    ValidatorAddresses::open(key)
}

/// Get the storage handle to a PoS validator's commission rate
pub fn validator_commission_rate_handle(
    validator: &Address,
) -> CommissionRates {
    let key = storage::validator_commission_rate_key(validator);
    CommissionRates::open(key)
}

/// Get the storage handle to a bond
pub fn bond_handle(source: &Address, validator: &Address) -> Bonds {
    let bond_id = BondId {
        source: source.clone(),
        validator: validator.clone(),
    };
    let key = storage::bond_key(&bond_id);
    Bonds::open(key)
}

/// Get the storage handle to a validator's global bonds
pub fn global_bond_handle(validator: &Address) -> Bonds {
    let key = storage::global_bonds_key(validator);
    Bonds::open(key)
}

/// Get the storage handle to an unbond
pub fn unbond_handle(source: &Address, validator: &Address) -> Unbonds {
    let bond_id = BondId {
        source: source.clone(),
        validator: validator.clone(),
    };
    let key = storage::unbond_key(&bond_id);
    Unbonds::open(key)
}

/// Get the storage handle to a validator's total-unbonded map
pub fn unbond_records_handle(validator: &Address) -> ValidatorUnbondRecords {
    let key = storage::validator_total_unbonded_key(validator);
    ValidatorUnbondRecords::open(key)
}

/// Get the storage handle to a PoS validator's deltas
pub fn validator_set_positions_handle() -> ValidatorSetPositions {
    let key = storage::validator_set_positions_key();
    ValidatorSetPositions::open(key)
}

/// Get the storage handle to a PoS validator's slashes
pub fn validator_slashes_handle(validator: &Address) -> Slashes {
    let key = storage::validator_slashes_key(validator);
    Slashes::open(key)
}

/// Get the storage handle to list of all slashes to be processed and ultimately
/// placed in the `validator_slashes_handle`
pub fn enqueued_slashes_handle() -> EpochedSlashes {
    let key = storage::enqueued_slashes_key();
    EpochedSlashes::open(key)
}

/// Get the storage handle to the rewards accumulator for the consensus
/// validators in a given epoch
pub fn rewards_accumulator_handle() -> RewardsAccumulator {
    let key = storage::consensus_validator_rewards_accumulator_key();
    RewardsAccumulator::open(key)
}

/// Get the storage handle to a validator's self rewards products
pub fn validator_rewards_products_handle(
    validator: &Address,
) -> RewardsProducts {
    let key = storage::validator_self_rewards_product_key(validator);
    RewardsProducts::open(key)
}

/// Get the storage handle to the delegator rewards products associated with a
/// particular validator
pub fn delegator_rewards_products_handle(
    validator: &Address,
) -> RewardsProducts {
    let key = storage::validator_delegation_rewards_product_key(validator);
    RewardsProducts::open(key)
}

/// Init genesis
pub fn init_genesis<S>(
    storage: &mut S,
    params: &PosParams,
    validators: impl Iterator<Item = GenesisValidator>,
    current_epoch: namada_core::types::storage::Epoch,
) -> storage_api::Result<()>
where
    S: StorageRead + StorageWrite,
{
    tracing::debug!("Initializing PoS genesis");
    write_pos_params(storage, params.clone())?;

    let mut total_bonded = token::Amount::default();
    consensus_validator_set_handle().init(storage, current_epoch)?;
    below_capacity_validator_set_handle().init(storage, current_epoch)?;
    validator_set_positions_handle().init(storage, current_epoch)?;
    validator_addresses_handle().init(storage, current_epoch)?;

    for GenesisValidator {
        address,
        tokens,
        consensus_key,
        eth_cold_key,
        eth_hot_key,
        commission_rate,
        max_commission_rate_change,
    } in validators
    {
        // This will fail if the key is already being used - the uniqueness must
        // be enforced in the genesis configuration to prevent it
        try_insert_consensus_key(storage, &consensus_key)?;

        total_bonded += tokens;

        // Insert the validator into a validator set and write its epoched
        // validator data
        insert_validator_into_validator_set(
            storage,
            params,
            &address,
            tokens,
            current_epoch,
            0,
        )?;

        validator_addresses_handle()
            .at(&current_epoch)
            .insert(storage, address.clone())?;

        // Write other validator data to storage
        write_validator_address_raw_hash(storage, &address, &consensus_key)?;
        write_validator_max_commission_rate_change(
            storage,
            &address,
            max_commission_rate_change,
        )?;
        validator_consensus_key_handle(&address).init_at_genesis(
            storage,
            consensus_key,
            current_epoch,
        )?;
        validator_eth_hot_key_handle(&address).init_at_genesis(
            storage,
            eth_hot_key,
            current_epoch,
        )?;
        validator_eth_cold_key_handle(&address).init_at_genesis(
            storage,
            eth_cold_key,
            current_epoch,
        )?;
        let delta = token::Change::from(tokens);
        validator_deltas_handle(&address).init_at_genesis(
            storage,
            delta,
            current_epoch,
        )?;
        bond_handle(&address, &address).init_at_genesis(
            storage,
            delta,
            current_epoch,
        )?;
        global_bond_handle(&address).init_at_genesis(
            storage,
            delta,
            current_epoch,
        )?;
        validator_commission_rate_handle(&address).init_at_genesis(
            storage,
            commission_rate,
            current_epoch,
        )?;
    }

    // Write total deltas to storage
    total_deltas_handle().init_at_genesis(
        storage,
        token::Change::from(total_bonded),
        current_epoch,
    )?;

    // Credit bonded token amount to the PoS account
    let staking_token = staking_token_address(storage);
    credit_tokens(storage, &staking_token, &ADDRESS, total_bonded)?;
    // Copy the genesis validator set into the pipeline epoch as well
    for epoch in (current_epoch.next()).iter_range(params.pipeline_len) {
        copy_validator_sets_and_positions(
            storage,
            current_epoch,
            epoch,
            &consensus_validator_set_handle(),
            &below_capacity_validator_set_handle(),
        )?;
    }

    tracing::debug!("FINISHED GENESIS");

    Ok(())
}

/// Read PoS parameters
pub fn read_pos_params<S>(storage: &S) -> storage_api::Result<PosParams>
where
    S: StorageRead,
{
    storage
        .read(&params_key())
        .transpose()
        .expect("PosParams should always exist in storage after genesis")
}

/// Write PoS parameters
pub fn write_pos_params<S>(
    storage: &mut S,
    params: PosParams,
) -> storage_api::Result<()>
where
    S: StorageRead + StorageWrite,
{
    let key = params_key();
    storage.write(&key, params)
}

/// Get the validator address given the raw hash of the Tendermint consensus key
pub fn find_validator_by_raw_hash<S>(
    storage: &S,
    raw_hash: impl AsRef<str>,
) -> storage_api::Result<Option<Address>>
where
    S: StorageRead,
{
    let key = validator_address_raw_hash_key(raw_hash);
    storage.read(&key)
}

/// Write PoS validator's address raw hash.
pub fn write_validator_address_raw_hash<S>(
    storage: &mut S,
    validator: &Address,
    consensus_key: &common::PublicKey,
) -> storage_api::Result<()>
where
    S: StorageRead + StorageWrite,
{
    let raw_hash = tm_consensus_key_raw_hash(consensus_key);
    storage.write(&validator_address_raw_hash_key(raw_hash), validator)
}

/// Read PoS validator's max commission rate change.
pub fn read_validator_max_commission_rate_change<S>(
    storage: &S,
    validator: &Address,
) -> storage_api::Result<Option<Decimal>>
where
    S: StorageRead,
{
    let key = validator_max_commission_rate_change_key(validator);
    storage.read(&key)
}

/// Write PoS validator's max commission rate change.
pub fn write_validator_max_commission_rate_change<S>(
    storage: &mut S,
    validator: &Address,
    change: Decimal,
) -> storage_api::Result<()>
where
    S: StorageRead + StorageWrite,
{
    let key = validator_max_commission_rate_change_key(validator);
    storage.write(&key, change)
}

/// Read the most recent slash epoch for the given epoch
pub fn read_validator_last_slash_epoch<S>(
    storage: &S,
    validator: &Address,
) -> storage_api::Result<Option<Epoch>>
where
    S: StorageRead,
{
    let key = validator_last_slash_key(validator);
    storage.read(&key)
}

/// Write the most recent slash epoch for the given epoch
pub fn write_validator_last_slash_epoch<S>(
    storage: &mut S,
    validator: &Address,
    epoch: Epoch,
) -> storage_api::Result<()>
where
    S: StorageRead + StorageWrite,
{
    let key = validator_last_slash_key(validator);
    storage.write(&key, epoch)
}

/// Read last block proposer address.
pub fn read_last_block_proposer_address<S>(
    storage: &S,
) -> storage_api::Result<Option<Address>>
where
    S: StorageRead,
{
    let key = last_block_proposer_key();
    storage.read(&key)
}

/// Write last block proposer address.
pub fn write_last_block_proposer_address<S>(
    storage: &mut S,
    address: Address,
) -> storage_api::Result<()>
where
    S: StorageRead + StorageWrite,
{
    let key = last_block_proposer_key();
    storage.write(&key, address)
}

/// Read PoS validator's delta value.
pub fn read_validator_delta_value<S>(
    storage: &S,
    params: &PosParams,
    validator: &Address,
    epoch: namada_core::types::storage::Epoch,
) -> storage_api::Result<Option<token::Change>>
where
    S: StorageRead,
{
    let handle = validator_deltas_handle(validator);
    handle.get_delta_val(storage, epoch, params)
}

/// Read PoS validator's stake (sum of deltas).
/// Returns `None` when the given address is not a validator address. For a
/// validator with `0` stake, this returns `Ok(token::Amount::default())`.
pub fn read_validator_stake<S>(
    storage: &S,
    params: &PosParams,
    validator: &Address,
    epoch: namada_core::types::storage::Epoch,
) -> storage_api::Result<Option<token::Amount>>
where
    S: StorageRead,
{
    // tracing::debug!("Read validator stake at epoch {}", epoch);
    let handle = validator_deltas_handle(validator);
    let amount = handle
        .get_sum(storage, epoch, params)?
        .map(token::Amount::from_change);
    Ok(amount)
}

/// Add or remove PoS validator's stake delta value
pub fn update_validator_deltas<S>(
    storage: &mut S,
    params: &PosParams,
    validator: &Address,
    delta: token::Change,
    current_epoch: namada_core::types::storage::Epoch,
    offset: u64,
) -> storage_api::Result<()>
where
    S: StorageRead + StorageWrite,
{
    let handle = validator_deltas_handle(validator);
    let val = handle
        .get_delta_val(storage, current_epoch + offset, params)?
        .unwrap_or_default();
    handle.set(storage, val + delta, current_epoch, offset)
}

/// Read PoS total stake (sum of deltas).
pub fn read_total_stake<S>(
    storage: &S,
    params: &PosParams,
    epoch: namada_core::types::storage::Epoch,
) -> storage_api::Result<token::Amount>
where
    S: StorageRead,
{
    let handle = total_deltas_handle();
    let amnt = handle
        .get_sum(storage, epoch, params)?
        .map(token::Amount::from_change)
        .unwrap_or_default();
    Ok(amnt)
}

/// Read all addresses from consensus validator set.
pub fn read_consensus_validator_set_addresses<S>(
    storage: &S,
    epoch: namada_core::types::storage::Epoch,
) -> storage_api::Result<HashSet<Address>>
where
    S: StorageRead,
{
    consensus_validator_set_handle()
        .at(&epoch)
        .iter(storage)?
        .map(|res| res.map(|(_sub_key, address)| address))
        .collect()
}

/// Read all addresses from below-capacity validator set.
pub fn read_below_capacity_validator_set_addresses<S>(
    storage: &S,
    epoch: namada_core::types::storage::Epoch,
) -> storage_api::Result<HashSet<Address>>
where
    S: StorageRead,
{
    below_capacity_validator_set_handle()
        .at(&epoch)
        .iter(storage)?
        .map(|res| res.map(|(_sub_key, address)| address))
        .collect()
}

/// Read all addresses from consensus validator set with their stake.
pub fn read_consensus_validator_set_addresses_with_stake<S>(
    storage: &S,
    epoch: namada_core::types::storage::Epoch,
) -> storage_api::Result<HashSet<WeightedValidator>>
where
    S: StorageRead,
{
    consensus_validator_set_handle()
        .at(&epoch)
        .iter(storage)?
        .map(|res| {
            res.map(
                |(
                    NestedSubKey::Data {
                        key: bonded_stake,
                        nested_sub_key: _,
                    },
                    address,
                )| {
                    WeightedValidator {
                        address,
                        bonded_stake,
                    }
                },
            )
        })
        .collect()
}

/// Count the number of consensus validators
pub fn get_num_consensus_validators<S>(
    storage: &S,
    epoch: namada_core::types::storage::Epoch,
) -> storage_api::Result<u64>
where
    S: StorageRead,
{
    Ok(consensus_validator_set_handle()
        .at(&epoch)
        .iter(storage)?
        .count() as u64)
}

/// Read all addresses from below-capacity validator set with their stake.
pub fn read_below_capacity_validator_set_addresses_with_stake<S>(
    storage: &S,
    epoch: namada_core::types::storage::Epoch,
) -> storage_api::Result<HashSet<WeightedValidator>>
where
    S: StorageRead,
{
    below_capacity_validator_set_handle()
        .at(&epoch)
        .iter(storage)?
        .map(|res| {
            res.map(
                |(
                    NestedSubKey::Data {
                        key: ReverseOrdTokenAmount(bonded_stake),
                        nested_sub_key: _,
                    },
                    address,
                )| {
                    WeightedValidator {
                        address,
                        bonded_stake,
                    }
                },
            )
        })
        .collect()
}

/// Read all validator addresses.
/// TODO: expand this to include the jailed validators as well, as it currently
/// only does consensus and bc
pub fn read_all_validator_addresses<S>(
    storage: &S,
    epoch: namada_core::types::storage::Epoch,
) -> storage_api::Result<HashSet<Address>>
where
    S: StorageRead,
{
    validator_addresses_handle()
        .at(&epoch)
        .iter(storage)?
        .collect()
}

/// Update PoS total deltas.
/// Note: for EpochedDelta, write the value to change storage by
pub fn update_total_deltas<S>(
    storage: &mut S,
    params: &PosParams,
    delta: token::Change,
    current_epoch: namada_core::types::storage::Epoch,
    offset: u64,
) -> storage_api::Result<()>
where
    S: StorageRead + StorageWrite,
{
    let handle = total_deltas_handle();
    let val = handle
        .get_delta_val(storage, current_epoch + offset, params)?
        .unwrap_or_default();
    handle.set(storage, val + delta, current_epoch, offset)
}

/// Check if the provided address is a validator address
pub fn is_validator<S>(
    storage: &S,
    address: &Address,
    params: &PosParams,
    epoch: namada_core::types::storage::Epoch,
) -> storage_api::Result<bool>
where
    S: StorageRead + StorageWrite,
{
    let state = validator_state_handle(address).get(storage, epoch, params)?;
    Ok(state.is_some())
}

/// Check if the provided address is a delegator address, optionally at a
/// particular epoch
pub fn is_delegator<S>(
    storage: &S,
    address: &Address,
    epoch: Option<namada_core::types::storage::Epoch>,
) -> storage_api::Result<bool>
where
    S: StorageRead + StorageWrite,
{
    let prefix = bonds_for_source_prefix(address);
    match epoch {
        Some(epoch) => {
            let iter = storage_api::iter_prefix_bytes(storage, &prefix)?;
            for res in iter {
                let (key, _) = res?;
                if let Some((bond_id, bond_epoch)) = is_bond_key(&key) {
                    if bond_id.source != bond_id.validator
                        && bond_epoch <= epoch
                    {
                        return Ok(true);
                    }
                }
            }
            Ok(false)
        }
        None => Ok(storage_api::iter_prefix_bytes(storage, &prefix)?
            .next()
            .is_some()),
    }
}

/// Self-bond tokens to a validator when `source` is `None` or equal to
/// the `validator` address, or delegate tokens from the `source` to the
/// `validator`.
pub fn bond_tokens<S>(
    storage: &mut S,
    source: Option<&Address>,
    validator: &Address,
    amount: token::Amount,
    current_epoch: Epoch,
) -> storage_api::Result<()>
where
    S: StorageRead + StorageWrite,
{
    let amount = amount.change();
    tracing::debug!("Bonding token amount {amount} at epoch {current_epoch}.");
    let params = read_pos_params(storage)?;
    let pipeline_epoch = current_epoch + params.pipeline_len;
    if let Some(source) = source {
        if source != validator
            && is_validator(storage, source, &params, pipeline_epoch)?
        {
            return Err(
                BondError::SourceMustNotBeAValidator(source.clone()).into()
            );
        }
    }
    let validator_state_handle = validator_state_handle(validator);
    let state = validator_state_handle.get(storage, pipeline_epoch, &params)?;
    if state.is_none() {
        return Err(BondError::NotAValidator(validator.clone()).into());
    }

    let source = source.unwrap_or(validator);
    tracing::debug!("Source {} --> Validator {}", source, validator);
    let bond_handle = bond_handle(source, validator);
    let global_bond_handle = global_bond_handle(validator);

    // Check that validator is not inactive at anywhere between the current
    // epoch and pipeline offset
    for epoch in current_epoch.iter_range(params.pipeline_len) {
        if let Some(ValidatorState::Inactive) =
            validator_state_handle.get(storage, epoch, &params)?
        {
            return Err(BondError::InactiveValidator(validator.clone()).into());
        }
    }

    tracing::debug!("\nBonds before incrementing:");
    for ep in Epoch::default().iter_range(current_epoch.0 + 3) {
        let delta = bond_handle
            .get_delta_val(storage, ep, &params)?
            .unwrap_or_default();
        if delta != 0 {
            tracing::debug!("bond ∆ at epoch {}: {}", ep, delta);
        }
    }

    // Initialize or update the bond at the pipeline offset
    let offset = params.pipeline_len;
    let cur_remain = bond_handle
        .get_delta_val(storage, current_epoch + offset, &params)?
        .unwrap_or_default();
    bond_handle.set(storage, cur_remain + amount, current_epoch, offset)?;
    let cur_remain_global = global_bond_handle
        .get_delta_val(storage, current_epoch + offset, &params)?
        .unwrap_or_default();
    global_bond_handle.set(
        storage,
        cur_remain_global + amount,
        current_epoch,
        offset,
    )?;

    tracing::debug!("\nBonds after incrementing:");
    for ep in Epoch::default().iter_range(current_epoch.0 + 3) {
        let delta = bond_handle
            .get_delta_val(storage, ep, &params)?
            .unwrap_or_default();
        if delta != 0 {
            tracing::debug!("bond ∆ at epoch {}: {}", ep, delta);
        }
    }

    // Update the validator set
    // We allow bonding if the validator is jailed, however if jailed, there
    // must be no changes to the validator set. Check at the pipeline epoch.
    let is_jailed_at_pipeline = matches!(
        validator_state_handle
            .get(storage, pipeline_epoch, &params)?
            .unwrap(),
        ValidatorState::Jailed
    );
    if !is_jailed_at_pipeline {
        update_validator_set(
            storage,
            &params,
            validator,
            amount,
            current_epoch,
        )?;
    }

    // Update the validator and total deltas
    update_validator_deltas(
        storage,
        &params,
        validator,
        amount,
        current_epoch,
        offset,
    )?;

    update_total_deltas(storage, &params, amount, current_epoch, offset)?;

    // Transfer the bonded tokens from the source to PoS
    let staking_token = staking_token_address(storage);
    transfer_tokens(
        storage,
        &staking_token,
        token::Amount::from_change(amount),
        source,
        &ADDRESS,
    )?;

    Ok(())
}

/// Insert the new validator into the right validator set (depending on its
/// stake)
fn insert_validator_into_validator_set<S>(
    storage: &mut S,
    params: &PosParams,
    address: &Address,
    stake: token::Amount,
    current_epoch: Epoch,
    offset: u64,
) -> storage_api::Result<()>
where
    S: StorageRead + StorageWrite,
{
    let target_epoch = current_epoch + offset;
    let consensus_set = &consensus_validator_set_handle().at(&target_epoch);
    let below_cap_set =
        &below_capacity_validator_set_handle().at(&target_epoch);

    let num_consensus_validators =
        get_num_consensus_validators(storage, target_epoch)?;
    if num_consensus_validators < params.max_validator_slots {
        insert_validator_into_set(
            &consensus_set.at(&stake),
            storage,
            &target_epoch,
            address,
        )?;
        validator_state_handle(address).set(
            storage,
            ValidatorState::Consensus,
            current_epoch,
            offset,
        )?;
    } else {
        // Check to see if the current genesis validator should replace one
        // already in the consensus set
        let min_consensus_amount =
            get_min_consensus_validator_amount(consensus_set, storage)?;
        if stake > min_consensus_amount {
            // Swap this genesis validator in and demote the last min consensus
            // validator
            let min_consensus_handle = consensus_set.at(&min_consensus_amount);
            // Remove last min consensus validator
            let last_min_consensus_position =
                find_last_position(&min_consensus_handle, storage)?.expect(
                    "There must be always be at least 1 consensus validator",
                );
            let removed = min_consensus_handle
                .remove(storage, &last_min_consensus_position)?
                .expect(
                    "There must be always be at least 1 consensus validator",
                );
            // Insert last min consensus validator into the below-capacity set
            insert_validator_into_set(
                &below_cap_set.at(&min_consensus_amount.into()),
                storage,
                &target_epoch,
                &removed,
            )?;
            validator_state_handle(&removed).set(
                storage,
                ValidatorState::BelowCapacity,
                current_epoch,
                offset,
            )?;
            // Insert the current genesis validator into the consensus set
            insert_validator_into_set(
                &consensus_set.at(&stake),
                storage,
                &target_epoch,
                address,
            )?;
            // Update and set the validator states
            validator_state_handle(address).set(
                storage,
                ValidatorState::Consensus,
                current_epoch,
                offset,
            )?;
        } else {
            // Insert the current genesis validator into the below-capacity set
            insert_validator_into_set(
                &below_cap_set.at(&stake.into()),
                storage,
                &target_epoch,
                address,
            )?;
            validator_state_handle(address).set(
                storage,
                ValidatorState::BelowCapacity,
                current_epoch,
                offset,
            )?;
        }
    }
    Ok(())
}

/// Update validator set when a validator receives a new bond and when
/// its bond is unbonded (self-bond or delegation).
fn update_validator_set<S>(
    storage: &mut S,
    params: &PosParams,
    validator: &Address,
    token_change: token::Change,
    current_epoch: Epoch,
) -> storage_api::Result<()>
where
    S: StorageRead + StorageWrite,
{
    if token_change == 0_i128 {
        return Ok(());
    }
    let epoch = current_epoch + params.pipeline_len;
    tracing::debug!(
        "Update epoch for validator set: {epoch}, validator: {validator}"
    );
    let consensus_validator_set = consensus_validator_set_handle();
    let below_capacity_validator_set = below_capacity_validator_set_handle();

    // Validator sets at the pipeline offset. If these are empty, then we need
    // to copy over the most recent filled validator set into this epoch first
    let consensus_val_handle = consensus_validator_set.at(&epoch);
    let below_capacity_val_handle = below_capacity_validator_set.at(&epoch);

    let tokens_pre = read_validator_stake(storage, params, validator, epoch)?
        .unwrap_or_default();

    // tracing::debug!("VALIDATOR STAKE BEFORE UPDATE: {}", tokens_pre);

    let tokens_post = tokens_pre.change() + token_change;
    // TODO: handle overflow or negative vals perhaps with TryFrom
    let tokens_post = token::Amount::from_change(tokens_post);

    // TODO: The position is only set when the validator is in consensus or
    // below_capacity set (not in below_threshold set)
    let position =
        read_validator_set_position(storage, validator, epoch, params)?
            .ok_or_err_msg(
                "Validator must have a stored validator set position",
            )?;
    let consensus_vals_pre = consensus_val_handle.at(&tokens_pre);

    let in_consensus = if consensus_vals_pre.contains(storage, &position)? {
        let val_address = consensus_vals_pre.get(storage, &position)?;
        debug_assert!(val_address.is_some());
        val_address == Some(validator.clone())
    } else {
        false
    };

    if in_consensus {
        // It's initially consensus
        tracing::debug!("Target validator is consensus");

        consensus_vals_pre.remove(storage, &position)?;

        let max_below_capacity_validator_amount =
            get_max_below_capacity_validator_amount(
                &below_capacity_val_handle,
                storage,
            )?
            .unwrap_or_default();

        if tokens_post < max_below_capacity_validator_amount {
            tracing::debug!("Need to swap validators");
            // Place the validator into the below-capacity set and promote the
            // lowest position max below-capacity validator.

            // Remove the max below-capacity validator first
            let below_capacity_vals_max = below_capacity_val_handle
                .at(&max_below_capacity_validator_amount.into());
            let lowest_position =
                find_first_position(&below_capacity_vals_max, storage)?
                    .unwrap();
            let removed_max_below_capacity = below_capacity_vals_max
                .remove(storage, &lowest_position)?
                .expect("Must have been removed");

            // Insert the previous max below-capacity validator into the
            // consensus set
            insert_validator_into_set(
                &consensus_val_handle.at(&max_below_capacity_validator_amount),
                storage,
                &epoch,
                &removed_max_below_capacity,
            )?;
            validator_state_handle(&removed_max_below_capacity).set(
                storage,
                ValidatorState::Consensus,
                current_epoch,
                params.pipeline_len,
            )?;

            // Insert the current validator into the below-capacity set
            insert_validator_into_set(
                &below_capacity_val_handle.at(&tokens_post.into()),
                storage,
                &epoch,
                validator,
            )?;
            validator_state_handle(validator).set(
                storage,
                ValidatorState::BelowCapacity,
                current_epoch,
                params.pipeline_len,
            )?;
        } else {
            tracing::debug!("Validator remains in consensus set");
            // The current validator should remain in the consensus set - place
            // it into a new position
            insert_validator_into_set(
                &consensus_val_handle.at(&tokens_post),
                storage,
                &epoch,
                validator,
            )?;
        }
    } else {
        // TODO: handle the new third set - below threshold

        // It's initially below-capacity
        let below_capacity_vals_pre =
            below_capacity_val_handle.at(&tokens_pre.into());
        let removed = below_capacity_vals_pre.remove(storage, &position)?;
        debug_assert!(removed.is_some());
        debug_assert_eq!(&removed.unwrap(), validator);

        let min_consensus_validator_amount =
            get_min_consensus_validator_amount(&consensus_val_handle, storage)?;

        if tokens_post > min_consensus_validator_amount {
            // Place the validator into the consensus set and demote the last
            // position min consensus validator to the below-capacity set

            // Remove the min consensus validator first
            let consensus_vals_min =
                consensus_val_handle.at(&min_consensus_validator_amount);
            let last_position_of_min_consensus_vals =
                find_last_position(&consensus_vals_min, storage)?.expect(
                    "There must be always be at least 1 consensus validator",
                );
            let removed_min_consensus = consensus_vals_min
                .remove(storage, &last_position_of_min_consensus_vals)?
                .expect(
                    "There must be always be at least 1 consensus validator",
                );

            // Insert the min consensus validator into the below-capacity set
            insert_validator_into_set(
                &below_capacity_val_handle
                    .at(&min_consensus_validator_amount.into()),
                storage,
                &epoch,
                &removed_min_consensus,
            )?;
            validator_state_handle(&removed_min_consensus).set(
                storage,
                ValidatorState::BelowCapacity,
                current_epoch,
                params.pipeline_len,
            )?;

            // Insert the current validator into the consensus set
            insert_validator_into_set(
                &consensus_val_handle.at(&tokens_post),
                storage,
                &epoch,
                validator,
            )?;
            validator_state_handle(validator).set(
                storage,
                ValidatorState::Consensus,
                current_epoch,
                params.pipeline_len,
            )?;
        } else {
            // The current validator should remain in the below-capacity set
            insert_validator_into_set(
                &below_capacity_val_handle.at(&tokens_post.into()),
                storage,
                &epoch,
                validator,
            )?;
            validator_state_handle(validator).set(
                storage,
                ValidatorState::BelowCapacity,
                current_epoch,
                params.pipeline_len,
            )?;
        }
    }
    Ok(())
}

/// Validator sets and positions copying into a future epoch
pub fn copy_validator_sets_and_positions<S>(
    storage: &mut S,
    current_epoch: Epoch,
    target_epoch: Epoch,
    consensus_validator_set: &ConsensusValidatorSets,
    below_capacity_validator_set: &BelowCapacityValidatorSets,
) -> storage_api::Result<()>
where
    S: StorageRead + StorageWrite,
{
    let prev_epoch = target_epoch.prev();

    let (consensus, below_capacity) = (
        consensus_validator_set.at(&prev_epoch),
        below_capacity_validator_set.at(&prev_epoch),
    );
    debug_assert!(!consensus.is_empty(storage)?);

    // Need to copy into memory here to avoid borrowing a ref
    // simultaneously as immutable and mutable
    let mut consensus_in_mem: HashMap<(token::Amount, Position), Address> =
        HashMap::new();
    let mut below_cap_in_mem: HashMap<
        (ReverseOrdTokenAmount, Position),
        Address,
    > = HashMap::new();

    for val in consensus.iter(storage)? {
        let (
            NestedSubKey::Data {
                key: stake,
                nested_sub_key: SubKey::Data(position),
            },
            address,
        ) = val?;
        consensus_in_mem.insert((stake, position), address);
    }
    for val in below_capacity.iter(storage)? {
        let (
            NestedSubKey::Data {
                key: stake,
                nested_sub_key: SubKey::Data(position),
            },
            address,
        ) = val?;
        below_cap_in_mem.insert((stake, position), address);
    }

    tracing::debug!("{consensus_in_mem:?}");

    for ((val_stake, val_position), val_address) in consensus_in_mem.into_iter()
    {
        consensus_validator_set
            .at(&target_epoch)
            .at(&val_stake)
            .insert(storage, val_position, val_address)?;
    }
    tracing::debug!("New validator set should be inserted:");
    tracing::debug!(
        "{:?}",
        read_consensus_validator_set_addresses(storage, target_epoch)?
    );

    for ((val_stake, val_position), val_address) in below_cap_in_mem.into_iter()
    {
        below_capacity_validator_set
            .at(&target_epoch)
            .at(&val_stake)
            .insert(storage, val_position, val_address)?;
    }

    // Copy validator positions
    let mut positions = HashMap::<Address, Position>::default();
    let positions_handle = validator_set_positions_handle().at(&prev_epoch);
    for result in positions_handle.iter(storage)? {
        let (validator, position) = result?;
        positions.insert(validator, position);
    }
    let new_positions_handle =
        validator_set_positions_handle().at(&target_epoch);
    for (validator, position) in positions {
        let prev = new_positions_handle.insert(storage, validator, position)?;
        debug_assert!(prev.is_none());
    }
    validator_set_positions_handle().set_last_update(storage, current_epoch)?;

    // Copy set of all validator addresses
    let mut all_validators = HashSet::<Address>::default();
    let all_validators_handle = validator_addresses_handle().at(&prev_epoch);
    for result in all_validators_handle.iter(storage)? {
        let validator = result?;
        all_validators.insert(validator);
    }
    let new_all_validators_handle =
        validator_addresses_handle().at(&target_epoch);
    for validator in all_validators {
        let was_in = new_all_validators_handle.insert(storage, validator)?;
        debug_assert!(!was_in);
    }

    Ok(())
}

/// Read the position of the validator in the subset of validators that have the
/// same bonded stake. This information is held in its own epoched structure in
/// addition to being inside the validator sets.
fn read_validator_set_position<S>(
    storage: &S,
    validator: &Address,
    epoch: Epoch,
    params: &PosParams,
) -> storage_api::Result<Option<Position>>
where
    S: StorageRead,
{
    let handle = validator_set_positions_handle();
    handle.get_position(storage, &epoch, validator, params)
}

/// Find the first (lowest) position in a validator set if it is not empty
fn find_first_position<S>(
    handle: &ValidatorPositionAddresses,
    storage: &S,
) -> storage_api::Result<Option<Position>>
where
    S: StorageRead,
{
    let lowest_position = handle
        .iter(storage)?
        .next()
        .transpose()?
        .map(|(position, _addr)| position);
    Ok(lowest_position)
}

/// Find the last (greatest) position in a validator set if it is not empty
fn find_last_position<S>(
    handle: &ValidatorPositionAddresses,
    storage: &S,
) -> storage_api::Result<Option<Position>>
where
    S: StorageRead,
{
    let position = handle
        .iter(storage)?
        .last()
        .transpose()?
        .map(|(position, _addr)| position);
    Ok(position)
}

/// Find next position in a validator set or 0 if empty
fn find_next_position<S>(
    handle: &ValidatorPositionAddresses,
    storage: &S,
) -> storage_api::Result<Position>
where
    S: StorageRead,
{
    let position_iter = handle.iter(storage)?;
    let next = position_iter
        .last()
        .transpose()?
        .map(|(position, _address)| position.next())
        .unwrap_or_default();
    Ok(next)
}

fn get_min_consensus_validator_amount<S>(
    handle: &ConsensusValidatorSet,
    storage: &S,
) -> storage_api::Result<token::Amount>
where
    S: StorageRead,
{
    Ok(handle
        .iter(storage)?
        .next()
        .transpose()?
        .map(|(subkey, _address)| match subkey {
            NestedSubKey::Data {
                key,
                nested_sub_key: _,
            } => key,
        })
        .unwrap_or_default())
}

/// Returns `Ok(None)` when the below capacity set is empty.
fn get_max_below_capacity_validator_amount<S>(
    handle: &BelowCapacityValidatorSet,
    storage: &S,
) -> storage_api::Result<Option<token::Amount>>
where
    S: StorageRead,
{
    Ok(handle
        .iter(storage)?
        .next()
        .transpose()?
        .map(|(subkey, _address)| match subkey {
            NestedSubKey::Data {
                key,
                nested_sub_key: _,
            } => token::Amount::from(key),
        }))
}

fn insert_validator_into_set<S>(
    handle: &ValidatorPositionAddresses,
    storage: &mut S,
    epoch: &Epoch,
    address: &Address,
) -> storage_api::Result<()>
where
    S: StorageRead + StorageWrite,
{
    let next_position = find_next_position(handle, storage)?;
    tracing::debug!(
        "Inserting validator {} into position {:?} at epoch {}",
        address.clone(),
        next_position.clone(),
        epoch.clone()
    );
    handle.insert(storage, next_position, address.clone())?;
    validator_set_positions_handle().at(epoch).insert(
        storage,
        address.clone(),
        next_position,
    )?;
    Ok(())
}

/// Used below in `fn unbond_tokens` to update the bond and unbond amounts
#[derive(Eq, Hash, PartialEq)]
struct BondAndUnbondUpdates {
    bond_start: Epoch,
    new_bond_value: token::Change,
    new_global_bond_value: token::Change,
    unbond_value: token::Change,
}

/// Unbond tokens that are bonded between a validator and a source (self or
/// delegator)
pub fn unbond_tokens<S>(
    storage: &mut S,
    source: Option<&Address>,
    validator: &Address,
    amount: token::Amount,
    current_epoch: Epoch,
) -> storage_api::Result<()>
where
    S: StorageRead + StorageWrite,
{
    let amount = amount.change();
    tracing::debug!("Unbonding token amount {amount} at epoch {current_epoch}");
    let params = read_pos_params(storage)?;
    let pipeline_epoch = current_epoch + params.pipeline_len;

    // Make sure source is not some other validator
    if let Some(source) = source {
        if source != validator
            && is_validator(storage, source, &params, pipeline_epoch)?
        {
            return Err(
                BondError::SourceMustNotBeAValidator(source.clone()).into()
            );
        }
    }
    // Make sure the target is actually a validator
    if !is_validator(storage, validator, &params, pipeline_epoch)? {
        return Err(BondError::NotAValidator(validator.clone()).into());
    }
    // Make sure the validator is not currently frozen
    if is_validator_frozen(storage, validator, current_epoch, &params)? {
        return Err(UnbondError::ValidatorIsFrozen(validator.clone()).into());
    }

    // Should be able to unbond inactive validators

    // Check that validator is not inactive at anywhere between the current
    // epoch and pipeline offset
    // let validator_state_handle = validator_state_handle(validator);
    // for epoch in current_epoch.iter_range(params.pipeline_len) {
    //     if let Some(ValidatorState::Inactive) =
    //         validator_state_handle.get(storage, epoch, &params)?
    //     {
    //         return
    // Err(BondError::InactiveValidator(validator.clone()).into());     }
    // }

    let source = source.unwrap_or(validator);
    let bonds_handle = bond_handle(source, validator);
    let global_bonds_handle = global_bond_handle(validator);

    tracing::debug!("\nBonds before decrementing:");
    for ep in Epoch::default().iter_range(current_epoch.0 + 3) {
        let delta = bonds_handle
            .get_delta_val(storage, ep, &params)?
            .unwrap_or_default();
        if delta != 0 {
            tracing::debug!("bond ∆ at epoch {}: {}", ep, delta);
        }
    }

    // Make sure there are enough tokens left in the bond at the pipeline offset
    let remaining_at_pipeline = bonds_handle
        .get_sum(storage, pipeline_epoch, &params)?
        .unwrap_or_default();
    if amount > remaining_at_pipeline {
        return Err(UnbondError::UnbondAmountGreaterThanBond(
            token::Amount::from_change(amount),
            token::Amount::from_change(remaining_at_pipeline),
        )
        .into());
    }

    let unbonds = unbond_handle(source, validator);
    // TODO: think if this should be +1 or not!!!
    let withdrawable_epoch = current_epoch + params.withdrawable_epoch_offset();

    let mut remaining = amount;
    let mut amount_after_slashing = token::Change::default();

    // Iterate thru bonds, find non-zero delta entries starting from
    // future-most, then decrement those values. For every val that
    // gets decremented down to 0, need a unique unbond object.
    // Read all matched bonds into memory to do reverse iteration
    #[allow(clippy::needless_collect)]
    let bonds: Vec<Result<_, _>> =
        bonds_handle.get_data_handler().iter(storage)?.collect();

    let mut bond_iter = bonds.into_iter().rev();
    let mut new_bond_values = HashSet::<BondAndUnbondUpdates>::new();

    while remaining > token::Change::default() {
        let bond = bond_iter.next().transpose()?;
        if bond.is_none() {
            continue;
        }
        let (bond_epoch, bond_amount) = bond.unwrap();
        // println!("\nBond (epoch, amnt) = ({}, {})", bond_epoch, bond_amount);
        // println!("remaining = {}", remaining);

        let global_bond_amount =
            global_bonds_handle.get_delta_val(storage, bond_epoch, &params)?;
        debug_assert!(global_bond_amount.is_some());
        let global_bond_amount = global_bond_amount.unwrap_or_default();

        let to_unbond = cmp::min(bond_amount, remaining);
        new_bond_values.insert(BondAndUnbondUpdates {
            bond_start: bond_epoch,
            new_bond_value: bond_amount - to_unbond,
            new_global_bond_value: global_bond_amount - to_unbond,
            unbond_value: to_unbond,
        });
        // println!("to_unbond (init) = {}", to_unbond);

        let slashes_for_this_bond =
            find_slashes_in_range(storage, bond_epoch, None, validator)?;

        amount_after_slashing += get_slashed_amount(
            &params,
            token::Amount::from_change(to_unbond),
            &slashes_for_this_bond,
        )?;
        // println!("Cur amnt after slashing = {}", &amount_after_slashing);

        // Update the unbond records
        let cur_amnt = unbond_records_handle(validator)
            .at(&pipeline_epoch)
            .get(storage, &bond_epoch)?
            .unwrap_or_default();
        unbond_records_handle(validator)
            .at(&pipeline_epoch)
            .insert(
                storage,
                bond_epoch,
                cur_amnt + token::Amount::from_change(to_unbond),
            )?;

        remaining -= to_unbond;
    }
    drop(bond_iter);

    // Write the in-memory bond and unbond values back to storage
    for BondAndUnbondUpdates {
        bond_start,
        new_bond_value,
        new_global_bond_value,
        unbond_value,
    } in new_bond_values.into_iter()
    {
        bonds_handle.set(storage, new_bond_value, bond_start, 0)?;
        global_bonds_handle.set(
            storage,
            new_global_bond_value,
            bond_start,
            0,
        )?;
        update_unbond(
            &unbonds,
            storage,
            &withdrawable_epoch,
            &bond_start,
            token::Amount::from_change(unbond_value),
        )?;
    }

    tracing::debug!("Bonds after decrementing:");
    for ep in Epoch::default().iter_range(current_epoch.0 + 3) {
        let delta = bonds_handle
            .get_delta_val(storage, ep, &params)?
            .unwrap_or_default();
        if delta != 0 {
            tracing::debug!("bond ∆ at epoch {}: {}", ep, delta);
        }
    }
    tracing::debug!(
        "Token change including slashes on unbond = {}",
        -amount_after_slashing
    );

    // Update the validator set at the pipeline offset. Since unbonding from a
    // jailed validator who is no longer frozen is allowed, only update the
    // validator set if the validator is not jailed
    let is_jailed_at_pipeline = matches!(
        validator_state_handle(validator)
            .get(storage, pipeline_epoch, &params)?
            .unwrap(),
        ValidatorState::Jailed
    );
    if !is_jailed_at_pipeline {
        update_validator_set(
            storage,
            &params,
            validator,
            -amount_after_slashing,
            current_epoch,
        )?;
    }

    // Update the validator and total deltas at the pipeline offset
    update_validator_deltas(
        storage,
        &params,
        validator,
        -amount_after_slashing,
        current_epoch,
        params.pipeline_len,
    )?;
    update_total_deltas(
        storage,
        &params,
        -amount_after_slashing,
        current_epoch,
        params.pipeline_len,
    )?;

    Ok(())
}

/// Compute a token amount after slashing, given the initial amount and a set of
/// slashes. It is assumed that the input `slashes` are those commited while the
/// `amount` was contributing to voting power.
fn get_slashed_amount(
    params: &PosParams,
    amount: token::Amount,
    slashes: &BTreeMap<Epoch, Decimal>,
) -> storage_api::Result<token::Change> {
    // println!("FN `get_slashed_amount`");

    let mut updated_amount = amount;
    let mut computed_amounts = Vec::<SlashedAmount>::new();

    for (infraction_epoch, slash_rate) in slashes {
        // println!("Slash epoch: {}, rate: {}", infraction_epoch, slash_rate);
        let mut computed_to_remove = BTreeSet::<Reverse<usize>>::new();
        for (ix, slashed_amount) in computed_amounts.iter().enumerate() {
            // Update amount with slashes that happened more than unbonding_len
            // epochs before this current slash
            // TODO: understand this better (from Informal)
            // TODO: do bounds of this need to be changed with a +/- 1??
            if slashed_amount.epoch + params.slash_processing_epoch_offset()
                <= *infraction_epoch
            {
                updated_amount = updated_amount
                    .checked_sub(slashed_amount.amount)
                    .unwrap_or_default();
                computed_to_remove.insert(Reverse(ix));
            }
        }
        // Invariant: `computed_to_remove` must be in reverse ord to avoid
        // left-shift of the `computed_amounts` after call to `remove`
        // invalidating the rest of the indices.
        for item in computed_to_remove {
            computed_amounts.remove(item.0);
        }
        computed_amounts.push(SlashedAmount {
            amount: decimal_mult_amount(*slash_rate, updated_amount),
            epoch: *infraction_epoch,
        });
    }
    // println!("Finished loop over slashes in `get_slashed_amount`");
    // println!("Updated amount: {:?}", &updated_amount);
    // println!("Computed amounts: {:?}", &computed_amounts);

    let total_computed_amounts = computed_amounts
        .into_iter()
        .map(|slashed| slashed.amount)
        .sum();

    let final_amount = updated_amount
        .checked_sub(total_computed_amounts)
        .unwrap_or_default();

    Ok(final_amount.change())
}

fn update_unbond<S>(
    handle: &Unbonds,
    storage: &mut S,
    withdraw_epoch: &Epoch,
    start_epoch: &Epoch,
    amount: token::Amount,
) -> storage_api::Result<()>
where
    S: StorageRead + StorageWrite,
{
    let current = handle
        .at(withdraw_epoch)
        .get(storage, start_epoch)?
        .unwrap_or_default();
    handle.at(withdraw_epoch).insert(
        storage,
        *start_epoch,
        current + amount,
    )?;
    Ok(())
}

/// Arguments to [`become_validator`].
pub struct BecomeValidator<'a, S> {
    /// Storage implementation.
    pub storage: &'a mut S,
    /// Proof-of-stake parameters.
    pub params: &'a PosParams,
    /// The validator's address.
    pub address: &'a Address,
    /// The validator's consensus key, used by Tendermint.
    pub consensus_key: &'a common::PublicKey,
    /// The validator's Ethereum bridge cold key.
    pub eth_cold_key: &'a common::PublicKey,
    /// The validator's Ethereum bridge hot key.
    pub eth_hot_key: &'a common::PublicKey,
    /// The numeric value of the current epoch.
    pub current_epoch: Epoch,
    /// Commission rate.
    pub commission_rate: Decimal,
    /// Max commission rate change.
    pub max_commission_rate_change: Decimal,
}

/// Initialize data for a new validator.
pub fn become_validator<S>(
    args: BecomeValidator<'_, S>,
) -> storage_api::Result<()>
where
    S: StorageRead + StorageWrite,
{
    let BecomeValidator {
        storage,
        params,
        address,
        consensus_key,
        eth_cold_key,
        eth_hot_key,
        current_epoch,
        commission_rate,
        max_commission_rate_change,
    } = args;

    // This will fail if the key is already being used
    try_insert_consensus_key(storage, consensus_key)?;

    let pipeline_epoch = current_epoch + params.pipeline_len;
    validator_addresses_handle()
        .at(&pipeline_epoch)
        .insert(storage, address.clone())?;

    // Non-epoched validator data
    write_validator_address_raw_hash(storage, address, consensus_key)?;
    write_validator_max_commission_rate_change(
        storage,
        address,
        max_commission_rate_change,
    )?;

    // Epoched validator data
    validator_consensus_key_handle(address).set(
        storage,
        consensus_key.clone(),
        current_epoch,
        params.pipeline_len,
    )?;
    validator_eth_hot_key_handle(address).set(
        storage,
        eth_hot_key.clone(),
        current_epoch,
        params.pipeline_len,
    )?;
    validator_eth_cold_key_handle(address).set(
        storage,
        eth_cold_key.clone(),
        current_epoch,
        params.pipeline_len,
    )?;
    validator_commission_rate_handle(address).set(
        storage,
        commission_rate,
        current_epoch,
        params.pipeline_len,
    )?;
    validator_deltas_handle(address).set(
        storage,
        token::Change::default(),
        current_epoch,
        params.pipeline_len,
    )?;

    let stake = token::Amount::default();

    insert_validator_into_validator_set(
        storage,
        params,
        address,
        stake,
        current_epoch,
        params.pipeline_len,
    )?;
    Ok(())
}

/// Withdraw tokens from those that have been unbonded from proof-of-stake
pub fn withdraw_tokens<S>(
    storage: &mut S,
    source: Option<&Address>,
    validator: &Address,
    current_epoch: Epoch,
) -> storage_api::Result<token::Amount>
where
    S: StorageRead + StorageWrite,
{
    tracing::debug!("Withdrawing tokens in epoch {current_epoch}");
    let params = read_pos_params(storage)?;
    let source = source.unwrap_or(validator);
    tracing::debug!("Source {} --> Validator {}", source, validator);

    let unbond_handle = unbond_handle(source, validator);
    if unbond_handle.is_empty(storage)? {
        return Err(WithdrawError::NoUnbondFound(BondId {
            source: source.clone(),
            validator: validator.clone(),
        })
        .into());
    }

    let mut total_slashed = token::Amount::default();
    let mut withdrawable_amount = token::Amount::default();
    // (withdraw_epoch, start_epoch)
    let mut unbonds_to_remove: Vec<(Epoch, Epoch)> = Vec::new();

    for unbond in unbond_handle.iter(storage)? {
        let (
            NestedSubKey::Data {
                key: withdraw_epoch,
                nested_sub_key: SubKey::Data(start_epoch),
            },
            amount,
        ) = unbond?;

        tracing::debug!(
            "Unbond delta ({start_epoch}..{withdraw_epoch}), amount {amount}",
        );

        // TODO: adding slash rates in same epoch, applying cumulatively in dif
        // epochs
        if withdraw_epoch > current_epoch {
            tracing::debug!(
                "Not yet withdrawable until epoch {withdraw_epoch}"
            );
            continue;
        }
        let slashes_for_this_unbond = find_slashes_in_range(
            storage,
            start_epoch,
            Some(
                withdraw_epoch
                    - params.unbonding_len
                    - params.cubic_slashing_window_length,
            ),
            validator,
        )?;

        let amount_after_slashing =
            get_slashed_amount(&params, amount, &slashes_for_this_unbond)?;

        total_slashed +=
            amount - token::Amount::from_change(amount_after_slashing);
        withdrawable_amount +=
            token::Amount::from_change(amount_after_slashing);
        unbonds_to_remove.push((withdraw_epoch, start_epoch));
    }
    tracing::debug!("Withdrawing total {withdrawable_amount}");

    // Remove the unbond data from storage
    for (withdraw_epoch, start_epoch) in unbonds_to_remove {
        tracing::debug!("Remove ({start_epoch}..{withdraw_epoch}) from unbond");
        unbond_handle
            .at(&withdraw_epoch)
            .remove(storage, &start_epoch)?;
        // TODO: check if the `end_epoch` layer is now empty and remove it if
        // so, may need to implement remove/delete for nested map
    }

    // Transfer the withdrawable tokens from the PoS address back to the source
    let staking_token = staking_token_address(storage);
    transfer_tokens(
        storage,
        &staking_token,
        withdrawable_amount,
        &ADDRESS,
        source,
    )?;

    // TODO: Transfer the slashed tokens from the PoS address to the Slash Pool
    // address
    // transfer_tokens(
    //     storage,
    //     &staking_token,
    //     total_slashed,
    //     &ADDRESS,
    //     &SLASH_POOL_ADDRESS,
    // )?;

    Ok(withdrawable_amount)
}

/// Change the commission rate of a validator
pub fn change_validator_commission_rate<S>(
    storage: &mut S,
    validator: &Address,
    new_rate: Decimal,
    current_epoch: Epoch,
) -> storage_api::Result<()>
where
    S: StorageRead + StorageWrite,
{
    if new_rate < Decimal::ZERO {
        return Err(CommissionRateChangeError::NegativeRate(
            new_rate,
            validator.clone(),
        )
        .into());
    }

    let max_change =
        read_validator_max_commission_rate_change(storage, validator)?;
    if max_change.is_none() {
        return Err(CommissionRateChangeError::NoMaxSetInStorage(
            validator.clone(),
        )
        .into());
    }

    let params = read_pos_params(storage)?;
    let commission_handle = validator_commission_rate_handle(validator);
    let pipeline_epoch = current_epoch + params.pipeline_len;

    let rate_at_pipeline = commission_handle
        .get(storage, pipeline_epoch, &params)?
        .expect("Could not find a rate in given epoch");
    if new_rate == rate_at_pipeline {
        return Ok(());
    }
    let rate_before_pipeline = commission_handle
        .get(storage, pipeline_epoch.prev(), &params)?
        .expect("Could not find a rate in given epoch");
    let change_from_prev = new_rate - rate_before_pipeline;
    if change_from_prev.abs() > max_change.unwrap() {
        return Err(CommissionRateChangeError::RateChangeTooLarge(
            change_from_prev,
            validator.clone(),
        )
        .into());
    }

    commission_handle.set(storage, new_rate, current_epoch, params.pipeline_len)
}

/// Transfer tokens between accounts
/// TODO: may want to move this into core crate
pub fn transfer_tokens<S>(
    storage: &mut S,
    token: &Address,
    amount: token::Amount,
    src: &Address,
    dest: &Address,
) -> storage_api::Result<()>
where
    S: StorageRead + StorageWrite,
{
    let src_key = token::balance_key(token, src);
    let dest_key = token::balance_key(token, dest);
    if let Some(mut src_balance) = storage.read::<token::Amount>(&src_key)? {
        // let mut src_balance: token::Amount =
        //     decode(src_balance).unwrap_or_default();
        if src_balance < amount {
            tracing::error!(
                "PoS system transfer error, the source doesn't have \
                 sufficient balance. It has {}, but {} is required",
                src_balance,
                amount
            );
        }
        src_balance.spend(&amount);
        let mut dest_balance = storage
            .read::<token::Amount>(&dest_key)?
            .unwrap_or_default();

        // let dest_balance = storage.read_bytes(&dest_key).unwrap_or_default();
        // let mut dest_balance: token::Amount = dest_balance
        //     .and_then(|b| decode(b).ok())
        //     .unwrap_or_default();
        dest_balance.receive(&amount);
        storage
            .write(&src_key, src_balance)
            .expect("Unable to write token balance for PoS system");
        storage
            .write(&dest_key, dest_balance)
            .expect("Unable to write token balance for PoS system");
    } else {
        tracing::error!("PoS system transfer error, the source has no balance");
    }
    Ok(())
}

/// Check if the given consensus key is already being used to ensure uniqueness.
///
/// If it's not being used, it will be inserted into the set that's being used
/// for this. If it's already used, this will return an Error.
pub fn try_insert_consensus_key<S>(
    storage: &mut S,
    consensus_key: &common::PublicKey,
) -> storage_api::Result<()>
where
    S: StorageRead + StorageWrite,
{
    let key = consensus_keys_key();
    LazySet::open(key).try_insert(storage, consensus_key.clone())
}

/// Check if the given consensus key is already being used to ensure uniqueness.
pub fn is_consensus_key_used<S>(
    storage: &S,
    consensus_key: &common::PublicKey,
) -> storage_api::Result<bool>
where
    S: StorageRead,
{
    let key = consensus_keys_key();
    let handle = LazySet::open(key);
    handle.contains(storage, consensus_key)
}

/// Get the total bond amount, including slashes, for a given bond ID and epoch.
/// Returns a two-element tuple of the raw bond amount and the post-slashed bond
/// amount, respectively.
///
/// TODO: does epoch of discovery need to be considered for precise accuracy?
pub fn bond_amount<S>(
    storage: &S,
    bond_id: &BondId,
    epoch: Epoch,
) -> storage_api::Result<(token::Amount, token::Amount)>
where
    S: StorageRead,
{
    // TODO: review this logic carefully, apply rewards
    let slashes = find_validator_slashes(storage, &bond_id.validator)?;
    let slash_rates = slashes.into_iter().fold(
        BTreeMap::<Epoch, Decimal>::new(),
        |mut map, slash| {
            let tot_rate = map.entry(slash.epoch).or_default();
            *tot_rate = cmp::min(Decimal::ONE, *tot_rate + slash.rate);
            map
        },
    );

    let bonds =
        bond_handle(&bond_id.source, &bond_id.validator).get_data_handler();
    let mut total = token::Amount::default();
    let mut total_active = token::Amount::default();
    for next in bonds.iter(storage)? {
        let (bond_epoch, delta) = next?;
        if bond_epoch > epoch {
            continue;
        }

        total += token::Amount::from_change(delta);
        total_active += token::Amount::from_change(delta);

        for (slash_epoch, rate) in &slash_rates {
            if *slash_epoch < bond_epoch {
                continue;
            }
            // TODO: think about truncation
            let current_slashed = decimal_mult_i128(*rate, delta);
            total_active
                .checked_sub(token::Amount::from_change(current_slashed))
                .unwrap_or_default();
        }
    }
    Ok((total, total_active))
}

/// Communicate imminent validator set updates to Tendermint. This function is
/// called two blocks before the start of a new epoch because Tendermint
/// validator updates become active two blocks after the updates are submitted.
pub fn validator_set_update_tendermint<S, T>(
    storage: &S,
    params: &PosParams,
    current_epoch: Epoch,
    f: impl FnMut(ValidatorSetUpdate) -> T,
) -> storage_api::Result<Vec<T>>
where
    S: StorageRead,
{
    // Because this is called 2 blocks before a start on an epoch, we're gonna
    // give Tendermint updates for the next epoch
    let next_epoch: Epoch = current_epoch.next();

    let cur_consensus_validators =
        consensus_validator_set_handle().at(&next_epoch);
    let prev_consensus_validators =
        consensus_validator_set_handle().at(&current_epoch);

    let consensus_validators = cur_consensus_validators
        .iter(storage)?
        .filter_map(|validator| {
            let (
                NestedSubKey::Data {
                    key: cur_stake,
                    nested_sub_key: _,
                },
                address,
            ) = validator.unwrap();

            tracing::debug!(
                "Consensus validator address {address}, stake {cur_stake}"
            );

            // Check if the validator was consensus in the previous epoch with
            // the same stake
            // Look up previous state and prev and current voting powers
            if !prev_consensus_validators.is_empty(storage).unwrap() {
                let prev_state = validator_state_handle(&address)
                    .get(storage, current_epoch, params)
                    .unwrap();
                let prev_tm_voting_power = Lazy::new(|| {
                    let prev_validator_stake =
                        validator_deltas_handle(&address)
                            .get_sum(storage, current_epoch, params)
                            .unwrap()
                            .map(token::Amount::from_change)
                            .unwrap_or_default();
                    into_tm_voting_power(
                        params.tm_votes_per_token,
                        prev_validator_stake,
                    )
                });
                let cur_tm_voting_power = Lazy::new(|| {
                    into_tm_voting_power(params.tm_votes_per_token, cur_stake)
                });

                // If it was in `Consensus` before and voting power has not
                // changed, skip the update
                if matches!(prev_state, Some(ValidatorState::Consensus))
                    && *prev_tm_voting_power == *cur_tm_voting_power
                {
                    tracing::debug!(
                        "skipping validator update, {address} is in consensus \
                         set but voting power hasn't changed"
                    );
                    return None;
                }

                // If both previous and current voting powers are 0, skip
                // update
                if *prev_tm_voting_power == 0 && *cur_tm_voting_power == 0 {
                    tracing::info!(
                        "skipping validator update, {address} is in consensus \
                         set but without voting power"
                    );
                    return None;
                }
            }
            let consensus_key = validator_consensus_key_handle(&address)
                .get(storage, next_epoch, params)
                .unwrap()
                .unwrap();
            tracing::debug!(
                "{address} consensus key {}",
                consensus_key.tm_raw_hash()
            );
            Some(ValidatorSetUpdate::Consensus(ConsensusValidator {
                consensus_key,
                bonded_stake: cur_stake.into(),
            }))
        });
    let cur_below_capacity_validators =
        below_capacity_validator_set_handle().at(&next_epoch);
    let prev_below_capacity_vals =
        below_capacity_validator_set_handle().at(&current_epoch);

    let below_capacity_validators = cur_below_capacity_validators
        .iter(storage)
        .unwrap()
        .filter_map(|validator| {
            let (
                NestedSubKey::Data {
                    key: cur_stake,
                    nested_sub_key: _,
                },
                address,
            ) = validator.unwrap();
            let cur_stake = token::Amount::from(cur_stake);

            tracing::debug!(
                "Below-capacity validator address {address}, stake {cur_stake}"
            );

            let prev_validator_stake = validator_deltas_handle(&address)
                .get_sum(storage, current_epoch, params)
                .unwrap()
                .map(token::Amount::from_change)
                .unwrap_or_default();
            let prev_tm_voting_power = into_tm_voting_power(
                params.tm_votes_per_token,
                prev_validator_stake,
            );

            // If the validator previously had no voting power, it wasn't in
            // tendermint set and we have to skip it.
            if prev_tm_voting_power == 0 {
                tracing::debug!(
                    "skipping validator update {address}, it's inactive and \
                     previously had no voting power"
                );
                return None;
            }

            if !prev_below_capacity_vals.is_empty(storage).unwrap() {
                // Look up the previous state
                let prev_state = validator_state_handle(&address)
                    .get(storage, current_epoch, params)
                    .unwrap();
                // If the `prev_state.is_none()`, it's a new validator that
                // is `BelowCapacity`, so no update is needed. If it
                // previously was `BelowCapacity` there's no update needed
                // either.
                if !matches!(prev_state, Some(ValidatorState::Consensus)) {
                    tracing::debug!(
                        "skipping validator update, {address} is not and \
                         wasn't previously in consensus set"
                    );
                    return None;
                }
            }

            let consensus_key = validator_consensus_key_handle(&address)
                .get(storage, next_epoch, params)
                .unwrap()
                .unwrap();
            tracing::debug!(
                "{address} consensus key {}",
                consensus_key.tm_raw_hash()
            );
            Some(ValidatorSetUpdate::Deactivated(consensus_key))
        });
    Ok(consensus_validators
        .chain(below_capacity_validators)
        .map(f)
        .collect())
}

/// Find all validators to which a given bond `owner` (or source) has a
/// delegation
pub fn find_delegation_validators<S>(
    storage: &S,
    owner: &Address,
) -> storage_api::Result<HashSet<Address>>
where
    S: StorageRead,
{
    let bonds_prefix = bonds_for_source_prefix(owner);
    let mut delegations: HashSet<Address> = HashSet::new();

    for iter_result in storage_api::iter_prefix_bytes(storage, &bonds_prefix)? {
        let (key, _bond_bytes) = iter_result?;
        let validator_address = get_validator_address_from_bond(&key)
            .ok_or_else(|| {
                storage_api::Error::new_const(
                    "Delegation key should contain validator address.",
                )
            })?;
        delegations.insert(validator_address);
    }
    Ok(delegations)
}

/// Find all validators to which a given bond `owner` (or source) has a
/// delegation with the amount
pub fn find_delegations<S>(
    storage: &S,
    owner: &Address,
    epoch: &Epoch,
) -> storage_api::Result<HashMap<Address, token::Amount>>
where
    S: StorageRead,
{
    let bonds_prefix = bonds_for_source_prefix(owner);
    let params = read_pos_params(storage)?;
    let mut delegations: HashMap<Address, token::Amount> = HashMap::new();

    for iter_result in storage_api::iter_prefix_bytes(storage, &bonds_prefix)? {
        let (key, _bond_bytes) = iter_result?;
        let validator_address = get_validator_address_from_bond(&key)
            .ok_or_else(|| {
                storage_api::Error::new_const(
                    "Delegation key should contain validator address.",
                )
            })?;
        let amount = bond_handle(owner, &validator_address)
            .get_sum(storage, *epoch, &params)?
            .unwrap_or_default();
        delegations
            .insert(validator_address, token::Amount::from_change(amount));
    }
    Ok(delegations)
}

/// Find PoS slashes applied to a validator, if any
pub fn find_validator_slashes<S>(
    storage: &S,
    validator: &Address,
) -> storage_api::Result<Vec<Slash>>
where
    S: StorageRead,
{
    validator_slashes_handle(validator).iter(storage)?.collect()
}

/// Find raw bond deltas for the given source and validator address.
pub fn find_bonds<S>(
    storage: &S,
    source: &Address,
    validator: &Address,
) -> storage_api::Result<BTreeMap<Epoch, token::Change>>
where
    S: StorageRead,
{
    bond_handle(source, validator)
        .get_data_handler()
        .iter(storage)?
        .collect()
}

/// Find raw unbond deltas for the given source and validator address.
pub fn find_unbonds<S>(
    storage: &S,
    source: &Address,
    validator: &Address,
) -> storage_api::Result<BTreeMap<(Epoch, Epoch), token::Amount>>
where
    S: StorageRead,
{
    unbond_handle(source, validator)
        .iter(storage)?
        .map(|next_result| {
            let (
                NestedSubKey::Data {
                    key: withdraw_epoch,
                    nested_sub_key: SubKey::Data(start_epoch),
                },
                amount,
            ) = next_result?;
            Ok(((start_epoch, withdraw_epoch), amount))
        })
        .collect()
}

/// Collect the details of all bonds and unbonds that match the source and
/// validator arguments. If either source or validator is `None`, then grab the
/// information for all sources or validators, respectively.
pub fn bonds_and_unbonds<S>(
    storage: &S,
    source: Option<Address>,
    validator: Option<Address>,
) -> storage_api::Result<BondsAndUnbondsDetails>
where
    S: StorageRead,
{
    let params = read_pos_params(storage)?;

    match (source.clone(), validator.clone()) {
        (Some(source), Some(validator)) => {
            find_bonds_and_unbonds_details(storage, &params, source, validator)
        }
        _ => {
            get_multiple_bonds_and_unbonds(storage, &params, source, validator)
        }
    }
}

/// Find all slashes and the associated validators in the PoS system
pub fn find_all_slashes<S>(
    storage: &S,
) -> storage_api::Result<HashMap<Address, Vec<Slash>>>
where
    S: StorageRead,
{
    let mut slashes: HashMap<Address, Vec<Slash>> = HashMap::new();
    let slashes_iter = storage_api::iter_prefix_bytes(
        storage,
        &slashes_prefix(),
    )?
    .filter_map(|result| {
        if let Ok((key, val_bytes)) = result {
            if let Some(validator) = is_validator_slashes_key(&key) {
                let slash: Slash =
                    BorshDeserialize::try_from_slice(&val_bytes).ok()?;
                return Some((validator, slash));
            }
        }
        None
    });

    slashes_iter.for_each(|(address, slash)| match slashes.get(&address) {
        Some(vec) => {
            let mut vec = vec.clone();
            vec.push(slash);
            slashes.insert(address, vec);
        }
        None => {
            slashes.insert(address, vec![slash]);
        }
    });
    Ok(slashes)
}

fn get_multiple_bonds_and_unbonds<S>(
    storage: &S,
    params: &PosParams,
    source: Option<Address>,
    validator: Option<Address>,
) -> storage_api::Result<BondsAndUnbondsDetails>
where
    S: StorageRead,
{
    debug_assert!(
        source.is_none() || validator.is_none(),
        "Use `find_bonds_and_unbonds_details` when full bond ID is known"
    );
    let mut slashes_cache = HashMap::<Address, Vec<Slash>>::new();
    // Applied slashes grouped by validator address
    let mut applied_slashes = HashMap::<Address, Vec<Slash>>::new();

    // TODO: if validator is `Some`, look-up all its bond owners (including
    // self-bond, if any) first

    let prefix = match source.as_ref() {
        Some(source) => bonds_for_source_prefix(source),
        None => bonds_prefix(),
    };
    // We have to iterate raw bytes, cause the epoched data `last_update` field
    // gets matched here too
    let mut raw_bonds = storage_api::iter_prefix_bytes(storage, &prefix)?
        .filter_map(|result| {
            if let Ok((key, val_bytes)) = result {
                if let Some((bond_id, start)) = is_bond_key(&key) {
                    if source.is_some()
                        && source.as_ref().unwrap() != &bond_id.source
                    {
                        return None;
                    }
                    if validator.is_some()
                        && validator.as_ref().unwrap() != &bond_id.validator
                    {
                        return None;
                    }
                    let change: token::Change =
                        BorshDeserialize::try_from_slice(&val_bytes).ok()?;
                    if change == 0 {
                        return None;
                    }
                    return Some((bond_id, start, change));
                }
            }
            None
        });

    let prefix = match source.as_ref() {
        Some(source) => unbonds_for_source_prefix(source),
        None => unbonds_prefix(),
    };
    let mut raw_unbonds = storage_api::iter_prefix_bytes(storage, &prefix)?
        .filter_map(|result| {
            if let Ok((key, val_bytes)) = result {
                if let Some((bond_id, start, withdraw)) = is_unbond_key(&key) {
                    if source.is_some()
                        && source.as_ref().unwrap() != &bond_id.source
                    {
                        return None;
                    }
                    if validator.is_some()
                        && validator.as_ref().unwrap() != &bond_id.validator
                    {
                        return None;
                    }
                    match (source.clone(), validator.clone()) {
                        (None, Some(validator)) => {
                            if bond_id.validator != validator {
                                return None;
                            }
                        }
                        (Some(owner), None) => {
                            if owner != bond_id.source {
                                return None;
                            }
                        }
                        _ => {}
                    }
                    let amount: token::Amount =
                        BorshDeserialize::try_from_slice(&val_bytes).ok()?;
                    return Some((bond_id, start, withdraw, amount));
                }
            }
            None
        });

    let mut bonds_and_unbonds =
        HashMap::<BondId, (Vec<BondDetails>, Vec<UnbondDetails>)>::new();

    raw_bonds.try_for_each(|(bond_id, start, change)| {
        if !slashes_cache.contains_key(&bond_id.validator) {
            let slashes = find_validator_slashes(storage, &bond_id.validator)?;
            slashes_cache.insert(bond_id.validator.clone(), slashes);
        }
        let slashes = slashes_cache
            .get(&bond_id.validator)
            .expect("We must have inserted it if it's not cached already");
        let validator = bond_id.validator.clone();
        let (bonds, _unbonds) = bonds_and_unbonds.entry(bond_id).or_default();
        bonds.push(make_bond_details(
            &validator,
            change,
            start,
            slashes,
            &mut applied_slashes,
        ));
        Ok::<_, storage_api::Error>(())
    })?;

    raw_unbonds.try_for_each(|(bond_id, start, withdraw, amount)| {
        if !slashes_cache.contains_key(&bond_id.validator) {
            let slashes = find_validator_slashes(storage, &bond_id.validator)?;
            slashes_cache.insert(bond_id.validator.clone(), slashes);
        }
        let slashes = slashes_cache
            .get(&bond_id.validator)
            .expect("We must have inserted it if it's not cached already");
        let validator = bond_id.validator.clone();
        let (_bonds, unbonds) = bonds_and_unbonds.entry(bond_id).or_default();
        unbonds.push(make_unbond_details(
            params,
            &validator,
            amount,
            (start, withdraw),
            slashes,
            &mut applied_slashes,
        ));
        Ok::<_, storage_api::Error>(())
    })?;

    Ok(bonds_and_unbonds
        .into_iter()
        .map(|(bond_id, (bonds, unbonds))| {
            let details = BondsAndUnbondsDetail {
                bonds,
                unbonds,
                slashes: applied_slashes
                    .get(&bond_id.validator)
                    .cloned()
                    .unwrap_or_default(),
            };
            (bond_id, details)
        })
        .collect())
}

fn find_bonds_and_unbonds_details<S>(
    storage: &S,
    params: &PosParams,
    source: Address,
    validator: Address,
) -> storage_api::Result<BondsAndUnbondsDetails>
where
    S: StorageRead,
{
    let slashes = find_validator_slashes(storage, &validator)?;
    let mut applied_slashes = HashMap::<Address, Vec<Slash>>::new();

    let bonds = find_bonds(storage, &source, &validator)?
        .into_iter()
        .filter(|(_start, change)| *change > token::Change::default())
        .map(|(start, change)| {
            make_bond_details(
                &validator,
                change,
                start,
                &slashes,
                &mut applied_slashes,
            )
        })
        .collect();

    let unbonds = find_unbonds(storage, &source, &validator)?
        .into_iter()
        .map(|(epoch_range, change)| {
            make_unbond_details(
                params,
                &validator,
                change,
                epoch_range,
                &slashes,
                &mut applied_slashes,
            )
        })
        .collect();

    let details = BondsAndUnbondsDetail {
        bonds,
        unbonds,
        slashes: applied_slashes.get(&validator).cloned().unwrap_or_default(),
    };
    let bond_id = BondId { source, validator };
    Ok(HashMap::from_iter([(bond_id, details)]))
}

// TODO: check carefully for validity
fn make_bond_details(
    validator: &Address,
    change: token::Change,
    start: Epoch,
    slashes: &[Slash],
    applied_slashes: &mut HashMap<Address, Vec<Slash>>,
) -> BondDetails {
    let prev_applied_slashes = applied_slashes
        .clone()
        .get(validator)
        .cloned()
        .unwrap_or_default();
    let amount = token::Amount::from_change(change);
    let slashed_amount =
        slashes
            .iter()
            .fold(None, |acc: Option<token::Amount>, slash| {
                if slash.epoch >= start {
                    let validator_slashes =
                        applied_slashes.entry(validator.clone()).or_default();
                    if !prev_applied_slashes
                        .iter()
                        .any(|s| s.clone() == slash.clone())
                    {
                        validator_slashes.push(slash.clone());
                    }
                    return Some(
                        acc.unwrap_or_default()
                            + mult_change_to_amount(slash.rate, change),
                    );
                }
                acc
            });
    let slashed_amount =
        slashed_amount.map(|slashed| cmp::min(amount, slashed));
    BondDetails {
        start,
        amount,
        slashed_amount,
    }
}

// TODO: check carefully for validity
fn make_unbond_details(
    params: &PosParams,
    validator: &Address,
    amount: token::Amount,
    (start, withdraw): (Epoch, Epoch),
    slashes: &[Slash],
    applied_slashes: &mut HashMap<Address, Vec<Slash>>,
) -> UnbondDetails {
    let prev_applied_slashes = applied_slashes
        .clone()
        .get(validator)
        .cloned()
        .unwrap_or_default();
    // TODO: checks bounds for considering valid unbond with slash!
    let slashed_amount =
        slashes
            .iter()
            .fold(None, |acc: Option<token::Amount>, slash| {
                if slash.epoch >= start
                    && slash.epoch
                        < withdraw
                            .checked_sub(Epoch(
                                params.unbonding_len
                                    + params.cubic_slashing_window_length,
                            ))
                            .unwrap_or_default()
                {
                    let validator_slashes =
                        applied_slashes.entry(validator.clone()).or_default();
                    if !prev_applied_slashes
                        .iter()
                        .any(|s| s.clone() == slash.clone())
                    {
                        validator_slashes.push(slash.clone());
                    }
                    return Some(
                        acc.unwrap_or_default()
                            + decimal_mult_amount(slash.rate, amount),
                    );
                }
                acc
            });
    let slashed_amount =
        slashed_amount.map(|slashed| cmp::min(amount, slashed));
    UnbondDetails {
        start,
        withdraw,
        amount,
        slashed_amount,
    }
}

/// Tally a running sum of the fraction of rewards owed to each validator in
/// the consensus set. This is used to keep track of the rewards due to each
/// consensus validator over the lifetime of an epoch.
pub fn log_block_rewards<S>(
    storage: &mut S,
    epoch: impl Into<Epoch>,
    proposer_address: &Address,
    votes: Vec<VoteInfo>,
) -> storage_api::Result<()>
where
    S: StorageRead + StorageWrite,
{
    // The votes correspond to the last committed block (n-1 if we are
    // finalizing block n)

    let epoch: Epoch = epoch.into();
    let params = read_pos_params(storage)?;
    let consensus_validators = consensus_validator_set_handle().at(&epoch);

    // Get total stake of the consensus validator set
    let mut total_consensus_stake = token::Amount::default();
    for validator in consensus_validators.iter(storage)? {
        let (
            NestedSubKey::Data {
                key: amount,
                nested_sub_key: _,
            },
            _address,
        ) = validator?;
        total_consensus_stake += amount;
    }

    // Get set of signing validator addresses and the combined stake of
    // these signers
    let mut signer_set: HashSet<Address> = HashSet::new();
    let mut total_signing_stake = token::Amount::default();
    for VoteInfo {
        validator_address,
        validator_vp,
    } in votes
    {
        if validator_vp == 0 {
            continue;
        }
        // Ensure that the validator is not currently jailed or other
        let state = validator_state_handle(&validator_address)
            .get(storage, epoch, &params)?;
        if state != Some(ValidatorState::Consensus) {
            continue;
        }

        let stake_from_deltas =
            read_validator_stake(storage, &params, &validator_address, epoch)?
                .unwrap_or_default();

        // Ensure TM stake updates properly with a debug_assert
        if cfg!(debug_assertions) {
            debug_assert_eq!(
                into_tm_voting_power(
                    params.tm_votes_per_token,
                    stake_from_deltas
                ),
                i64::try_from(validator_vp).unwrap_or_default(),
            );
        }

        signer_set.insert(validator_address);
        total_signing_stake += stake_from_deltas;
    }

    // Get the block rewards coefficients (proposing, signing/voting,
    // consensus set status)
    let rewards_calculator = PosRewardsCalculator {
        proposer_reward: params.block_proposer_reward,
        signer_reward: params.block_vote_reward,
        signing_stake: u64::from(total_signing_stake),
        total_stake: u64::from(total_consensus_stake),
    };
    let coeffs = rewards_calculator
        .get_reward_coeffs()
        .map_err(InflationError::Rewards)
        .into_storage_result()?;
    tracing::debug!(
        "PoS rewards coefficients {coeffs:?}, inputs: {rewards_calculator:?}."
    );

    // println!(
    //     "TOTAL SIGNING STAKE (LOGGING BLOCK REWARDS) = {}",
    //     signing_stake
    // );

    // Compute the fractional block rewards for each consensus validator and
    // update the reward accumulators
    let consensus_stake_unscaled: Decimal =
        total_consensus_stake.as_dec_unscaled();
    let signing_stake_unscaled: Decimal = total_signing_stake.as_dec_unscaled();
    let mut values: HashMap<Address, Decimal> = HashMap::new();
    for validator in consensus_validators.iter(storage)? {
        let (
            NestedSubKey::Data {
                key: stake,
                nested_sub_key: _,
            },
            address,
        ) = validator?;

        // TODO:
        // When below-threshold validator set is added, this shouldn't be needed
        // anymore since some minimal stake will be required to be in at least
        // the consensus set
        if stake == token::Amount::default() {
            continue;
        }

        let mut rewards_frac = Decimal::default();
        let stake_unscaled: Decimal = stake.as_dec_unscaled();
        // println!(
        //     "NAMADA VALIDATOR STAKE (LOGGING BLOCK REWARDS) OF EPOCH {} =
        // {}",     epoch, stake
        // );

        // Proposer reward
        if address == *proposer_address {
            rewards_frac += coeffs.proposer_coeff;
        }
        // Signer reward
        if signer_set.contains(&address) {
            let signing_frac = stake_unscaled / signing_stake_unscaled;
            rewards_frac += coeffs.signer_coeff * signing_frac;
        }
        // Consensus validator reward
        rewards_frac += coeffs.active_val_coeff
            * (stake_unscaled / consensus_stake_unscaled);

        // Update the rewards accumulator
        let prev = rewards_accumulator_handle()
            .get(storage, &address)?
            .unwrap_or_default();
        values.insert(address, prev + rewards_frac);
    }
    for (address, value) in values.into_iter() {
        rewards_accumulator_handle().insert(storage, address, value)?;
    }

    Ok(())
}

/// Calculate the cubic slashing rate using all slashes within a window around
/// the given infraction epoch. There is no cap on the rate applied within this
/// function.
pub fn compute_cubic_slash_rate<S>(
    storage: &S,
    params: &PosParams,
    infraction_epoch: Epoch,
) -> storage_api::Result<Decimal>
where
    S: StorageRead,
{
    // println!("COMPUTING CUBIC SLASH RATE");
    let mut sum_vp_fraction = Decimal::ZERO;
    let (start_epoch, end_epoch) =
        params.cubic_slash_epoch_window(infraction_epoch);

    for epoch in Epoch::iter_bounds_inclusive(start_epoch, end_epoch) {
        let consensus_stake =
            Decimal::from(get_total_consensus_stake(storage, epoch)?);
        // println!("Consensus stake in epoch {}: {}", epoch, consensus_stake);

        let processing_epoch = epoch + params.slash_processing_epoch_offset();
        let slashes = enqueued_slashes_handle().at(&processing_epoch);
        let infracting_stake = slashes
            .iter(storage)?
            .map(|res| {
                let (
                    NestedSubKey::Data {
                        key: validator,
                        nested_sub_key: _,
                    },
                    _slash,
                ) = res?;

                let validator_stake =
                    read_validator_stake(storage, params, &validator, epoch)?
                        .unwrap_or_default();
                // println!("Val {} stake: {}", &validator, validator_stake);

                Ok(Decimal::from(validator_stake))
                // TODO: does something more complex need to be done
                // here in the event some of these slashes correspond to
                // the same validator?
            })
            .sum::<storage_api::Result<Decimal>>()?;
        sum_vp_fraction += infracting_stake / consensus_stake;
    }
    // println!("sum_vp_fraction: {}", sum_vp_fraction);
    Ok(dec!(9) * sum_vp_fraction * sum_vp_fraction)
}

/// Record a slash for a misbehavior that has been received from Tendermint and
/// then jail the validator, removing it from the validator set. The slash rate
/// will be computed at a later epoch.
pub fn slash<S>(
    storage: &mut S,
    params: &PosParams,
    current_epoch: Epoch,
    evidence_epoch: Epoch,
    evidence_block_height: impl Into<u64>,
    slash_type: SlashType,
    validator: &Address,
) -> storage_api::Result<()>
where
    S: StorageRead + StorageWrite,
{
    tracing::debug!(
        "Slashing validator {} on new evidence from epoch {} (current epoch = \
         {})",
        validator,
        evidence_epoch,
        current_epoch
    );
    let evidence_block_height: u64 = evidence_block_height.into();
    let slash = Slash {
        epoch: evidence_epoch,
        block_height: evidence_block_height,
        r#type: slash_type,
        rate: Decimal::ZERO, // Let the rate be 0 initially before processing
    };
    // Need `+1` because we process at the beginning of a new epoch
    let processing_epoch =
        evidence_epoch + params.slash_processing_epoch_offset();
    let pipeline_epoch = current_epoch + params.pipeline_len;

    // Add the slash to the list of enqueued slashes to be processed at a later
    // epoch
    enqueued_slashes_handle()
        .get_data_handler()
        .at(&processing_epoch)
        .at(validator)
        .push(storage, slash)?;

    // Update the most recent slash (infraction) epoch for the validator
    let last_slash_epoch = read_validator_last_slash_epoch(storage, validator)?;
    if last_slash_epoch.is_none()
        || evidence_epoch.0 > last_slash_epoch.unwrap_or_default().0
    {
        write_validator_last_slash_epoch(storage, validator, evidence_epoch)?;
    }

    // Remove the validator from the set starting at the next epoch and up thru
    // the pipeline epoch.
    for epoch in
        Epoch::iter_bounds_inclusive(current_epoch.next(), pipeline_epoch)
    {
        let prev_state = validator_state_handle(validator)
            .get(storage, epoch, params)?
            .expect("Expected to find a valid validator.");
        match prev_state {
            ValidatorState::Consensus => {
                let amount_pre = validator_deltas_handle(validator)
                    .get_sum(storage, epoch, params)?
                    .unwrap_or_default();
                let val_position = validator_set_positions_handle()
                    .at(&epoch)
                    .get(storage, validator)?
                    .expect("Could not find validator's position in storage.");
                let _ = consensus_validator_set_handle()
                    .at(&epoch)
                    .at(&token::Amount::from_change(amount_pre))
                    .remove(storage, &val_position)?;

                // For the pipeline epoch only:
                // promote the next max inactive validator to the active
                // validator set at the pipeline offset
                if epoch == pipeline_epoch {
                    let below_capacity_handle =
                        below_capacity_validator_set_handle().at(&epoch);
                    let max_below_capacity_amount =
                        get_max_below_capacity_validator_amount(
                            &below_capacity_handle,
                            storage,
                        )?;
                    if let Some(max_below_capacity_amount) =
                        max_below_capacity_amount
                    {
                        let position_to_promote = find_first_position(
                            &below_capacity_handle
                                .at(&max_below_capacity_amount.into()),
                            storage,
                        )?
                        .expect("Should return a position.");
                        let max_bc_validator = below_capacity_handle
                            .at(&max_below_capacity_amount.into())
                            .remove(storage, &position_to_promote)?
                            .expect(
                                "Should have returned a removed validator.",
                            );
                        insert_validator_into_set(
                            &consensus_validator_set_handle()
                                .at(&epoch)
                                .at(&max_below_capacity_amount),
                            storage,
                            &epoch,
                            &max_bc_validator,
                        )?;
                        validator_state_handle(&max_bc_validator).set(
                            storage,
                            ValidatorState::Consensus,
                            current_epoch,
                            params.pipeline_len,
                        )?;
                    }
                }
            }
            ValidatorState::BelowCapacity => {
                let amount_pre = validator_deltas_handle(validator)
                    .get_sum(storage, epoch, params)?
                    .unwrap_or_default();
                let val_position = validator_set_positions_handle()
                    .at(&epoch)
                    .get(storage, validator)?
                    .expect("Could not find validator's position in storage.");
                let _ = below_capacity_validator_set_handle()
                    .at(&epoch)
                    .at(&token::Amount::from_change(amount_pre).into())
                    .remove(storage, &val_position)?;
            }
            ValidatorState::Inactive => {
                println!("INACTIVE");
                panic!(
                    "Shouldn't be here - haven't implemented inactive vals yet"
                )
            }
            ValidatorState::Jailed => {
                tracing::debug!(
                    "Found evidence for a validator who is already jailed"
                );
                // return Ok(());
            }
        }
    }
    // Set the validator state as `Jailed` thru the pipeline epoch
    for offset in 1..=params.pipeline_len {
        validator_state_handle(validator).set(
            storage,
            ValidatorState::Jailed,
            current_epoch,
            offset,
        )?;
    }

    // No other actions are performed here until the epoch in which the slash is
    // processed.

    Ok(())
}

/// Process slashes that have been queued up after discovery. Calculate the
/// cubic slashing rate, store the finalized slashes, update the deltas, then
/// transfer slashed tokens from PoS to the Slash Pool. This function is called
/// at the beginning of the epoch that is `unbonding_length + 1 +
/// cubic_slashing_window_length` epochs after the infraction epoch.
pub fn process_slashes<S>(
    storage: &mut S,
    current_epoch: Epoch,
) -> storage_api::Result<()>
where
    S: StorageRead + StorageWrite,
{
    let params = read_pos_params(storage)?;

    if current_epoch.0 < params.slash_processing_epoch_offset() {
        return Ok(());
    }
    let infraction_epoch =
        current_epoch - params.slash_processing_epoch_offset();

    // Slashes to be processed in the current epoch
    let enqueued_slashes = enqueued_slashes_handle().at(&current_epoch);
    if enqueued_slashes.is_empty(storage)? {
        return Ok(());
    }
    tracing::debug!(
        "Processing slashes at the beginning of epoch {} (committed in epoch \
         {})",
        current_epoch,
        infraction_epoch
    );

    // Compute the cubic slash rate
    let cubic_slash_rate =
        compute_cubic_slash_rate(storage, &params, infraction_epoch)?;

    // Collect the enqueued slashes and update their rates
    let mut validators_and_slashes: HashMap<Address, Vec<Slash>> =
        HashMap::new();
    for enqueued_slash in enqueued_slashes.iter(storage)? {
        let (
            NestedSubKey::Data {
                key: validator,
                nested_sub_key: _,
            },
            enqueued_slash,
        ) = enqueued_slash?;
        debug_assert_eq!(enqueued_slash.epoch, infraction_epoch);

        let slash_rate = cmp::min(
            Decimal::ONE,
            cmp::max(
                enqueued_slash.r#type.get_slash_rate(&params),
                cubic_slash_rate,
            ),
        );
        let updated_slash = Slash {
            epoch: enqueued_slash.epoch,
            block_height: enqueued_slash.block_height,
            r#type: enqueued_slash.r#type,
            rate: slash_rate,
        };
        tracing::debug!(
            "Slash for validator {} committed in epoch {} has rate {}",
            &validator,
            enqueued_slash.epoch,
            slash_rate
        );

        let cur_slashes = validators_and_slashes.entry(validator).or_default();
        cur_slashes.push(updated_slash);
    }

    let mut deltas_for_update: HashMap<Address, Vec<(u64, token::Change)>> =
        HashMap::new();

    // Store the final processed slashes to their corresponding validators, then
    // update the deltas
    for (validator, enqueued_slashes) in validators_and_slashes.into_iter() {
        let validator_stake_at_infraction = read_validator_stake(
            storage,
            &params,
            &validator,
            infraction_epoch,
        )?
        .unwrap_or_default();

        tracing::debug!(
            "Validator {} stake at infraction epoch {} = {}",
            &validator,
            infraction_epoch,
            validator_stake_at_infraction
        );

        let mut total_rate = Decimal::ZERO;

        for enqueued_slash in &enqueued_slashes {
            // Add this slash to the list of validator's slashes in storage
            validator_slashes_handle(&validator)
                .push(storage, enqueued_slash.clone())?;

            total_rate += enqueued_slash.rate;
        }
        total_rate = cmp::min(Decimal::ONE, total_rate);

        // Find the total amount deducted from the deltas due to unbonds that
        // became active after the infraction epoch, accounting for slashes
        let mut total_unbonded = token::Amount::default();

        // Start from after the infraction epoch up thru last epoch before
        // processing
        tracing::debug!("Iterating over unbonds after the infraction epoch");
        for epoch in Epoch::iter_bounds_inclusive(
            infraction_epoch.next(),
            current_epoch.prev(),
        ) {
            tracing::debug!("Epoch {}", epoch);
            let unbonds = unbond_records_handle(&validator).at(&epoch);
            for unbond in unbonds.iter(storage)? {
                let (start, unbond_amount) = unbond?;
                tracing::debug!(
                    "UnbondRecord: amount = {}, start_epoch {}",
                    &unbond_amount,
                    &start
                );
                if start > infraction_epoch {
                    continue;
                }

                let prev_slashes = find_slashes_in_range(
                    storage,
                    start,
                    Some(
                        infraction_epoch
                            .checked_sub(Epoch(
                                params.unbonding_len
                                    + params.cubic_slashing_window_length,
                            ))
                            .unwrap_or_default(),
                    ),
                    &validator,
                )?;
                tracing::debug!("Slashes for this unbond: {:?}", prev_slashes);

                total_unbonded += token::Amount::from_change(
                    get_slashed_amount(&params, unbond_amount, &prev_slashes)?,
                );

                tracing::debug!(
                    "Total unbonded (epoch {}) w slashing = {}",
                    epoch,
                    total_unbonded
                );
            }
        }

        // Compute the adjusted validator deltas and slashed amounts from the
        // current up until the pipeline epoch
        let mut last_slash = token::Change::default();
        for offset in 0..params.pipeline_len {
            tracing::debug!(
                "Epoch {}\nLast slash = {}",
                current_epoch + offset,
                last_slash
            );
            let unbonds =
                unbond_records_handle(&validator).at(&(current_epoch + offset));

            for unbond in unbonds.iter(storage)? {
                let (start, unbond_amount) = unbond?;
                tracing::debug!(
                    "UnbondRecord: amount = {}, start_epoch {}",
                    &unbond_amount,
                    &start
                );
                if start > infraction_epoch {
                    continue;
                }

                let prev_slashes = find_slashes_in_range(
                    storage,
                    start,
                    Some(
                        infraction_epoch
                            .checked_sub(Epoch(
                                params.unbonding_len
                                    + params.cubic_slashing_window_length,
                            ))
                            .unwrap_or_default(),
                    ),
                    &validator,
                )?;
                tracing::debug!("Slashes for this unbond: {:?}", prev_slashes);

                total_unbonded += token::Amount::from_change(
                    get_slashed_amount(&params, unbond_amount, &prev_slashes)?,
                );
                tracing::debug!(
                    "Total unbonded (offset {}) w slashing = {}",
                    offset,
                    total_unbonded
                );
            }

            let this_slash = decimal_mult_amount(
                total_rate,
                validator_stake_at_infraction - total_unbonded,
            )
            .change();
            // println!("This slash = {}", this_slash);

            let diff_slashed_amount = last_slash - this_slash;
            // println!("Diff slashed amount = {}", diff_slashed_amount);

            let val_updates =
                deltas_for_update.entry(validator.clone()).or_default();
            val_updates.push((offset, diff_slashed_amount));

            // total_slashed -= diff_slashed_amount;
            last_slash = this_slash;
            // total_unbonded = token::Amount::default();
        }
    }
    // println!("\nUpdating deltas");
    // Update the deltas in storage
    let mut total_slashed = token::Change::default();
    for (validator, updates) in deltas_for_update {
        for (offset, delta) in updates {
            // println!("Val {}, offset {}, delta {}", &validator, offset,
            // delta);
            let validator_stake_at_offset = read_validator_stake(
                storage,
                &params,
                &validator,
                current_epoch + offset,
            )?
            .unwrap_or_default()
            .change();
            // Want to compute the of sum of remaining bonds that have become
            // active after the infraction epoch (this may be
            // computationally expensive)
            let sum_post_bonds = get_validator_bond_sums(
                storage,
                &validator,
                infraction_epoch.next(),
                current_epoch + offset,
            )?;
            // println!("\nUnslashable bonds = {}", sum_post_bonds);
            let slashable_stake_at_offset =
                validator_stake_at_offset - sum_post_bonds.change();
            // let slashable_stake_at_offset = validator_stake_at_offset;
            assert!(slashable_stake_at_offset >= token::Change::default());

            // println!("Stake at offset = {}", validator_stake_at_offset);
            // println!(
            //     "Slashable stake at offset = {}",
            //     slashable_stake_at_offset
            // );
            let change = if slashable_stake_at_offset + delta
                < token::Change::default()
            {
                -slashable_stake_at_offset
            } else {
                delta
            };
            tracing::debug!(
                "Deltas change = {} at offset {} for validator {}",
                change,
                offset,
                &validator
            );
            total_slashed -= change;

            update_validator_deltas(
                storage,
                &params,
                &validator,
                change,
                current_epoch,
                offset,
            )?;
            update_total_deltas(
                storage,
                &params,
                change,
                current_epoch,
                offset,
            )?;
        }
    }

    debug_assert!(total_slashed >= token::Change::default());

    // TODO: Transfer all slashed tokens from PoS account to Slash Pool address
    // let staking_token = staking_token_address(storage);
    // transfer_tokens(
    //     storage,
    //     &staking_token,
    //     token::Amount::from_change(total_slashed),
    //     &ADDRESS,
    //     &SLASH_POOL_ADDRESS,
    // )?;

    Ok(())
}

/// Unjail a validator that is currently jailed
pub fn unjail_validator<S>(
    storage: &mut S,
    validator: &Address,
    current_epoch: Epoch,
) -> storage_api::Result<()>
where
    S: StorageRead + StorageWrite,
{
    let params = read_pos_params(storage)?;

    // Check that the validator is jailed up to the pipeline epoch
    for epoch in current_epoch.iter_range(params.pipeline_len + 1) {
        let state = validator_state_handle(validator).get(
            storage,
            current_epoch,
            &params,
        )?;
        if let Some(state) = state {
            if state != ValidatorState::Jailed {
                return Err(UnjailValidatorError::NotJailed(
                    validator.clone(),
                    epoch,
                )
                .into());
            }
        } else {
            return Err(
                UnjailValidatorError::NotAValidator(validator.clone()).into()
            );
        }
    }

    // Check that the unjailing tx can be submitted given the current epoch
    // and the most recent infraction epoch
    let last_slash_epoch = read_validator_last_slash_epoch(storage, validator)?
        .unwrap_or_default();
    let eligible_epoch =
        last_slash_epoch + params.slash_processing_epoch_offset();
    if current_epoch < eligible_epoch {
        return Err(UnjailValidatorError::NotEligible(
            validator.clone(),
            eligible_epoch,
            current_epoch,
        )
        .into());
    }
    // TODO: any other checks that are needed? (deltas, etc)?

    // Re-insert the validator into the validator set and update its state
    let pipeline_epoch = current_epoch + params.pipeline_len;
    let stake =
        read_validator_stake(storage, &params, validator, pipeline_epoch)?
            .unwrap_or_default();

    insert_validator_into_validator_set(
        storage,
        &params,
        validator,
        stake,
        current_epoch,
        params.pipeline_len,
    )?;
    Ok(())
}

/// Check if a validator is frozen. A validator is frozen until after all of its
/// enqueued slashes have been processed, i.e. until `unbonding_len + 1 +
/// cubic_slashing_window_length` epochs after its most recent infraction epoch.
pub fn is_validator_frozen<S>(
    storage: &S,
    validator: &Address,
    current_epoch: Epoch,
    params: &PosParams,
) -> storage_api::Result<bool>
where
    S: StorageRead,
{
    let last_infraction_epoch =
        read_validator_last_slash_epoch(storage, validator)?;
    if let Some(last_epoch) = last_infraction_epoch {
        let is_frozen =
            current_epoch < last_epoch + params.slash_processing_epoch_offset();
        Ok(is_frozen)
    } else {
        Ok(false)
    }
}

fn get_total_consensus_stake<S>(
    storage: &S,
    epoch: Epoch,
) -> storage_api::Result<token::Amount>
where
    S: StorageRead,
{
    let mut total = token::Amount::default();
    for res in consensus_validator_set_handle().at(&epoch).iter(storage)? {
        let (
            NestedSubKey::Data {
                key: bonded_stake,
                nested_sub_key: _,
            },
            _validator,
        ) = res?;
        total += bonded_stake;
    }
    Ok(total)
}

fn get_validator_bond_sums<S>(
    storage: &S,
    validator: &Address,
    start_epoch: Epoch,
    end_epoch: Epoch,
) -> storage_api::Result<token::Amount>
where
    S: StorageRead,
{
    let bond_iter = global_bond_handle(validator)
        .get_data_handler()
        .iter(storage)?
        .filter_map(|bond| {
            if let Ok((epoch, delta)) = bond {
                if epoch < start_epoch || epoch > end_epoch {
                    return None;
                }
                return Some(token::Amount::from_change(delta));
            }
            None
        });
    Ok(bond_iter.sum::<token::Amount>())
}

/// Find slashes applicable to a validator with inclusive `start` and exclusive
/// `end` epoch.
fn find_slashes_in_range<S>(
    storage: &S,
    start: Epoch,
    end: Option<Epoch>,
    validator: &Address,
) -> storage_api::Result<BTreeMap<Epoch, Decimal>>
where
    S: StorageRead,
{
    let mut slashes = BTreeMap::<Epoch, Decimal>::new();
    for slash in validator_slashes_handle(validator).iter(storage)? {
        let slash = slash?;
        if start <= slash.epoch
            && end.map(|end| slash.epoch < end).unwrap_or(true)
        {
            // println!(
            //     "Slash (epoch, rate) = ({}, {})",
            //     &slash.epoch, &slash.rate
            // );
            let cur_rate = slashes.entry(slash.epoch).or_default();
            *cur_rate = cmp::min(*cur_rate + slash.rate, Decimal::ONE);
        }
    }
    Ok(slashes)
}<|MERGE_RESOLUTION|>--- conflicted
+++ resolved
@@ -62,24 +62,14 @@
 };
 use thiserror::Error;
 use types::{
-<<<<<<< HEAD
-    decimal_mult_i128, decimal_mult_u64, BelowCapacityValidatorSet,
-    BelowCapacityValidatorSets, BondId, Bonds, CommissionRates,
-    ConsensusValidator, ConsensusValidatorSet, ConsensusValidatorSets,
-    GenesisValidator, Position, RewardsProducts, Slash, SlashType, Slashes,
-    TotalDeltas, Unbonds, ValidatorConsensusKeys, ValidatorDeltas,
-    ValidatorEthColdKeys, ValidatorEthHotKeys, ValidatorPositionAddresses,
-    ValidatorSetPositions, ValidatorSetUpdate, ValidatorState, ValidatorStates,
-    VoteInfo, WeightedValidator,
-=======
     decimal_mult_i128, BelowCapacityValidatorSet, BelowCapacityValidatorSets,
     BondId, Bonds, CommissionRates, ConsensusValidator, ConsensusValidatorSet,
     ConsensusValidatorSets, EpochedSlashes, GenesisValidator, Position,
     RewardsProducts, Slash, SlashType, Slashes, TotalDeltas, Unbonds,
     ValidatorAddresses, ValidatorConsensusKeys, ValidatorDeltas,
-    ValidatorPositionAddresses, ValidatorSetPositions, ValidatorSetUpdate,
-    ValidatorState, ValidatorStates, VoteInfo, WeightedValidator,
->>>>>>> 8cf11e1a
+    ValidatorEthColdKeys, ValidatorEthHotKeys, ValidatorPositionAddresses,
+    ValidatorSetPositions, ValidatorSetUpdate, ValidatorState, ValidatorStates,
+    VoteInfo, WeightedValidator,
 };
 
 /// Address of the PoS account implemented as a native VP
