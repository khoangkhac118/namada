[package]
authors = ["Heliax AG <hello@heliax.dev>"]
description = "Namada tests"
edition = "2021"
license = "GPL-3.0"
name = "namada_tests"
resolver = "2"
version = "0.7.1"

[features]
default = ["wasm-runtime"]
wasm-runtime = ["namada/wasm-runtime"]

[dependencies]
namada = {path = "../shared", features = ["testing", "ibc-mocks"]}
<<<<<<< HEAD
namada_vp_prelude = {path = "../vp_prelude"}
namada_tx_prelude = {path = "../tx_prelude"}
chrono = "0.4.22"
=======
namada_vm_env = {path = "../vm_env"}
chrono = {version = "0.4.22", default-features = false, features = ["clock", "std"]}
>>>>>>> 95a09b75
concat-idents = "1.1.2"
prost = "0.9.0"
serde_json = {version = "1.0.65"}
sha2 = "0.9.3"
test-log = {version = "0.2.7", default-features = false, features = ["trace"]}
tempfile = "3.2.0"
tracing = "0.1.30"
tracing-subscriber = {version = "0.3.7", default-features = false, features = ["env-filter", "fmt"]}
derivative = "2.2.0"

[dev-dependencies]
namada_apps = {path = "../apps", default-features = false, features = ["testing"]}
assert_cmd = "1.0.7"
borsh = "0.9.1"
color-eyre = "0.5.11"
data-encoding = "2.3.2"
# NOTE: enable "print" feature to see output from builds ran by e2e tests
escargot = {version = "0.5.7"} # , features = ["print"]}
expectrl = {version = "=0.5.2"}
eyre = "0.6.5"
file-serve = "0.2.0"
fs_extra = "1.2.0"
itertools = "0.10.0"
pretty_assertions = "0.7.2"
# A fork with state machine testing
proptest = {git = "https://github.com/heliaxdev/proptest", branch = "tomas/sm"}
rand = "0.8"
toml = "0.5.9"

# This is used to enable logging from tests
[package.metadata.cargo-udeps.ignore]
normal = ["test-log", "tracing-subscriber"]<|MERGE_RESOLUTION|>--- conflicted
+++ resolved
@@ -13,14 +13,9 @@
 
 [dependencies]
 namada = {path = "../shared", features = ["testing", "ibc-mocks"]}
-<<<<<<< HEAD
 namada_vp_prelude = {path = "../vp_prelude"}
 namada_tx_prelude = {path = "../tx_prelude"}
-chrono = "0.4.22"
-=======
-namada_vm_env = {path = "../vm_env"}
 chrono = {version = "0.4.22", default-features = false, features = ["clock", "std"]}
->>>>>>> 95a09b75
 concat-idents = "1.1.2"
 prost = "0.9.0"
 serde_json = {version = "1.0.65"}
