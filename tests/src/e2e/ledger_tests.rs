--- conflicted
+++ resolved
@@ -4352,27 +4352,12 @@
     println!("pipeline_len: {}", pipeline_len);
 
     // 1. Run 2 genesis validator ledger nodes
-<<<<<<< HEAD
-    let args = ["ledger"];
-    let mut validator_0 =
-        run_as!(test, Who::Validator(0), Bin::Node, args, Some(40))?;
-    validator_0.exp_string("Namada ledger node started")?;
-    validator_0.exp_string("This node is a validator")?;
-    let _bg_validator_0 = validator_0.background();
-
-    let mut validator_1 =
-        run_as!(test, Who::Validator(1), Bin::Node, args, Some(40))?;
-    validator_1.exp_string("Namada ledger node started")?;
-    validator_1.exp_string("This node is a validator")?;
-    let bg_validator_1 = validator_1.background();
-=======
     let _bg_validator_0 =
         start_namada_ledger_node_wait_wasm(&test, Some(0), Some(40))?
             .background();
     let bg_validator_1 =
         start_namada_ledger_node_wait_wasm(&test, Some(1), Some(40))?
             .background();
->>>>>>> 189ff8cf
 
     let mut validator_2 =
         run_as!(test, Who::Validator(2), Bin::Node, &["ledger"], Some(40))?;
@@ -4468,23 +4453,14 @@
     // `validator_0` and `validator_0_copy` should start double signing
     let mut validator_0_copy = setup::run_cmd(
         Bin::Node,
-<<<<<<< HEAD
-        args,
-        Some(180),
-=======
         ["ledger"],
         Some(40),
->>>>>>> 189ff8cf
         &test.working_dir,
         validator_0_base_dir_copy,
         loc,
     )?;
     validator_0_copy.exp_string("Namada ledger node started")?;
     validator_0_copy.exp_string("This node is a validator")?;
-<<<<<<< HEAD
-    // wait_for_wasm_pre_compile(&mut validator_0_copy)?;
-=======
->>>>>>> 189ff8cf
     let _bg_validator_0_copy = validator_0_copy.background();
 
     // 5. Submit a valid token transfer tx to validator 0
