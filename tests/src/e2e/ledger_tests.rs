--- conflicted
+++ resolved
@@ -2382,20 +2382,21 @@
     // 1. Run a validator and non-validator ledger node
     let args = ["ledger"];
     let mut validator_0 =
-        run_as!(test, Who::Validator(0), Bin::Node, args, Some(40))?;
+        run_as!(test, Who::Validator(0), Bin::Node, args, Some(60))?;
     let mut non_validator =
-        run_as!(test, Who::NonValidator, Bin::Node, args, Some(40))?;
-
-<<<<<<< HEAD
-    wait_for_wasm_pre_compile(&mut ledger)?;
-    let _bg_ledger = ledger.background();
-=======
+        run_as!(test, Who::NonValidator, Bin::Node, args, Some(60))?;
+
+    wait_for_wasm_pre_compile(&mut validator_0)?;
+    // let _bg_ledger = validator_0.background();
+
+    wait_for_wasm_pre_compile(&mut non_validator)?;
+    // let _bg_ledger = non_validator.background();
+
     // Wait for a first block
     validator_0.exp_string("Committed block hash")?;
     let _bg_validator_0 = validator_0.background();
     non_validator.exp_string("Committed block hash")?;
     let bg_non_validator = non_validator.background();
->>>>>>> 2a066d73
 
     let non_validator_rpc = get_actor_rpc(&test, &Who::NonValidator);
 
@@ -2522,21 +2523,26 @@
     // Stop the non-validator node and run it as the new validator
     let mut non_validator = bg_non_validator.foreground();
     non_validator.interrupt()?;
+
+    // it takes a bit before the node is shutdown. We dont want flasky test.
+    sleep(6);
+
     let loc = format!("{}:{}", std::file!(), std::line!());
     let validator_1_base_dir = test.get_base_dir(&Who::NonValidator);
     let mut validator_1 = setup::run_cmd(
         Bin::Node,
         args,
-        Some(40),
+        Some(60),
         &test.working_dir,
         validator_1_base_dir,
         None,
         loc,
     )?;
+
     validator_1.exp_string("Namada ledger node started")?;
     validator_1.exp_string("This node is a validator")?;
     validator_1.exp_string("Committed block hash")?;
-    let _bg_non_validator = non_validator.background();
+    let _bg_validator_1 = validator_1.background();
 
     // 6. Wait for the pipeline epoch when the validator's bonded stake should
     // be non-zero
