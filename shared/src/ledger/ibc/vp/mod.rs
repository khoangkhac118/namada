--- conflicted
+++ resolved
@@ -1298,27 +1298,14 @@
         let tx_code = vec![];
         let mut tx_data = vec![];
         msg.to_any().encode(&mut tx_data).expect("encoding failed");
-<<<<<<< HEAD
-        let mut tx = Tx::new(TxType::Raw);
-        tx.header.chain_id = wl_storage.storage.chain_id.clone();
-        tx.set_code(Code::new(tx_code));
-        tx.set_data(Data::new(tx_data));
-        tx.add_section(Section::Signature(Signature::new(
-            vec![*tx.code_sechash(), *tx.data_sechash()],
-            &keypair_1(),
-        )));
-        let gas_meter = VpGasMeter::new_from_tx_meter(
-            &TxGasMeter::new_from_sub_limit(TX_GAS_LIMIT.into()),
-        );
-=======
-
         let mut tx = Tx::new(wl_storage.storage.chain_id.clone(), None);
         tx.add_code(tx_code)
             .add_serialized_data(tx_data)
             .sign_wrapper(keypair_1());
 
-        let gas_meter = VpGasMeter::new(0);
->>>>>>> 0c4c7871
+        let gas_meter = VpGasMeter::new_from_tx_meter(
+            &TxGasMeter::new_from_sub_limit(TX_GAS_LIMIT.into()),
+        );
         let (vp_wasm_cache, _vp_cache_dir) =
             wasm::compilation_cache::common::testing::cache();
 
@@ -1966,27 +1953,15 @@
         let tx_code = vec![];
         let mut tx_data = vec![];
         msg.to_any().encode(&mut tx_data).expect("encoding failed");
-<<<<<<< HEAD
-        let mut tx = Tx::new(TxType::Raw);
-        tx.header.chain_id = wl_storage.storage.chain_id.clone();
-        tx.set_code(Code::new(tx_code));
-        tx.set_data(Data::new(tx_data));
-        tx.add_section(Section::Signature(Signature::new(
-            vec![*tx.code_sechash(), *tx.data_sechash()],
-            &keypair_1(),
-        )));
-        let gas_meter = VpGasMeter::new_from_tx_meter(
-            &TxGasMeter::new_from_sub_limit(TX_GAS_LIMIT.into()),
-        );
-=======
 
         let mut tx = Tx::new(wl_storage.storage.chain_id.clone(), None);
         tx.add_code(tx_code)
             .add_serialized_data(tx_data)
             .sign_wrapper(keypair_1());
 
-        let gas_meter = VpGasMeter::new(0);
->>>>>>> 0c4c7871
+        let gas_meter = VpGasMeter::new_from_tx_meter(
+            &TxGasMeter::new_from_sub_limit(TX_GAS_LIMIT.into()),
+        );
         let (vp_wasm_cache, _vp_cache_dir) =
             wasm::compilation_cache::common::testing::cache();
 
@@ -2115,27 +2090,15 @@
         let tx_code = vec![];
         let mut tx_data = vec![];
         msg.to_any().encode(&mut tx_data).expect("encoding failed");
-<<<<<<< HEAD
-        let mut tx = Tx::new(TxType::Raw);
-        tx.header.chain_id = wl_storage.storage.chain_id.clone();
-        tx.set_code(Code::new(tx_code));
-        tx.set_data(Data::new(tx_data));
-        tx.add_section(Section::Signature(Signature::new(
-            vec![*tx.code_sechash(), *tx.data_sechash()],
-            &keypair_1(),
-        )));
-        let gas_meter = VpGasMeter::new_from_tx_meter(
-            &TxGasMeter::new_from_sub_limit(TX_GAS_LIMIT.into()),
-        );
-=======
 
         let mut tx = Tx::new(wl_storage.storage.chain_id.clone(), None);
         tx.add_code(tx_code)
             .add_serialized_data(tx_data)
             .sign_wrapper(keypair_1());
 
-        let gas_meter = VpGasMeter::new(0);
->>>>>>> 0c4c7871
+        let gas_meter = VpGasMeter::new_from_tx_meter(
+            &TxGasMeter::new_from_sub_limit(TX_GAS_LIMIT.into()),
+        );
         let (vp_wasm_cache, _vp_cache_dir) =
             wasm::compilation_cache::common::testing::cache();
 
@@ -2302,27 +2265,15 @@
         let tx_code = vec![];
         let mut tx_data = vec![];
         msg.to_any().encode(&mut tx_data).expect("encoding failed");
-<<<<<<< HEAD
-        let mut tx = Tx::new(TxType::Raw);
-        tx.header.chain_id = wl_storage.storage.chain_id.clone();
-        tx.set_code(Code::new(tx_code));
-        tx.set_data(Data::new(tx_data));
-        tx.add_section(Section::Signature(Signature::new(
-            vec![*tx.code_sechash(), *tx.data_sechash()],
-            &keypair_1(),
-        )));
-        let gas_meter = VpGasMeter::new_from_tx_meter(
-            &TxGasMeter::new_from_sub_limit(TX_GAS_LIMIT.into()),
-        );
-=======
 
         let mut tx = Tx::new(wl_storage.storage.chain_id.clone(), None);
         tx.add_code(tx_code)
             .add_serialized_data(tx_data)
             .sign_wrapper(keypair_1());
 
-        let gas_meter = VpGasMeter::new(0);
->>>>>>> 0c4c7871
+        let gas_meter = VpGasMeter::new_from_tx_meter(
+            &TxGasMeter::new_from_sub_limit(TX_GAS_LIMIT.into()),
+        );
         let (vp_wasm_cache, _vp_cache_dir) =
             wasm::compilation_cache::common::testing::cache();
 
@@ -2458,27 +2409,15 @@
         let tx_code = vec![];
         let mut tx_data = vec![];
         msg.to_any().encode(&mut tx_data).expect("encoding failed");
-<<<<<<< HEAD
-        let mut tx = Tx::new(TxType::Raw);
-        tx.header.chain_id = wl_storage.storage.chain_id.clone();
-        tx.set_code(Code::new(tx_code));
-        tx.set_data(Data::new(tx_data));
-        tx.add_section(Section::Signature(Signature::new(
-            vec![*tx.code_sechash(), *tx.data_sechash()],
-            &keypair_1(),
-        )));
-        let gas_meter = VpGasMeter::new_from_tx_meter(
-            &TxGasMeter::new_from_sub_limit(TX_GAS_LIMIT.into()),
-        );
-=======
 
         let mut tx = Tx::new(wl_storage.storage.chain_id.clone(), None);
         tx.add_code(tx_code)
             .add_serialized_data(tx_data)
             .sign_wrapper(keypair_1());
 
-        let gas_meter = VpGasMeter::new(0);
->>>>>>> 0c4c7871
+        let gas_meter = VpGasMeter::new_from_tx_meter(
+            &TxGasMeter::new_from_sub_limit(TX_GAS_LIMIT.into()),
+        );
         let (vp_wasm_cache, _vp_cache_dir) =
             wasm::compilation_cache::common::testing::cache();
 
@@ -2619,27 +2558,15 @@
         let tx_code = vec![];
         let mut tx_data = vec![];
         msg.to_any().encode(&mut tx_data).expect("encoding failed");
-<<<<<<< HEAD
-        let mut tx = Tx::new(TxType::Raw);
-        tx.header.chain_id = wl_storage.storage.chain_id.clone();
-        tx.set_code(Code::new(tx_code));
-        tx.set_data(Data::new(tx_data));
-        tx.add_section(Section::Signature(Signature::new(
-            vec![*tx.code_sechash(), *tx.data_sechash()],
-            &keypair_1(),
-        )));
-        let gas_meter = VpGasMeter::new_from_tx_meter(
-            &TxGasMeter::new_from_sub_limit(TX_GAS_LIMIT.into()),
-        );
-=======
 
         let mut tx = Tx::new(wl_storage.storage.chain_id.clone(), None);
         tx.add_code(tx_code)
             .add_serialized_data(tx_data)
             .sign_wrapper(keypair_1());
 
-        let gas_meter = VpGasMeter::new(0);
->>>>>>> 0c4c7871
+        let gas_meter = VpGasMeter::new_from_tx_meter(
+            &TxGasMeter::new_from_sub_limit(TX_GAS_LIMIT.into()),
+        );
         let (vp_wasm_cache, _vp_cache_dir) =
             wasm::compilation_cache::common::testing::cache();
 
@@ -2780,27 +2707,15 @@
         let tx_code = vec![];
         let mut tx_data = vec![];
         msg.to_any().encode(&mut tx_data).expect("encoding failed");
-<<<<<<< HEAD
-        let mut tx = Tx::new(TxType::Raw);
-        tx.header.chain_id = wl_storage.storage.chain_id.clone();
-        tx.set_code(Code::new(tx_code));
-        tx.set_data(Data::new(tx_data));
-        tx.add_section(Section::Signature(Signature::new(
-            vec![*tx.code_sechash(), *tx.data_sechash()],
-            &keypair_1(),
-        )));
-        let gas_meter = VpGasMeter::new_from_tx_meter(
-            &TxGasMeter::new_from_sub_limit(TX_GAS_LIMIT.into()),
-        );
-=======
 
         let mut tx = Tx::new(wl_storage.storage.chain_id.clone(), None);
         tx.add_code(tx_code)
             .add_serialized_data(tx_data)
             .sign_wrapper(keypair_1());
 
-        let gas_meter = VpGasMeter::new(0);
->>>>>>> 0c4c7871
+        let gas_meter = VpGasMeter::new_from_tx_meter(
+            &TxGasMeter::new_from_sub_limit(TX_GAS_LIMIT.into()),
+        );
         let (vp_wasm_cache, _vp_cache_dir) =
             wasm::compilation_cache::common::testing::cache();
 
