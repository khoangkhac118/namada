--- conflicted
+++ resolved
@@ -508,13 +508,9 @@
 pub struct Tx<C: NamadaTypes = SdkTypes> {
     /// Simulate applying the transaction
     pub dry_run: bool,
-<<<<<<< HEAD
     /// Simulate applying both the wrapper and inner transactions
     pub dry_run_wrapper: bool,
-    /// Dump the transaction bytes
-=======
     /// Dump the transaction bytes to file
->>>>>>> 0c4c7871
     pub dump_tx: bool,
     /// The output directory path to where serialize the data
     pub output_folder: Option<PathBuf>,
@@ -530,21 +526,14 @@
     /// Whether to force overwrite the above alias, if it is provided, in the
     /// wallet.
     pub wallet_alias_force: bool,
-<<<<<<< HEAD
     /// The amount being payed (for gas unit) to include the transaction
     pub fee_amount: Option<InputAmount>,
+    /// The fee payer signing key
+    pub wrapper_fee_payer: Option<C::Keypair>,
     /// The token in which the fee is being paid
     pub fee_token: C::Address,
     /// The optional spending key for fee unshielding
     pub fee_unshield: Option<C::TransferSource>,
-=======
-    /// The fee payer signing key
-    pub gas_payer: Option<C::Keypair>,
-    /// The amount being payed to include the transaction
-    pub gas_amount: InputAmount,
-    /// The token in which the fee is being paid
-    pub gas_token: C::Address,
->>>>>>> 0c4c7871
     /// The max amount of gas used to process tx
     pub gas_limit: GasLimit,
     /// The optional expiration of the transaction
@@ -564,8 +553,6 @@
     pub verification_key: Option<C::PublicKey>,
     /// Password to decrypt key
     pub password: Option<Zeroizing<String>>,
-    /// The optional signing key of the wrapper's signer
-    pub wrapper_fee_payer: Option<C::Keypair>,
 }
 
 /// MASP add key or address arguments
