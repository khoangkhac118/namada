--- conflicted
+++ resolved
@@ -9,7 +9,7 @@
 use itertools::Itertools;
 
 use crate::ledger::eth_bridge::storage::{self, wrapped_erc20s};
-use crate::ledger::native_vp::{Ctx, NativeVp, StorageReader};
+use crate::ledger::native_vp::{Ctx, NativeVp, StorageReader, VpEnv};
 use crate::ledger::storage as ledger_storage;
 use crate::ledger::storage::traits::StorageHasher;
 use crate::types::address::{xan, Address, InternalAddress};
@@ -67,7 +67,7 @@
     ) -> Result<bool, Error> {
         let escrow_key = balance_key(&xan(), &super::ADDRESS);
         let escrow_pre: Amount = if let Ok(Some(bytes)) =
-            self.ctx.read_pre(&escrow_key)
+            self.ctx.read_bytes_pre(&escrow_key)
         {
             BorshDeserialize::try_from_slice(bytes.as_slice()).map_err(
                 |_| Error(eyre!("Couldn't deserialize a balance from storage")),
@@ -80,7 +80,7 @@
             return Ok(false);
         };
         let escrow_post: Amount =
-            if let Ok(Some(bytes)) = self.ctx.read_post(&escrow_key) {
+            if let Ok(Some(bytes)) = self.ctx.read_bytes_post(&escrow_key) {
                 BorshDeserialize::try_from_slice(bytes.as_slice()).expect(
                     "Deserializing the balance of the Ethereum bridge VP from \
                      storage shouldn't fail",
@@ -240,12 +240,8 @@
 /// amount, and that the changes balance each other out. If the balance changes
 /// are invalid, the reason is logged and a `None` is returned. Otherwise,
 /// return the `Address` of the owner of the balance which is decreasing,
-<<<<<<< HEAD
-/// as by how much it decreased, which should be authorizing the balance change.
-=======
 /// and by how much it decreased, which should be authorizing the balance
 /// change.
->>>>>>> 0d8ff17d
 pub(super) fn check_balance_changes(
     reader: impl StorageReader,
     key_a: wrapped_erc20s::Key,
@@ -478,12 +474,17 @@
         tx: &'a Tx,
         storage: &'a Storage<MockDB, Sha256Hasher>,
         write_log: &'a WriteLog,
+        keys_changed: &'a BTreeSet<Key>,
+        verifiers: &'a BTreeSet<Address>,
     ) -> Ctx<'a, MockDB, Sha256Hasher, WasmCacheRwAccess> {
         Ctx::new(
+            &super::super::ADDRESS,
             storage,
             write_log,
             tx,
             VpGasMeter::new(0u64),
+            keys_changed,
+            verifiers,
             VpCache::new(temp_dir(), 100usize),
         )
     }
@@ -632,14 +633,15 @@
             )
             .expect("Test failed");
 
+        let keys_changed = BTreeSet::from([account_key, escrow_key]);
+        let verifiers = BTreeSet::from([BRIDGE_POOL_ADDRESS]);
+
         // set up the VP
         let tx = Tx::new(vec![], None);
         let vp = EthBridge {
-            ctx: setup_ctx(&tx, &storage, &writelog),
-        };
-
-        let keys_changed = BTreeSet::from([account_key, escrow_key]);
-        let verifiers = BTreeSet::from([BRIDGE_POOL_ADDRESS]);
+            ctx: setup_ctx(&tx, &storage, &writelog, &keys_changed, &verifiers),
+        };
+
         let res = vp.validate_tx(
             &tx.try_to_vec().expect("Test failed"),
             &keys_changed,
@@ -674,14 +676,15 @@
             )
             .expect("Test failed");
 
+        let keys_changed = BTreeSet::from([account_key, escrow_key]);
+        let verifiers = BTreeSet::from([BRIDGE_POOL_ADDRESS]);
+
         // set up the VP
         let tx = Tx::new(vec![], None);
         let vp = EthBridge {
-            ctx: setup_ctx(&tx, &storage, &writelog),
-        };
-
-        let keys_changed = BTreeSet::from([account_key, escrow_key]);
-        let verifiers = BTreeSet::from([BRIDGE_POOL_ADDRESS]);
+            ctx: setup_ctx(&tx, &storage, &writelog, &keys_changed, &verifiers),
+        };
+
         let res = vp.validate_tx(
             &tx.try_to_vec().expect("Test failed"),
             &keys_changed,
@@ -717,14 +720,15 @@
             )
             .expect("Test failed");
 
+        let keys_changed = BTreeSet::from([account_key, escrow_key]);
+        let verifiers = BTreeSet::from([]);
+
         // set up the VP
         let tx = Tx::new(vec![], None);
         let vp = EthBridge {
-            ctx: setup_ctx(&tx, &storage, &writelog),
-        };
-
-        let keys_changed = BTreeSet::from([account_key, escrow_key]);
-        let verifiers = BTreeSet::from([]);
+            ctx: setup_ctx(&tx, &storage, &writelog, &keys_changed, &verifiers),
+        };
+
         let res = vp.validate_tx(
             &tx.try_to_vec().expect("Test failed"),
             &keys_changed,
