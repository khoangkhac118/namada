//! Functionality for accessing the storage subspace
pub mod bridge_pool;
pub mod vote_tallies;
pub mod wrapped_erc20s;

use super::ADDRESS;
<<<<<<< HEAD
use crate::types::storage::{DbKeySeg, Key, KeySeg};
=======
use crate::types::address::xan;
use crate::types::storage::{DbKeySeg, Key, KeySeg};
use crate::types::token::balance_key;
>>>>>>> b2827529

/// Sub-key for storing the minimum confirmations parameter
pub const MIN_CONFIRMATIONS_SUBKEY: &str = "min_confirmations";
/// Sub-key for storing the Ethereum address for wNam.
pub const NATIVE_ERC20_SUBKEY: &str = "native_erc20";
/// Sub-lkey for storing the Ethereum address of the bridge contract.
pub const BRIDGE_CONTRACT_SUBKEY: &str = "bridge_contract_address";
/// Sub-key for storing the Ethereum address of the governance contract.
pub const GOVERNANCE_CONTRACT_SUBKEY: &str = "governance_contract_address";
<<<<<<< HEAD
=======

>>>>>>> b2827529

/// Key prefix for the storage subspace
pub fn prefix() -> Key {
    Key::from(ADDRESS.to_db_key())
}

/// The key to the escrow of the VP.
pub fn escrow_key() -> Key {
    balance_key(&xan(), &ADDRESS)
}

/// Returns whether a key belongs to this account or not
pub fn is_eth_bridge_key(key: &Key) -> bool {
    key == &escrow_key()
        || matches!(key.segments.get(0), Some(first_segment) if first_segment == &ADDRESS.to_db_key())
}

/// Storage key for the minimum confirmations parameter.
pub fn min_confirmations_key() -> Key {
    Key {
        segments: vec![
            DbKeySeg::AddressSeg(ADDRESS),
            DbKeySeg::StringSeg(MIN_CONFIRMATIONS_SUBKEY.into()),
        ],
    }
}

/// Storage key for the Ethereum address of wNam.
pub fn native_erc20_key() -> Key {
    Key {
        segments: vec![
            DbKeySeg::AddressSeg(ADDRESS),
            DbKeySeg::StringSeg(NATIVE_ERC20_SUBKEY.into()),
        ],
    }
}

/// Storage key for the Ethereum address of the bridge contract.
pub fn bridge_contract_key() -> Key {
    Key {
        segments: vec![
            DbKeySeg::AddressSeg(ADDRESS),
            DbKeySeg::StringSeg(BRIDGE_CONTRACT_SUBKEY.into()),
        ],
    }
}

/// Storage key for the Ethereum address of the governance contract.
pub fn governance_contract_key() -> Key {
    Key {
        segments: vec![
            DbKeySeg::AddressSeg(ADDRESS),
            DbKeySeg::StringSeg(GOVERNANCE_CONTRACT_SUBKEY.into()),
        ],
    }
}

/// Storage key for the minimum confirmations parameter.
pub fn min_confirmations_key() -> Key {
    Key {
        segments: vec![
            DbKeySeg::AddressSeg(ADDRESS),
            DbKeySeg::StringSeg(MIN_CONFIRMATIONS_SUBKEY.into()),
        ],
    }
}

/// Storage key for the Ethereum address of wNam.
pub fn native_erc20_key() -> Key {
    Key {
        segments: vec![
            DbKeySeg::AddressSeg(ADDRESS),
            DbKeySeg::StringSeg(NATIVE_ERC20_SUBKEY.into()),
        ],
    }
}

/// Storage key for the Ethereum address of the bridge contract.
pub fn bridge_contract_key() -> Key {
    Key {
        segments: vec![
            DbKeySeg::AddressSeg(ADDRESS),
            DbKeySeg::StringSeg(BRIDGE_CONTRACT_SUBKEY.into()),
        ],
    }
}

/// Storage key for the Ethereum address of the governance contract.
pub fn governance_contract_key() -> Key {
    Key {
        segments: vec![
            DbKeySeg::AddressSeg(ADDRESS),
            DbKeySeg::StringSeg(GOVERNANCE_CONTRACT_SUBKEY.into()),
        ],
    }
}

#[cfg(test)]
mod test {
    use super::*;
    use crate::types::address;

    #[test]
    fn test_is_eth_bridge_key_returns_true_for_eth_bridge_address() {
        let key = Key::from(super::ADDRESS.to_db_key());
        assert!(is_eth_bridge_key(&key));
    }

    #[test]
    fn test_is_eth_bridge_key_returns_true_for_eth_bridge_subkey() {
        let key = Key::from(super::ADDRESS.to_db_key())
            .push(&"arbitrary key segment".to_owned())
            .expect("Could not set up test");
        assert!(is_eth_bridge_key(&key));
    }

    #[test]
    fn test_is_eth_bridge_key_returns_false_for_different_address() {
        let key =
            Key::from(address::testing::established_address_1().to_db_key());
        assert!(!is_eth_bridge_key(&key));
    }

    #[test]
    fn test_is_eth_bridge_key_returns_false_for_different_address_subkey() {
        let key =
            Key::from(address::testing::established_address_1().to_db_key())
                .push(&"arbitrary key segment".to_owned())
                .expect("Could not set up test");
        assert!(!is_eth_bridge_key(&key));
    }
}<|MERGE_RESOLUTION|>--- conflicted
+++ resolved
@@ -4,13 +4,9 @@
 pub mod wrapped_erc20s;
 
 use super::ADDRESS;
-<<<<<<< HEAD
-use crate::types::storage::{DbKeySeg, Key, KeySeg};
-=======
 use crate::types::address::xan;
 use crate::types::storage::{DbKeySeg, Key, KeySeg};
 use crate::types::token::balance_key;
->>>>>>> b2827529
 
 /// Sub-key for storing the minimum confirmations parameter
 pub const MIN_CONFIRMATIONS_SUBKEY: &str = "min_confirmations";
@@ -20,10 +16,6 @@
 pub const BRIDGE_CONTRACT_SUBKEY: &str = "bridge_contract_address";
 /// Sub-key for storing the Ethereum address of the governance contract.
 pub const GOVERNANCE_CONTRACT_SUBKEY: &str = "governance_contract_address";
-<<<<<<< HEAD
-=======
-
->>>>>>> b2827529
 
 /// Key prefix for the storage subspace
 pub fn prefix() -> Key {
@@ -39,46 +31,6 @@
 pub fn is_eth_bridge_key(key: &Key) -> bool {
     key == &escrow_key()
         || matches!(key.segments.get(0), Some(first_segment) if first_segment == &ADDRESS.to_db_key())
-}
-
-/// Storage key for the minimum confirmations parameter.
-pub fn min_confirmations_key() -> Key {
-    Key {
-        segments: vec![
-            DbKeySeg::AddressSeg(ADDRESS),
-            DbKeySeg::StringSeg(MIN_CONFIRMATIONS_SUBKEY.into()),
-        ],
-    }
-}
-
-/// Storage key for the Ethereum address of wNam.
-pub fn native_erc20_key() -> Key {
-    Key {
-        segments: vec![
-            DbKeySeg::AddressSeg(ADDRESS),
-            DbKeySeg::StringSeg(NATIVE_ERC20_SUBKEY.into()),
-        ],
-    }
-}
-
-/// Storage key for the Ethereum address of the bridge contract.
-pub fn bridge_contract_key() -> Key {
-    Key {
-        segments: vec![
-            DbKeySeg::AddressSeg(ADDRESS),
-            DbKeySeg::StringSeg(BRIDGE_CONTRACT_SUBKEY.into()),
-        ],
-    }
-}
-
-/// Storage key for the Ethereum address of the governance contract.
-pub fn governance_contract_key() -> Key {
-    Key {
-        segments: vec![
-            DbKeySeg::AddressSeg(ADDRESS),
-            DbKeySeg::StringSeg(GOVERNANCE_CONTRACT_SUBKEY.into()),
-        ],
-    }
 }
 
 /// Storage key for the minimum confirmations parameter.
