--- conflicted
+++ resolved
@@ -81,11 +81,7 @@
     use crate::types::storage::TxIndex;
 
     let tx = Tx::try_from(&request.data[..]).into_storage_result()?;
-<<<<<<< HEAD
     let data = protocol::apply_wasm_tx(
-=======
-    let data = protocol::apply_tx(
->>>>>>> 8cf11e1a
         tx,
         request.data.len(),
         &TxIndex(0),
