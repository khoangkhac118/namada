--- conflicted
+++ resolved
@@ -213,31 +213,9 @@
     tx_builder: TxBuilder,
     signing_data: SigningTxData,
 ) -> Result<TxBuilder, Error> {
-<<<<<<< HEAD
-    let signing_tx_keypairs = signing_data
-        .public_keys
-        .iter()
-        .filter_map(|public_key| {
-            match find_key_by_pk(wallet, args, public_key) {
-                Ok(secret_key) => Some(secret_key),
-                Err(_) => None,
-            }
-        })
-        .collect::<Vec<common::SecretKey>>();
-
-    let gas_payer_keypair =
+    let fee_payer_keypair =
         find_key_by_pk(wallet, args, &signing_data.gas_payer).expect("");
-
-    let tx_builder = tx_builder.add_signing_keys(
-        signing_tx_keypairs,
-        signing_data.account_public_keys_map,
-    );
-    let tx_builder = tx_builder.add_gas_payer(gas_payer_keypair);
-=======
-    let fee_payer_keypair =
-        find_key_by_pk(wallet, args, &signing_data.fee_payer).expect("");
-    let tx_builder = tx_builder.add_fee_payer(fee_payer_keypair);
->>>>>>> bf43bfb5
+    let tx_builder = tx_builder.add_gas_payer(fee_payer_keypair);
 
     let tx_builder = if args.signatures.is_empty() {
         let signing_tx_keypairs = signing_data
