--- conflicted
+++ resolved
@@ -578,21 +578,9 @@
 ) {
     if let Some((token, _, _epoch)) = assets.get(token) {
         // If the AssetType can be decoded, then at least display Addressees
-<<<<<<< HEAD
-        let token_addr = TokenAddress {
-            address: token.clone(),
-            sub_prefix: sub_prefix.clone(),
-        };
-        let formatted_amt = format_denominated_amount::<_, IO>(
-            client,
-            &token_addr,
-            amount.into(),
-        )
-        .await;
-=======
         let formatted_amt =
-            format_denominated_amount(client, token, amount.into()).await;
->>>>>>> b6714b5e
+            format_denominated_amount::<_, IO>(client, token, amount.into())
+                .await;
         if let Some(token) = tokens.get(token) {
             output
                 .push(
@@ -1234,16 +1222,8 @@
     }
 
     if let Some(wrapper) = tx.header.wrapper() {
-<<<<<<< HEAD
-        let gas_token = TokenAddress {
-            address: wrapper.fee.token.clone(),
-            sub_prefix: None,
-        };
+        let gas_token = wrapper.fee.token.clone();
         let gas_limit = format_denominated_amount::<_, IO>(
-=======
-        let gas_token = wrapper.fee.token.clone();
-        let gas_limit = format_denominated_amount(
->>>>>>> b6714b5e
             client,
             &gas_token,
             Amount::from(wrapper.gas_limit),
