--- conflicted
+++ resolved
@@ -15,6 +15,9 @@
 use borsh::{BorshDeserialize, BorshSerialize};
 use itertools::Either;
 use masp_primitives::asset_type::AssetType;
+#[cfg(feature = "mainnet")]
+use masp_primitives::consensus::MainNetwork;
+#[cfg(not(feature = "mainnet"))]
 use masp_primitives::consensus::TestNetwork;
 use masp_primitives::convert::AllowedConversion;
 use masp_primitives::ff::PrimeField;
@@ -50,6 +53,7 @@
 use masp_proofs::bls12_381::Bls12;
 use masp_proofs::prover::LocalTxProver;
 use masp_proofs::sapling::SaplingVerificationContext;
+use namada_core::types::token::{Change, MaspDenom, TokenAddress};
 use namada_core::types::transaction::AffineCurve;
 #[cfg(feature = "masp-tx-gen")]
 use rand_core::{CryptoRng, OsRng, RngCore};
@@ -57,8 +61,10 @@
 #[cfg(feature = "masp-tx-gen")]
 use sha2::Digest;
 
+use crate::ledger::args::InputAmount;
 use crate::ledger::queries::Client;
-use crate::ledger::rpc::query_storage_value;
+use crate::ledger::rpc::{query_conversion, query_storage_value};
+use crate::ledger::tx::decode_component;
 use crate::ledger::{args, rpc};
 use crate::proto::Tx;
 use crate::tendermint_rpc::query::Query;
@@ -308,12 +314,7 @@
 
     tracing::info!("passed spend/output verification");
 
-<<<<<<< HEAD
-    let assets_and_values: Vec<(AssetType, i128)> =
-        tx_data.value_balance.clone().into_components().collect();
-=======
     let assets_and_values: Amount = sapling_bundle.value_balance.clone();
->>>>>>> d113e1cd
 
     tracing::info!(
         "accumulated {} assets/values",
@@ -424,24 +425,17 @@
 /// Determine if using the current note would actually bring us closer to our
 /// target
 pub fn is_amount_required(src: Amount, dest: Amount, delta: Amount) -> bool {
-    if delta > Amount::zero() {
-        let gap = dest - src;
-        for (asset_type, value) in gap.components() {
-            if *value > 0 && delta[asset_type] > 0 {
-                return true;
-            }
+    let gap = dest - src;
+    for (asset_type, value) in gap.components() {
+        if *value >= 0 && delta[asset_type] >= 0 {
+            return true;
         }
     }
     false
 }
 
-/// An extension of Option's cloned method for pair types
-fn cloned_pair<T: Clone, U: Clone>((a, b): (&T, &U)) -> (T, U) {
-    (a.clone(), b.clone())
-}
-
 /// Errors that can occur when trying to retrieve pinned transaction
-#[derive(PartialEq, Eq)]
+#[derive(PartialEq, Eq, Copy, Clone)]
 pub enum PinnedBalanceError {
     /// No transaction has yet been pinned to the given payment address
     NoTransactionPinned,
@@ -449,15 +443,127 @@
     InvalidViewingKey,
 }
 
+// #[derive(BorshSerialize, BorshDeserialize, Debug, Clone)]
+// pub struct MaspAmount {
+//     pub asset: TokenAddress,
+//     pub amount: token::Amount,
+// }
+
+/// a masp change
+#[derive(BorshSerialize, BorshDeserialize, Debug, Clone)]
+pub struct MaspChange {
+    /// the token address
+    pub asset: TokenAddress,
+    /// the change in the token
+    pub change: token::Change,
+}
+
+/// a masp amount
+#[derive(
+    BorshSerialize, BorshDeserialize, Debug, Clone, Default, PartialEq, Eq,
+)]
+pub struct MaspAmount(HashMap<(Epoch, TokenAddress), token::Change>);
+
+impl std::ops::Deref for MaspAmount {
+    type Target = HashMap<(Epoch, TokenAddress), token::Change>;
+
+    fn deref(&self) -> &Self::Target {
+        &self.0
+    }
+}
+
+impl std::ops::DerefMut for MaspAmount {
+    fn deref_mut(&mut self) -> &mut Self::Target {
+        &mut self.0
+    }
+}
+
+impl std::ops::Add for MaspAmount {
+    type Output = MaspAmount;
+
+    fn add(mut self, mut rhs: MaspAmount) -> Self::Output {
+        for (key, value) in rhs.drain() {
+            self.entry(key)
+                .and_modify(|val| *val += value)
+                .or_insert(value);
+        }
+        self.retain(|_, v| !v.is_zero());
+        self
+    }
+}
+
+impl std::ops::AddAssign for MaspAmount {
+    fn add_assign(&mut self, amount: MaspAmount) {
+        *self = self.clone() + amount
+    }
+}
+
+// please stop copying and pasting make a function
+impl std::ops::Sub for MaspAmount {
+    type Output = MaspAmount;
+
+    fn sub(mut self, mut rhs: MaspAmount) -> Self::Output {
+        for (key, value) in rhs.drain() {
+            self.entry(key)
+                .and_modify(|val| *val -= value)
+                .or_insert(-value);
+        }
+        self.0.retain(|_, v| !v.is_zero());
+        self
+    }
+}
+
+impl std::ops::SubAssign for MaspAmount {
+    fn sub_assign(&mut self, amount: MaspAmount) {
+        *self = self.clone() - amount
+    }
+}
+
+impl std::ops::Mul<Change> for MaspAmount {
+    type Output = Self;
+
+    fn mul(mut self, rhs: Change) -> Self::Output {
+        for (_, value) in self.iter_mut() {
+            *value = *value * rhs
+        }
+        self
+    }
+}
+
+impl<'a> From<&'a MaspAmount> for Amount {
+    fn from(masp_amount: &'a MaspAmount) -> Amount {
+        let mut res = Amount::zero();
+        for ((epoch, key), val) in masp_amount.iter() {
+            for denom in MaspDenom::iter() {
+                let asset = make_asset_type(
+                    Some(*epoch),
+                    &key.address,
+                    &key.sub_prefix,
+                    denom,
+                );
+                res += Amount::from_pair(asset, denom.denominate_i128(val))
+                    .unwrap();
+            }
+        }
+        res
+    }
+}
+
+impl From<MaspAmount> for Amount {
+    fn from(amt: MaspAmount) -> Self {
+        Self::from(&amt)
+    }
+}
+
 /// Represents the amount used of different conversions
 pub type Conversions =
-    HashMap<AssetType, (AllowedConversion, MerklePath<Node>, i64)>;
+    HashMap<AssetType, (AllowedConversion, MerklePath<Node>, i128)>;
 
 /// Represents the changes that were made to a list of transparent accounts
-pub type TransferDelta = HashMap<Address, Amount<Address>>;
+pub type TransferDelta = HashMap<Address, MaspChange>;
 
 /// Represents the changes that were made to a list of shielded accounts
-pub type TransactionDelta = HashMap<ViewingKey, Amount>;
+pub type TransactionDelta = HashMap<ViewingKey, MaspAmount>;
 
 /// Represents the current state of the shielded pool from the perspective of
 /// the chosen viewing keys.
@@ -490,7 +596,8 @@
     /// The set of note positions that have been spent
     pub spents: HashSet<usize>,
     /// Maps asset types to their decodings
-    pub asset_types: HashMap<AssetType, (Address, Epoch)>,
+    pub asset_types:
+        HashMap<AssetType, (Address, Option<Key>, MaspDenom, Epoch)>,
     /// Maps note positions to their corresponding viewing keys
     pub vk_map: HashMap<usize, ViewingKey>,
 }
@@ -603,7 +710,9 @@
             while tx_ctx.last_txidx != self.last_txidx {
                 if let Some(((height, idx), (epoch, tx, stx))) = tx_iter.next()
                 {
-                    tx_ctx.scan_tx(*height, *idx, *epoch, tx, stx);
+                    tx_ctx
+                        .scan_tx(client, *height, *idx, *epoch, tx, stx)
+                        .await;
                 } else {
                     break;
                 }
@@ -619,7 +728,7 @@
         // Now that we possess the unspent notes corresponding to both old and
         // new keys up until tx_pos, proceed to scan the new transactions.
         for ((height, idx), (epoch, tx, stx)) in &mut tx_iter {
-            self.scan_tx(*height, *idx, *epoch, tx, stx);
+            self.scan_tx(client, *height, *idx, *epoch, tx, stx).await;
         }
     }
 
@@ -674,8 +783,9 @@
     /// we have spent are updated. The witness map is maintained to make it
     /// easier to construct note merkle paths in other code. See
     /// https://zips.z.cash/protocol/protocol.pdf#scan
-    pub fn scan_tx(
+    pub async fn scan_tx(
         &mut self,
+        client: &U::C,
         height: BlockHeight,
         index: TxIndex,
         epoch: Epoch,
@@ -706,7 +816,9 @@
             self.witness_map.insert(note_pos, witness);
             // Let's try to see if any of our viewing keys can decrypt latest
             // note
-            for (vk, notes) in self.pos_map.iter_mut() {
+            let mut pos_map = HashMap::new();
+            std::mem::swap(&mut pos_map, &mut self.pos_map);
+            for (vk, notes) in pos_map.iter_mut() {
                 let decres = try_sapling_note_decryption::<_, OutputDescription<<<Authorized as Authorization>::SaplingAuth as masp_primitives::transaction::components::sapling::Authorization>::Proof>>(
                     &NETWORK,
                     1.into(),
@@ -729,16 +841,25 @@
                     // Note the account changes
                     let balance = transaction_delta
                         .entry(*vk)
-                        .or_insert_with(Amount::zero);
-                    *balance +=
-                        Amount::from_nonnegative(note.asset_type, note.value)
+                        .or_insert_with(MaspAmount::default);
+                    *balance += self
+                        .decode_all_amounts(
+                            client,
+                            Amount::from_nonnegative(
+                                note.asset_type,
+                                note.value,
+                            )
                             .expect(
                                 "found note with invalid value or asset type",
-                            );
+                            ),
+                        )
+                        .await;
+
                     self.vk_map.insert(note_pos, *vk);
                     break;
                 }
             }
+            std::mem::swap(&mut pos_map, &mut self.pos_map);
         }
         // Cancel out those of our notes that have been spent
         for ss in shielded
@@ -752,26 +873,38 @@
                 // Note the account changes
                 let balance = transaction_delta
                     .entry(self.vk_map[note_pos])
-                    .or_insert_with(Amount::zero);
+                    .or_insert_with(MaspAmount::default);
                 let note = self.note_map[note_pos];
-                *balance -=
-                    Amount::from_nonnegative(note.asset_type, note.value)
-                        .expect("found note with invalid value or asset type");
+                *balance -= self
+                    .decode_all_amounts(
+                        client,
+                        Amount::from_nonnegative(note.asset_type, note.value)
+                            .expect(
+                                "found note with invalid value or asset type",
+                            ),
+                    )
+                    .await;
             }
         }
         // Record the changes to the transparent accounts
-        let transparent_delta =
-            Amount::from_nonnegative(tx.token.clone(), u64::from(tx.amount))
-                .expect("invalid value for amount");
         let mut transfer_delta = TransferDelta::new();
-        transfer_delta
-            .insert(tx.source.clone(), Amount::zero() - &transparent_delta);
-        transfer_delta.insert(tx.target.clone(), transparent_delta);
+        let token_addr = TokenAddress {
+            address: tx.token.clone(),
+            sub_prefix: tx.sub_prefix.clone(),
+        };
+        transfer_delta.insert(
+            tx.source.clone(),
+            MaspChange {
+                asset: token_addr,
+                change: -tx.amount.amount.change(),
+            },
+        );
+        self.last_txidx += 1;
+
         self.delta_map.insert(
             (height, index),
             (epoch, transfer_delta, transaction_delta),
         );
-        self.last_txidx += 1;
     }
 
     /// Summarize the effects on shielded and transparent accounts of each
@@ -788,7 +921,11 @@
     /// Compute the total unspent notes associated with the viewing key in the
     /// context. If the key is not in the context, then we do not know the
     /// balance and hence we return None.
-    pub fn compute_shielded_balance(&self, vk: &ViewingKey) -> Option<Amount> {
+    pub async fn compute_shielded_balance(
+        &mut self,
+        client: &U::C,
+        vk: &ViewingKey,
+    ) -> Option<MaspAmount> {
         // Cannot query the balance of a key that's not in the map
         if !self.pos_map.contains_key(vk) {
             return None;
@@ -809,7 +946,7 @@
                         .expect("found note with invalid value or asset type");
             }
         }
-        Some(val_acc)
+        Some(self.decode_all_amounts(client, val_acc).await)
     }
 
     /// Query the ledger for the decoding of the given asset type and cache it
@@ -818,16 +955,23 @@
         &mut self,
         client: &U::C,
         asset_type: AssetType,
-    ) -> Option<(Address, Epoch)> {
+    ) -> Option<(Address, Option<Key>, MaspDenom, Epoch)> {
         // Try to find the decoding in the cache
         if let decoded @ Some(_) = self.asset_types.get(&asset_type) {
             return decoded.cloned();
         }
         // Query for the ID of the last accepted transaction
-        let (addr, ep, _conv, _path): (Address, _, Amount, MerklePath<Node>) =
-            rpc::query_conversion(client, asset_type).await?;
-        self.asset_types.insert(asset_type, (addr.clone(), ep));
-        Some((addr, ep))
+        let (addr, sub_prefix, denom, ep, _conv, _path): (
+            Address,
+            Option<Key>,
+            MaspDenom,
+            _,
+            Amount,
+            MerklePath<Node>,
+        ) = rpc::query_conversion(client, asset_type).await?;
+        self.asset_types
+            .insert(asset_type, (addr.clone(), sub_prefix.clone(), denom, ep));
+        Some((addr, sub_prefix, denom, ep))
     }
 
     /// Query the ledger for the conversion that is allowed for the given asset
@@ -837,19 +981,17 @@
         client: &U::C,
         asset_type: AssetType,
         conversions: &'a mut Conversions,
-    ) -> Option<&'a mut (AllowedConversion, MerklePath<Node>, i64)> {
-        match conversions.entry(asset_type) {
-            Entry::Occupied(conv_entry) => Some(conv_entry.into_mut()),
-            Entry::Vacant(conv_entry) => {
-                // Query for the ID of the last accepted transaction
-                let (addr, ep, conv, path): (Address, _, _, _) =
-                    rpc::query_conversion(client, asset_type).await?;
-                self.asset_types.insert(asset_type, (addr, ep));
+    ) {
+        if let Entry::Vacant(conv_entry) = conversions.entry(asset_type) {
+            // Query for the ID of the last accepted transaction
+            if let Some((addr, sub_prefix, denom, ep, conv, path)) =
+                query_conversion(client, asset_type).await
+            {
+                self.asset_types
+                    .insert(asset_type, (addr, sub_prefix, denom, ep));
                 // If the conversion is 0, then we just have a pure decoding
-                if conv == Amount::zero() {
-                    None
-                } else {
-                    Some(conv_entry.insert((Amount::into(conv), path, 0)))
+                if conv != Amount::zero() {
+                    conv_entry.insert((conv.into(), path, 0));
                 }
             }
         }
@@ -864,20 +1006,20 @@
         client: &U::C,
         vk: &ViewingKey,
         target_epoch: Epoch,
-    ) -> Option<Amount> {
+    ) -> Option<MaspAmount> {
         // First get the unexchanged balance
-        if let Some(balance) = self.compute_shielded_balance(vk) {
-            // And then exchange balance into current asset types
-            Some(
-                self.compute_exchanged_amount(
+        if let Some(balance) = self.compute_shielded_balance(client, vk).await {
+            let exchanged_amount = self
+                .compute_exchanged_amount(
                     client,
                     balance,
                     target_epoch,
                     HashMap::new(),
                 )
                 .await
-                .0,
-            )
+                .0;
+            // And then exchange balance into current asset types
+            Some(self.decode_all_amounts(client, exchanged_amount).await)
         } else {
             None
         }
@@ -888,23 +1030,36 @@
     /// conversion used, the conversions are applied to the given input, and
     /// the trace amount that could not be converted is moved from input to
     /// output.
-    fn apply_conversion(
+    #[allow(clippy::too_many_arguments)]
+    async fn apply_conversion(
+        &mut self,
+        client: &U::C,
         conv: AllowedConversion,
-        asset_type: AssetType,
-        value: i64,
-        usage: &mut i64,
-        input: &mut Amount,
-        output: &mut Amount,
+        asset_type: (Epoch, TokenAddress, MaspDenom),
+        value: i128,
+        usage: &mut i128,
+        input: &mut MaspAmount,
+        output: &mut MaspAmount,
     ) {
+        // we do not need to convert negative values
+        if value <= 0 {
+            return;
+        }
         // If conversion if possible, accumulate the exchanged amount
         let conv: Amount = conv.into();
         // The amount required of current asset to qualify for conversion
-        let threshold = -conv[&asset_type];
+        let masp_asset = make_asset_type(
+            Some(asset_type.0),
+            &asset_type.1.address,
+            &asset_type.1.sub_prefix,
+            asset_type.2,
+        );
+        let threshold = -conv[&masp_asset];
         if threshold == 0 {
             eprintln!(
                 "Asset threshold of selected conversion for asset type {} is \
                  0, this is a bug, please report it.",
-                asset_type
+                masp_asset
             );
         }
         // We should use an amount of the AllowedConversion that almost
@@ -912,11 +1067,17 @@
         let required = value / threshold;
         // Forget about the trace amount left over because we cannot
         // realize its value
-        let trace = Amount::from_pair(asset_type, value % threshold).unwrap();
+        let trace = MaspAmount(HashMap::from([(
+            (asset_type.0, asset_type.1),
+            Change::from(value % threshold),
+        )]));
         // Record how much more of the given conversion has been used
         *usage += required;
         // Apply the conversions to input and move the trace amount to output
-        *input += conv * required - &trace;
+        *input += self
+            .decode_all_amounts(client, conv.clone() * required)
+            .await
+            - trace.clone();
         *output += trace;
     }
 
@@ -927,77 +1088,106 @@
     pub async fn compute_exchanged_amount(
         &mut self,
         client: &U::C,
-        mut input: Amount,
+        mut input: MaspAmount,
         target_epoch: Epoch,
         mut conversions: Conversions,
     ) -> (Amount, Conversions) {
         // Where we will store our exchanged value
-        let mut output = Amount::zero();
+        let mut output = MaspAmount::default();
         // Repeatedly exchange assets until it is no longer possible
-        while let Some((asset_type, value)) =
-            input.components().next().map(cloned_pair)
+        while let Some(((asset_epoch, token_addr), value)) = input.iter().next()
         {
-            let target_asset_type = self
-                .decode_asset_type(client, asset_type)
-                .await
-                .map(|(addr, _epoch)| make_asset_type(target_epoch, &addr))
-                .unwrap_or(asset_type);
-            let at_target_asset_type = asset_type == target_asset_type;
-            if let (Some((conv, _wit, usage)), false) = (
+            let value = *value;
+            let asset_epoch = *asset_epoch;
+            let token_addr = token_addr.clone();
+            for denom in MaspDenom::iter() {
+                let target_asset_type = make_asset_type(
+                    Some(target_epoch),
+                    &token_addr.address,
+                    &token_addr.sub_prefix,
+                    denom,
+                );
+                let asset_type = make_asset_type(
+                    Some(asset_epoch),
+                    &token_addr.address,
+                    &token_addr.sub_prefix,
+                    denom,
+                );
+                let at_target_asset_type = target_epoch == asset_epoch;
+
+                let denom_value = denom.denominate_i128(&value);
+                self.query_allowed_conversion(
+                    client,
+                    target_asset_type,
+                    &mut conversions,
+                )
+                .await;
                 self.query_allowed_conversion(
                     client,
                     asset_type,
                     &mut conversions,
                 )
-                .await,
-                at_target_asset_type,
-            ) {
-                println!(
-                    "converting current asset type to latest asset type..."
-                );
-                // Not at the target asset type, not at the latest asset type.
-                // Apply conversion to get from current asset type to the latest
-                // asset type.
-                Self::apply_conversion(
-                    conv.clone(),
-                    asset_type,
-                    value,
-                    usage,
-                    &mut input,
-                    &mut output,
-                );
-            } else if let (Some((conv, _wit, usage)), false) = (
-                self.query_allowed_conversion(
-                    client,
-                    target_asset_type,
-                    &mut conversions,
-                )
-                .await,
-                at_target_asset_type,
-            ) {
-                println!(
-                    "converting latest asset type to target asset type..."
-                );
-                // Not at the target asset type, yes at the latest asset type.
-                // Apply inverse conversion to get from latest asset type to
-                // the target asset type.
-                Self::apply_conversion(
-                    conv.clone(),
-                    asset_type,
-                    value,
-                    usage,
-                    &mut input,
-                    &mut output,
-                );
-            } else {
-                // At the target asset type. Then move component over to output.
-                let comp = input.project(asset_type);
-                output += &comp;
-                // Strike from input to avoid repeating computation
-                input -= comp;
-            }
-        }
-        (output, conversions)
+                .await;
+                if let (Some((conv, _wit, usage)), false) =
+                    (conversions.get_mut(&asset_type), at_target_asset_type)
+                {
+                    println!(
+                        "converting current asset type to latest asset type..."
+                    );
+                    // Not at the target asset type, not at the latest asset
+                    // type. Apply conversion to get from
+                    // current asset type to the latest
+                    // asset type.
+                    self.apply_conversion(
+                        client,
+                        conv.clone(),
+                        (asset_epoch, token_addr.clone(), denom),
+                        denom_value,
+                        usage,
+                        &mut input,
+                        &mut output,
+                    )
+                    .await;
+                } else if let (Some((conv, _wit, usage)), false) = (
+                    conversions.get_mut(&target_asset_type),
+                    at_target_asset_type,
+                ) {
+                    println!(
+                        "converting latest asset type to target asset type..."
+                    );
+                    // Not at the target asset type, yet at the latest asset
+                    // type. Apply inverse conversion to get
+                    // from latest asset type to the target
+                    // asset type.
+                    self.apply_conversion(
+                        client,
+                        conv.clone(),
+                        (asset_epoch, token_addr.clone(), denom),
+                        denom_value,
+                        usage,
+                        &mut input,
+                        &mut output,
+                    )
+                    .await;
+                } else {
+                    // At the target asset type. Then move component over to
+                    // output.
+                    let mut comp = MaspAmount::default();
+                    comp.insert(
+                        (asset_epoch, token_addr.clone()),
+                        denom_value.into(),
+                    );
+                    for ((e, key), val) in input.iter() {
+                        if *key == token_addr && *e == asset_epoch {
+                            comp.insert((*e, key.clone()), *val);
+                        }
+                    }
+                    output += comp.clone();
+                    input -= comp;
+                }
+            }
+        }
+        (output.into(), conversions)
     }
 
     /// Collect enough unspent notes in this context to exceed the given amount
@@ -1037,10 +1227,11 @@
                 // The amount contributed by this note before conversion
                 let pre_contr = Amount::from_pair(note.asset_type, note.value)
                     .expect("received note has invalid value or asset type");
+                let input = self.decode_all_amounts(client, pre_contr).await;
                 let (contr, proposed_convs) = self
                     .compute_exchanged_amount(
                         client,
-                        pre_contr,
+                        input,
                         target_epoch,
                         conversions.clone(),
                     )
@@ -1132,7 +1323,6 @@
                             .expect(
                                 "found note with invalid value or asset type",
                             );
-                    break;
                 }
                 _ => {}
             }
@@ -1150,17 +1340,21 @@
         client: &U::C,
         owner: PaymentAddress,
         viewing_key: &ViewingKey,
-    ) -> Result<(Amount, Epoch), PinnedBalanceError> {
+    ) -> Result<(MaspAmount, Epoch), PinnedBalanceError> {
         // Obtain the balance that will be exchanged
         let (amt, ep) =
             Self::compute_pinned_balance(client, owner, viewing_key).await?;
+        println!("Pinned balance: {:?}", amt);
+        // Establish connection with which to do exchange rate queries
+        let amount = self.decode_all_amounts(client, amt).await;
+        println!("Decoded pinned balance: {:?}", amount);
         // Finally, exchange the balance to the transaction's epoch
-        Ok((
-            self.compute_exchanged_amount(client, amt, ep, HashMap::new())
-                .await
-                .0,
-            ep,
-        ))
+        let computed_amount = self
+            .compute_exchanged_amount(client, amount, ep, HashMap::new())
+            .await
+            .0;
+        println!("Exchanged amount: {:?}", computed_amount);
+        Ok((self.decode_all_amounts(client, computed_amount).await, ep))
     }
 
     /// Convert an amount whose units are AssetTypes to one whose units are
@@ -1171,15 +1365,25 @@
         client: &U::C,
         amt: Amount,
         target_epoch: Epoch,
-    ) -> Amount<Address> {
-        let mut res = Amount::zero();
+    ) -> HashMap<TokenAddress, token::Change> {
+        let mut res = HashMap::new();
         for (asset_type, val) in amt.components() {
             // Decode the asset type
             let decoded = self.decode_asset_type(client, *asset_type).await;
             // Only assets with the target timestamp count
             match decoded {
-                Some((addr, epoch)) if epoch == target_epoch => {
-                    res += &Amount::from_pair(addr, *val).unwrap()
+                Some(asset_type @ (_, _, _, epoch))
+                    if epoch == target_epoch =>
+                {
+                    decode_component(
+                        asset_type,
+                        *val,
+                        &mut res,
+                        |address, sub_prefix, _| TokenAddress {
+                            address,
+                            sub_prefix,
+                        },
+                    );
                 }
                 _ => {}
             }
@@ -1193,17 +1397,31 @@
         &mut self,
         client: &U::C,
         amt: Amount,
-    ) -> Amount<(Address, Epoch)> {
-        let mut res = Amount::zero();
+    ) -> MaspAmount {
+        let mut res: HashMap<(Epoch, TokenAddress), Change> =
+            HashMap::default();
         for (asset_type, val) in amt.components() {
             // Decode the asset type
-            let decoded = self.decode_asset_type(client, *asset_type).await;
-            // Only assets with the target timestamp count
-            if let Some((addr, epoch)) = decoded {
-                res += &Amount::from_pair((addr, epoch), *val).unwrap()
-            }
-        }
-        res
+            if let Some(decoded) =
+                self.decode_asset_type(client, *asset_type).await
+            {
+                decode_component(
+                    decoded,
+                    *val,
+                    &mut res,
+                    |address, sub_prefix, epoch| {
+                        (
+                            epoch,
+                            TokenAddress {
+                                address,
+                                sub_prefix,
+                            },
+                        )
+                    },
+                )
+            }
+        }
+        MaspAmount(res)
     }
 
     /// Make shielded components to embed within a Transfer object. If no
@@ -1217,7 +1435,7 @@
     pub async fn gen_shielded_transfer(
         &mut self,
         client: &U::C,
-        args: args::TxTransfer,
+        args: &args::TxTransfer,
         shielded_gas: bool,
     ) -> Result<
         Option<(
@@ -1251,27 +1469,40 @@
         let epoch = rpc::query_epoch(client).await;
         // Context required for storing which notes are in the source's
         // possesion
-        let amt: u64 = args.amount.into();
         let memo = MemoBytes::empty();
 
         // Now we build up the transaction within this object
-        let mut builder = Builder::<_, OsRng>::new(NETWORK, 1.into());
+        let mut builder = Builder::<TestNetwork, OsRng>::new(NETWORK, 1.into());
+
+        // break up a transfer into a number of transfers with suitable
+        // denominations
+        let InputAmount::Validated(amt) = args.amount else {
+            unreachable!("The function `gen_shielded_transfer` is only called by `submit_tx` which validates amounts.")
+        };
         // Convert transaction amount into MASP types
-        let (asset_type, amount) =
-            convert_amount(epoch, &args.token, args.amount);
-        // The fee to be paid for the transaction
-        let tx_fee;
-
+        let (asset_types, amount) = convert_amount(
+            epoch,
+            &args.token,
+            &args.sub_prefix.as_ref(),
+            amt.amount,
+        );
+
+        let tx_fee =
         // If there are shielded inputs
         if let Some(sk) = spending_key {
+            let InputAmount::Validated(fee) = args.tx.fee_amount else {
+                unreachable!("The function `gen_shielded_transfer` is only called by `submit_tx` which validates amounts.")
+            };
             // Transaction fees need to match the amount in the wrapper Transfer
             // when MASP source is used
-            let (_, fee) =
-                convert_amount(epoch, &args.tx.fee_token, args.tx.fee_amount);
-            tx_fee = fee.clone();
-            // If the gas is coming from the shielded pool, then our shielded
-            // inputs must also cover the gas fee
-            let required_amt = if shielded_gas { amount + fee } else { amount };
+            let (_, shielded_fee) =
+                convert_amount(epoch, &args.tx.fee_token, &None, fee.amount);
+            let required_amt = if shielded_gas {
+                amount + shielded_fee.clone()
+            } else {
+                amount
+            };
+
             // Locate unspent notes that can help us meet the transaction amount
             let (_, unspent_notes, used_convs) = self
                 .collect_unspent_notes(
@@ -1289,20 +1520,17 @@
             }
             // Commit the conversion notes used during summation
             for (conv, wit, value) in used_convs.values() {
-                if *value > 0 {
-                    builder
-                        .add_sapling_convert(
-                            conv.clone(),
-                            *value as u64,
-                            wit.clone(),
-                        )
-                        .map_err(builder::Error::SaplingBuild)?;
+                if value.is_positive() {
+                    builder.add_sapling_convert(
+                        conv.clone(),
+                        *value as u64,
+                        wit.clone(),
+                    )
+                    .map_err(builder::Error::SaplingBuild)?;
                 }
             }
+            shielded_fee
         } else {
-            // No transfer fees come from the shielded transaction for non-MASP
-            // sources
-            tx_fee = Amount::zero();
             // We add a dummy UTXO to our transaction, but only the source of
             // the parent Transfer object is used to validate fund
             // availability
@@ -1316,27 +1544,36 @@
                 source_enc.as_ref(),
             ));
             let script = TransparentAddress(hash.into());
-            builder
-                .add_transparent_input(TxOut {
-                    asset_type,
-                    value: amt.try_into().expect("supplied amount too large"),
-                    address: script,
-                })
-                .map_err(builder::Error::TransparentBuild)?;
-        }
+            for (denom, asset_type) in MaspDenom::iter().zip(asset_types.iter()) {
+                builder
+                    .add_transparent_input(TxOut {
+                        asset_type: *asset_type,
+                        value: denom.denominate(&amt) as i128,
+                        address: script,
+                    })
+                    .map_err(builder::Error::TransparentBuild)?;
+            }
+            // No transfer fees come from the shielded transaction for non-MASP
+            // sources
+            Amount::zero()
+        };
+
         // Now handle the outputs of this transaction
         // If there is a shielded output
         if let Some(pa) = payment_address {
             let ovk_opt = spending_key.map(|x| x.expsk.ovk);
-            builder
-                .add_sapling_output(
-                    ovk_opt,
-                    pa.into(),
-                    asset_type,
-                    amt,
-                    memo.clone(),
-                )
-                .map_err(builder::Error::SaplingBuild)?;
+            for (denom, asset_type) in MaspDenom::iter().zip(asset_types.iter())
+            {
+                builder
+                    .add_sapling_output(
+                        ovk_opt,
+                        pa.into(),
+                        *asset_type,
+                        denom.denominate(&amt),
+                        memo.clone(),
+                    )
+                    .map_err(builder::Error::SaplingBuild)?;
+            }
         } else {
             // Embed the transparent target address into the shielded
             // transaction so that it can be signed
@@ -1349,13 +1586,19 @@
             let hash = ripemd::Ripemd160::digest(sha2::Sha256::digest(
                 target_enc.as_ref(),
             ));
-            builder
-                .add_transparent_output(
-                    &TransparentAddress(hash.into()),
-                    asset_type,
-                    amt.try_into().expect("supplied amount too large"),
-                )
-                .map_err(builder::Error::TransparentBuild)?;
+            for (denom, asset_type) in MaspDenom::iter().zip(asset_types.iter())
+            {
+                let vout = denom.denominate(&amt);
+                if vout != 0 {
+                    builder
+                        .add_transparent_output(
+                            &TransparentAddress(hash.into()),
+                            *asset_type,
+                            vout as i128,
+                        )
+                        .map_err(builder::Error::TransparentBuild)?;
+                }
+            }
         }
 
         // Now add outputs representing the change from this payment
@@ -1494,17 +1737,18 @@
                             }
                             // Describe how a Transfer simply subtracts from one
                             // account and adds the same to another
-                            let mut delta = TransferDelta::default();
-                            let tfer_delta = Amount::from_nonnegative(
-                                transfer.token.clone(),
-                                u64::from(transfer.amount),
-                            )
-                            .expect("invalid value for amount");
-                            delta.insert(
-                                transfer.source,
-                                Amount::zero() - &tfer_delta,
-                            );
-                            delta.insert(transfer.target, tfer_delta);
+
+                            let delta = TransferDelta::from([(
+                                transfer.source.clone(),
+                                MaspChange {
+                                    asset: TokenAddress {
+                                        address: transfer.token.clone(),
+                                        sub_prefix: transfer.sub_prefix.clone(),
+                                    },
+                                    change: -transfer.amount.amount.change(),
+                                },
+                            )]);
+
                             // No shielded accounts are affected by this
                             // Transfer
                             transfers.insert(
@@ -1540,11 +1784,36 @@
 }
 
 /// Make asset type corresponding to given address and epoch
-pub fn make_asset_type(epoch: Epoch, token: &Address) -> AssetType {
+pub fn make_asset_type<T: std::fmt::Display>(
+    epoch: Option<Epoch>,
+    token: &Address,
+    sub_prefix: &Option<T>,
+    denom: MaspDenom,
+) -> AssetType {
     // Typestamp the chosen token with the current epoch
-    let token_bytes = (token, epoch.0)
-        .try_to_vec()
-        .expect("token should serialize");
+    let token_bytes = match epoch {
+        None => (
+            token,
+            sub_prefix
+                .as_ref()
+                .map(|k| k.to_string())
+                .unwrap_or_default(),
+            denom,
+        )
+            .try_to_vec()
+            .expect("token should serialize"),
+        Some(epoch) => (
+            token,
+            sub_prefix
+                .as_ref()
+                .map(|k| k.to_string())
+                .unwrap_or_default(),
+            denom,
+            epoch.0,
+        )
+            .try_to_vec()
+            .expect("token should serialize"),
+    };
     // Generate the unique asset identifier from the unique token address
     AssetType::new(token_bytes.as_ref()).expect("unable to create asset type")
 }
@@ -1553,11 +1822,22 @@
 fn convert_amount(
     epoch: Epoch,
     token: &Address,
+    sub_prefix: &Option<&String>,
     val: token::Amount,
-) -> (AssetType, Amount) {
-    let asset_type = make_asset_type(epoch, token);
-    // Combine the value and unit into one amount
-    let amount = Amount::from_nonnegative(asset_type, u64::from(val))
-        .expect("invalid value for amount");
-    (asset_type, amount)
+) -> ([AssetType; 4], Amount) {
+    let mut amount = Amount::zero();
+    let asset_types: [AssetType; 4] = MaspDenom::iter()
+        .map(|denom| {
+            let asset_type =
+                make_asset_type(Some(epoch), token, sub_prefix, denom);
+            // Combine the value and unit into one amount
+            amount +=
+                Amount::from_nonnegative(asset_type, denom.denominate(&val))
+                    .expect("invalid value for amount");
+            asset_type
+        })
+        .collect::<Vec<AssetType>>()
+        .try_into()
+        .expect("This can't fail");
+    (asset_types, amount)
 }