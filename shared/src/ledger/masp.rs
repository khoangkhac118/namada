--- conflicted
+++ resolved
@@ -741,13 +741,8 @@
     /// associated to notes, memos, and diversifiers. And the set of notes that
     /// we have spent are updated. The witness map is maintained to make it
     /// easier to construct note merkle paths in other code. See
-<<<<<<< HEAD
-    /// <https://zips.z.cash/protocol/protocol.pdf#scan>.
-    pub async fn scan_tx(
-=======
-    /// https://zips.z.cash/protocol/protocol.pdf#scan
+    /// <https://zips.z.cash/protocol/protocol.pdf#scan>
     pub async fn scan_tx<C: Client + Sync>(
->>>>>>> f6a2ce1f
         &mut self,
         client: &C,
         height: BlockHeight,
