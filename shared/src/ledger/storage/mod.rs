//! Ledger's state storage with key-value backed store and a merkle tree

mod merkle_tree;
#[cfg(any(test, feature = "testing"))]
pub mod mockdb;
pub mod types;
pub mod write_log;

use core::fmt::Debug;
use std::collections::BTreeMap;

use borsh::{BorshDeserialize, BorshSerialize};
use masp_primitives::asset_type::AssetType;
use masp_primitives::convert::AllowedConversion;
use masp_primitives::ff::PrimeField;
use masp_primitives::merkle_tree::FrozenCommitmentTree;
use masp_primitives::sapling::Node;
use masp_primitives::transaction::components::Amount;
use rayon::iter::{
    IndexedParallelIterator, IntoParallelIterator, ParallelIterator,
};
use rayon::prelude::ParallelSlice;
use tendermint::merkle::proof::Proof;
use thiserror::Error;

use super::parameters::Parameters;
use super::storage_api::{ResultExt, StorageRead, StorageWrite};
use super::{parameters, storage_api};
use crate::ledger::gas::MIN_STORAGE_GAS;
use crate::ledger::parameters::EpochDuration;
use crate::ledger::storage::merkle_tree::{
    Error as MerkleTreeError, MerkleRoot,
};
pub use crate::ledger::storage::merkle_tree::{
    MerkleTree, MerkleTreeStoresRead, MerkleTreeStoresWrite, Sha256Hasher,
    StorageHasher, StoreType,
};
use crate::types::address::{
    Address, EstablishedAddressGen, InternalAddress, *,
};
use crate::types::chain::{ChainId, CHAIN_ID_LENGTH};
#[cfg(feature = "ferveo-tpke")]
use crate::types::storage::TxQueue;
use crate::types::storage::{
    BlockHash, BlockHeight, BlockResults, Epoch, Epochs, Header, Key, KeySeg,
    BLOCK_HASH_LENGTH,
};
use crate::types::time::DateTimeUtc;
use crate::types::token;

/// A result of a function that may fail
pub type Result<T> = std::result::Result<T, Error>;
<<<<<<< HEAD
/// A representation of the conversion state
#[derive(Debug, Default, BorshSerialize, BorshDeserialize)]
pub struct ConversionState {
    /// The merkle root from the previous epoch
    pub prev_root: Node,
    /// The tree currently containing all the conversions
    pub tree: FrozenCommitmentTree<Node>,
    /// Map assets to their latest conversion and position in Merkle tree
    pub assets: BTreeMap<AssetType, (Address, Epoch, AllowedConversion, usize)>,
}
=======
/// The maximum size of an IBC key (in bytes) allowed in merkle-ized storage
pub const IBC_KEY_LIMIT: usize = 120;
>>>>>>> da80f3db

/// The storage data
#[derive(Debug)]
pub struct Storage<D, H>
where
    D: DB + for<'iter> DBIter<'iter>,
    H: StorageHasher,
{
    /// The database for the storage
    pub db: D,
    /// The ID of the chain
    pub chain_id: ChainId,
    /// The storage for the current (yet to be committed) block
    pub block: BlockStorage<H>,
    /// The latest block header
    pub header: Option<Header>,
    /// The height of the committed block
    pub last_height: BlockHeight,
    /// The epoch of the committed block
    pub last_epoch: Epoch,
    /// Minimum block height at which the next epoch may start
    pub next_epoch_min_start_height: BlockHeight,
    /// Minimum block time at which the next epoch may start
    pub next_epoch_min_start_time: DateTimeUtc,
    /// The current established address generator
    pub address_gen: EstablishedAddressGen,
    /// The currently saved conversion state
    pub conversion_state: ConversionState,
    /// Wrapper txs to be decrypted in the next block proposal
    #[cfg(feature = "ferveo-tpke")]
    pub tx_queue: TxQueue,
}

/// The block storage data
#[derive(Debug)]
pub struct BlockStorage<H: StorageHasher> {
    /// Merkle tree of all the other data in block storage
    pub tree: MerkleTree<H>,
    /// Hash of the block
    pub hash: BlockHash,
    /// Height of the block (i.e. the level)
    pub height: BlockHeight,
    /// Epoch of the block
    pub epoch: Epoch,
    /// Results of applying transactions
    pub results: BlockResults,
    /// Predecessor block epochs
    pub pred_epochs: Epochs,
}

#[allow(missing_docs)]
#[derive(Error, Debug)]
pub enum Error {
    #[error("TEMPORARY error: {error}")]
    Temporary { error: String },
    #[error("Found an unknown key: {key}")]
    UnknownKey { key: String },
    #[error("Storage key error {0}")]
    KeyError(crate::types::storage::Error),
    #[error("Coding error: {0}")]
    CodingError(types::Error),
    #[error("Merkle tree error: {0}")]
    MerkleTreeError(MerkleTreeError),
    #[error("DB error: {0}")]
    DBError(String),
    #[error("Borsh (de)-serialization error: {0}")]
    BorshCodingError(std::io::Error),
    #[error("Merkle tree at the height {height} is not stored")]
    NoMerkleTree { height: BlockHeight },
}

/// The block's state as stored in the database.
pub struct BlockStateRead {
    /// Merkle tree stores
    pub merkle_tree_stores: MerkleTreeStoresRead,
    /// Hash of the block
    pub hash: BlockHash,
    /// Height of the block
    pub height: BlockHeight,
    /// Epoch of the block
    pub epoch: Epoch,
    /// Predecessor block epochs
    pub pred_epochs: Epochs,
    /// Minimum block height at which the next epoch may start
    pub next_epoch_min_start_height: BlockHeight,
    /// Minimum block time at which the next epoch may start
    pub next_epoch_min_start_time: DateTimeUtc,
    /// Established address generator
    pub address_gen: EstablishedAddressGen,
    /// Results of applying transactions
    pub results: BlockResults,
    /// Wrapper txs to be decrypted in the next block proposal
    #[cfg(feature = "ferveo-tpke")]
    pub tx_queue: TxQueue,
}

/// The block's state to write into the database.
pub struct BlockStateWrite<'a> {
    /// Merkle tree stores
    pub merkle_tree_stores: MerkleTreeStoresWrite<'a>,
    /// Header of the block
    pub header: Option<&'a Header>,
    /// Hash of the block
    pub hash: &'a BlockHash,
    /// Height of the block
    pub height: BlockHeight,
    /// Epoch of the block
    pub epoch: Epoch,
    /// Predecessor block epochs
    pub pred_epochs: &'a Epochs,
    /// Minimum block height at which the next epoch may start
    pub next_epoch_min_start_height: BlockHeight,
    /// Minimum block time at which the next epoch may start
    pub next_epoch_min_start_time: DateTimeUtc,
    /// Established address generator
    pub address_gen: &'a EstablishedAddressGen,
    /// Results of applying transactions
    pub results: &'a BlockResults,
    /// Wrapper txs to be decrypted in the next block proposal
    #[cfg(feature = "ferveo-tpke")]
    pub tx_queue: &'a TxQueue,
}

/// A database backend.
pub trait DB: std::fmt::Debug {
    /// A DB's cache
    type Cache;
    /// A handle for batch writes
    type WriteBatch: DBWriteBatch;

    /// Open the database from provided path
    fn open(
        db_path: impl AsRef<std::path::Path>,
        cache: Option<&Self::Cache>,
    ) -> Self;

    /// Flush data on the memory to persistent them
    fn flush(&self, wait: bool) -> Result<()>;

    /// Read the last committed block's metadata
    fn read_last_block(&mut self) -> Result<Option<BlockStateRead>>;

    /// Write block's metadata
    fn write_block(&mut self, state: BlockStateWrite) -> Result<()>;

    /// Read the block header with the given height from the DB
    fn read_block_header(&self, height: BlockHeight) -> Result<Option<Header>>;

    /// Read the merkle tree stores with the given height
    fn read_merkle_tree_stores(
        &self,
        height: BlockHeight,
    ) -> Result<Option<MerkleTreeStoresRead>>;

    /// Read the latest value for account subspace key from the DB
    fn read_subspace_val(&self, key: &Key) -> Result<Option<Vec<u8>>>;

    /// Read the value for account subspace key at the given height from the DB
    fn read_subspace_val_with_height(
        &self,
        key: &Key,
        _height: BlockHeight,
    ) -> Result<Option<Vec<u8>>>;

    /// Write the value with the given height and account subspace key to the
    /// DB. Returns the size difference from previous value, if any, or the
    /// size of the value otherwise.
    fn write_subspace_val(
        &mut self,
        height: BlockHeight,
        key: &Key,
        value: impl AsRef<[u8]>,
    ) -> Result<i64>;

    /// Delete the value with the given height and account subspace key from the
    /// DB. Returns the size of the removed value, if any, 0 if no previous
    /// value was found.
    fn delete_subspace_val(
        &mut self,
        height: BlockHeight,
        key: &Key,
    ) -> Result<i64>;

    /// Start write batch.
    fn batch() -> Self::WriteBatch;

    /// Execute write batch.
    fn exec_batch(&mut self, batch: Self::WriteBatch) -> Result<()>;

    /// Batch write the value with the given height and account subspace key to
    /// the DB. Returns the size difference from previous value, if any, or
    /// the size of the value otherwise.
    fn batch_write_subspace_val(
        &self,
        batch: &mut Self::WriteBatch,
        height: BlockHeight,
        key: &Key,
        value: impl AsRef<[u8]>,
    ) -> Result<i64>;

    /// Batch delete the value with the given height and account subspace key
    /// from the DB. Returns the size of the removed value, if any, 0 if no
    /// previous value was found.
    fn batch_delete_subspace_val(
        &self,
        batch: &mut Self::WriteBatch,
        height: BlockHeight,
        key: &Key,
    ) -> Result<i64>;
}

/// A database prefix iterator.
pub trait DBIter<'iter> {
    /// The concrete type of the iterator
    type PrefixIter: Debug + Iterator<Item = (String, Vec<u8>, u64)>;

    /// Read account subspace key value pairs with the given prefix from the DB
    fn iter_prefix(&'iter self, prefix: &Key) -> Self::PrefixIter;

    /// Read results subspace key value pairs from the DB
    fn iter_results(&'iter self) -> Self::PrefixIter;
}

/// Atomic batch write.
pub trait DBWriteBatch {
    /// Insert a value into the database under the given key.
    fn put<K, V>(&mut self, key: K, value: V)
    where
        K: AsRef<[u8]>,
        V: AsRef<[u8]>;

    /// Removes the database entry for key. Does nothing if the key was not
    /// found.
    fn delete<K: AsRef<[u8]>>(&mut self, key: K);
}

impl<D, H> Storage<D, H>
where
    D: DB + for<'iter> DBIter<'iter>,
    H: StorageHasher,
{
    /// open up a new instance of the storage given path to db and chain id
    pub fn open(
        db_path: impl AsRef<std::path::Path>,
        chain_id: ChainId,
        cache: Option<&D::Cache>,
    ) -> Self {
        let block = BlockStorage {
            tree: MerkleTree::default(),
            hash: BlockHash::default(),
            height: BlockHeight::default(),
            epoch: Epoch::default(),
            pred_epochs: Epochs::default(),
            results: BlockResults::default(),
        };
        Storage::<D, H> {
            db: D::open(db_path, cache),
            chain_id,
            block,
            header: None,
            last_height: BlockHeight(0),
            last_epoch: Epoch::default(),
            next_epoch_min_start_height: BlockHeight::default(),
            next_epoch_min_start_time: DateTimeUtc::now(),
            address_gen: EstablishedAddressGen::new(
                "Privacy is a function of liberty.",
            ),
            conversion_state: ConversionState::default(),
            #[cfg(feature = "ferveo-tpke")]
            tx_queue: TxQueue::default(),
        }
    }

    /// Load the full state at the last committed height, if any. Returns the
    /// Merkle root hash and the height of the committed block.
    pub fn load_last_state(&mut self) -> Result<()> {
        if let Some(BlockStateRead {
            merkle_tree_stores,
            hash,
            height,
            epoch,
            pred_epochs,
            next_epoch_min_start_height,
            next_epoch_min_start_time,
            results,
            address_gen,
            #[cfg(feature = "ferveo-tpke")]
            tx_queue,
        }) = self.db.read_last_block()?
        {
            self.block.tree = MerkleTree::new(merkle_tree_stores);
            self.block.hash = hash;
            self.block.height = height;
            self.block.epoch = epoch;
            self.block.results = results;
            self.block.pred_epochs = pred_epochs;
            self.last_height = height;
            self.last_epoch = epoch;
            self.next_epoch_min_start_height = next_epoch_min_start_height;
            self.next_epoch_min_start_time = next_epoch_min_start_time;
            self.address_gen = address_gen;
            if self.last_epoch.0 > 1 {
                // The derived conversions will be placed in MASP address space
                let masp_addr = masp();
                let key_prefix: Key = masp_addr.to_db_key().into();
                // Load up the conversions currently being given as query
                // results
                let state_key = key_prefix
                    .push(&(token::CONVERSION_KEY_PREFIX.to_owned()))
                    .map_err(Error::KeyError)?;
                self.conversion_state = types::decode(
                    self.read(&state_key)
                        .expect("unable to read conversion state")
                        .0
                        .expect("unable to find conversion state"),
                )
                .expect("unable to decode conversion state")
            }
            #[cfg(feature = "ferveo-tpke")]
            {
                self.tx_queue = tx_queue;
            }
            tracing::debug!("Loaded storage from DB");
        } else {
            tracing::info!("No state could be found");
        }
        Ok(())
    }

    /// Returns the Merkle root hash and the height of the committed block. If
    /// no block exists, returns None.
    pub fn get_state(&self) -> Option<(MerkleRoot, u64)> {
        if self.block.height.0 != 0 {
            Some((self.block.tree.root(), self.block.height.0))
        } else {
            None
        }
    }

    /// Persist the current block's state to the database
    pub fn commit(&mut self) -> Result<()> {
        let state = BlockStateWrite {
            merkle_tree_stores: self.block.tree.stores(),
            header: self.header.as_ref(),
            hash: &self.block.hash,
            height: self.block.height,
            epoch: self.block.epoch,
            results: &self.block.results,
            pred_epochs: &self.block.pred_epochs,
            next_epoch_min_start_height: self.next_epoch_min_start_height,
            next_epoch_min_start_time: self.next_epoch_min_start_time,
            address_gen: &self.address_gen,
            #[cfg(feature = "ferveo-tpke")]
            tx_queue: &self.tx_queue,
        };
        self.db.write_block(state)?;
        self.last_height = self.block.height;
        self.last_epoch = self.block.epoch;
        self.header = None;
        Ok(())
    }

    /// Find the root hash of the merkle tree
    pub fn merkle_root(&self) -> MerkleRoot {
        self.block.tree.root()
    }

    /// Check if the given key is present in storage. Returns the result and the
    /// gas cost.
    pub fn has_key(&self, key: &Key) -> Result<(bool, u64)> {
        Ok((self.block.tree.has_key(key)?, key.len() as _))
    }

    /// Returns a value from the specified subspace and the gas cost
    pub fn read(&self, key: &Key) -> Result<(Option<Vec<u8>>, u64)> {
        tracing::debug!("storage read key {}", key);
        let (present, gas) = self.has_key(key)?;
        if !present {
            return Ok((None, gas));
        }

        match self.db.read_subspace_val(key)? {
            Some(v) => {
                let gas = key.len() + v.len();
                Ok((Some(v), gas as _))
            }
            None => Ok((None, key.len() as _)),
        }
    }

    /// Returns a value from the specified subspace at the given height and the
    /// gas cost
    pub fn read_with_height(
        &self,
        key: &Key,
        height: BlockHeight,
    ) -> Result<(Option<Vec<u8>>, u64)> {
        if height >= self.get_block_height().0 {
            self.read(key)
        } else {
            match self.db.read_subspace_val_with_height(key, height)? {
                Some(v) => {
                    let gas = key.len() + v.len();
                    Ok((Some(v), gas as _))
                }
                None => Ok((None, key.len() as _)),
            }
        }
    }

    /// Returns a prefix iterator and the gas cost
    pub fn iter_prefix(
        &self,
        prefix: &Key,
    ) -> (<D as DBIter<'_>>::PrefixIter, u64) {
        (self.db.iter_prefix(prefix), prefix.len() as _)
    }

    /// Returns a prefix iterator and the gas cost
    pub fn iter_results(&self) -> (<D as DBIter<'_>>::PrefixIter, u64) {
        (self.db.iter_results(), 0)
    }

    /// Write a value to the specified subspace and returns the gas cost and the
    /// size difference
    pub fn write(
        &mut self,
        key: &Key,
        value: impl AsRef<[u8]>,
    ) -> Result<(u64, i64)> {
        // Note that this method is the same as `StorageWrite::write_bytes`,
        // but with gas and storage bytes len diff accounting
        tracing::debug!("storage write key {}", key,);
        let value = value.as_ref();
        self.block.tree.update(key, &value)?;

        let len = value.len();
        let gas = key.len() + len;
        let size_diff =
            self.db.write_subspace_val(self.last_height, key, value)?;
        Ok((gas as _, size_diff))
    }

    /// Delete the specified subspace and returns the gas cost and the size
    /// difference
    pub fn delete(&mut self, key: &Key) -> Result<(u64, i64)> {
        // Note that this method is the same as `StorageWrite::delete`,
        // but with gas and storage bytes len diff accounting
        let mut deleted_bytes_len = 0;
        if self.has_key(key)?.0 {
            self.block.tree.delete(key)?;
            deleted_bytes_len =
                self.db.delete_subspace_val(self.last_height, key)?;
        }
        let gas = key.len() + deleted_bytes_len as usize;
        Ok((gas as _, deleted_bytes_len))
    }

    /// Set the block header.
    /// The header is not in the Merkle tree as it's tracked by Tendermint.
    /// Hence, we don't update the tree when this is set.
    pub fn set_header(&mut self, header: Header) -> Result<()> {
        self.header = Some(header);
        Ok(())
    }

    /// Block data is in the Merkle tree as it's tracked by Tendermint in the
    /// block header. Hence, we don't update the tree when this is set.
    pub fn begin_block(
        &mut self,
        hash: BlockHash,
        height: BlockHeight,
    ) -> Result<()> {
        self.block.hash = hash;
        self.block.height = height;
        Ok(())
    }

    /// Get a validity predicate for the given account address and the gas cost
    /// for reading it.
    pub fn validity_predicate(
        &self,
        addr: &Address,
    ) -> Result<(Option<Vec<u8>>, u64)> {
        let key = Key::validity_predicate(addr);
        self.read(&key)
    }

    #[allow(dead_code)]
    /// Check if the given address exists on chain and return the gas cost.
    pub fn exists(&self, addr: &Address) -> Result<(bool, u64)> {
        let key = Key::validity_predicate(addr);
        self.has_key(&key)
    }

    /// Get the chain ID as a raw string
    pub fn get_chain_id(&self) -> (String, u64) {
        (self.chain_id.to_string(), CHAIN_ID_LENGTH as _)
    }

    /// Get the current (yet to be committed) block height
    pub fn get_block_height(&self) -> (BlockHeight, u64) {
        (self.block.height, MIN_STORAGE_GAS)
    }

    /// Get the current (yet to be committed) block hash
    pub fn get_block_hash(&self) -> (BlockHash, u64) {
        (self.block.hash.clone(), BLOCK_HASH_LENGTH as _)
    }

    /// Get the existence proof
    pub fn get_existence_proof(
        &self,
        key: &Key,
        value: Vec<u8>,
        height: BlockHeight,
    ) -> Result<Proof> {
        if height >= self.get_block_height().0 {
            Ok(self.block.tree.get_existence_proof(key, value)?)
        } else {
            match self.db.read_merkle_tree_stores(height)? {
                Some(stores) => Ok(MerkleTree::<H>::new(stores)
                    .get_existence_proof(key, value)?),
                None => Err(Error::NoMerkleTree { height }),
            }
        }
    }

    /// Get the non-existence proof
    pub fn get_non_existence_proof(
        &self,
        key: &Key,
        height: BlockHeight,
    ) -> Result<Proof> {
        if height >= self.get_block_height().0 {
            Ok(self.block.tree.get_non_existence_proof(key)?)
        } else {
            match self.db.read_merkle_tree_stores(height)? {
                Some(stores) => Ok(MerkleTree::<H>::new(stores)
                    .get_non_existence_proof(key)?),
                None => Err(Error::NoMerkleTree { height }),
            }
        }
    }

    /// Get the current (yet to be committed) block epoch
    pub fn get_current_epoch(&self) -> (Epoch, u64) {
        (self.block.epoch, MIN_STORAGE_GAS)
    }

    /// Get the epoch of the last committed block
    pub fn get_last_epoch(&self) -> (Epoch, u64) {
        (self.last_epoch, MIN_STORAGE_GAS)
    }

    /// Initialize the first epoch. The first epoch begins at genesis time.
    pub fn init_genesis_epoch(
        &mut self,
        initial_height: BlockHeight,
        genesis_time: DateTimeUtc,
        parameters: &Parameters,
    ) -> Result<()> {
        let EpochDuration {
            min_num_of_blocks,
            min_duration,
        } = parameters.epoch_duration;
        self.next_epoch_min_start_height = initial_height + min_num_of_blocks;
        self.next_epoch_min_start_time = genesis_time + min_duration;
        self.update_epoch_in_merkle_tree()
    }

    /// Get the block header
    pub fn get_block_header(
        &self,
        height: Option<BlockHeight>,
    ) -> Result<(Option<Header>, u64)> {
        match height {
            Some(h) if h == self.get_block_height().0 => {
                Ok((self.header.clone(), MIN_STORAGE_GAS))
            }
            Some(h) => match self.db.read_block_header(h)? {
                Some(header) => {
                    let gas = header.encoded_len() as u64;
                    Ok((Some(header), gas))
                }
                None => Ok((None, MIN_STORAGE_GAS)),
            },
            None => Ok((self.header.clone(), MIN_STORAGE_GAS)),
        }
    }

    /// Initialize a new epoch when the current epoch is finished. Returns
    /// `true` on a new epoch.
    pub fn update_epoch(
        &mut self,
        height: BlockHeight,
        time: DateTimeUtc,
    ) -> Result<bool> {
        let (parameters, _gas) =
            parameters::read(self).expect("Couldn't read protocol parameters");

        // Check if the current epoch is over
        let new_epoch = height >= self.next_epoch_min_start_height
            && time >= self.next_epoch_min_start_time;
        if new_epoch {
            // Begin a new epoch
            self.block.epoch = self.block.epoch.next();
            let EpochDuration {
                min_num_of_blocks,
                min_duration,
            } = parameters.epoch_duration;
            self.next_epoch_min_start_height = height + min_num_of_blocks;
            self.next_epoch_min_start_time = time + min_duration;
            // TODO put this into PoS parameters and pass it to tendermint
            // `consensus_params` on `InitChain` and `EndBlock`
            let evidence_max_age_num_blocks: u64 = 100000;
            self.block
                .pred_epochs
                .new_epoch(height + 1, evidence_max_age_num_blocks);
            tracing::info!("Began a new epoch {}", self.block.epoch);
            self.update_allowed_conversions()?;
        }
        self.update_epoch_in_merkle_tree()?;
        Ok(new_epoch)
    }

    /// Get the current conversions
    pub fn get_conversion_state(&self) -> &ConversionState {
        &self.conversion_state
    }

    // Construct MASP asset type with given timestamp for given token
    fn encode_asset_type(addr: Address, epoch: Epoch) -> AssetType {
        let new_asset_bytes = (addr, epoch.0)
            .try_to_vec()
            .expect("unable to serialize address and epoch");
        AssetType::new(new_asset_bytes.as_ref())
            .expect("unable to derive asset identifier")
    }

    /// Update the MASP's allowed conversions
    fn update_allowed_conversions(&mut self) -> Result<()> {
        // The derived conversions will be placed in MASP address space
        let masp_addr = masp();
        let key_prefix: Key = masp_addr.to_db_key().into();

        let masp_rewards = masp_rewards();
        // The total transparent value of the rewards being distributed
        let mut total_reward = token::Amount::from(0);

        // Construct MASP asset type for rewards. Always timestamp reward tokens
        // with the zeroth epoch to minimize the number of convert notes clients
        // have to use. This trick works under the assumption that reward tokens
        // from different epochs are exactly equivalent.
        let reward_asset_bytes = (xan(), 0u64)
            .try_to_vec()
            .expect("unable to serialize address and epoch");
        let reward_asset = AssetType::new(reward_asset_bytes.as_ref())
            .expect("unable to derive asset identifier");
        // Conversions from the previous to current asset for each address
        let mut current_convs = BTreeMap::<Address, AllowedConversion>::new();
        // Reward all tokens according to above reward rates
        for (addr, reward) in &masp_rewards {
            // Dispence a transparent reward in parallel to the shielded rewards
            let token_key = self.read(&token::balance_key(addr, &masp_addr));
            if let Ok((Some(addr_balance), _)) = token_key {
                // The reward for each reward.1 units of the current asset is
                // reward.0 units of the reward token
                let addr_bal: token::Amount =
                    types::decode(addr_balance).expect("invalid balance");
                // Since floor(a) + floor(b) <= floor(a+b), there will always be
                // enough rewards to reimburse users
                total_reward += (addr_bal * *reward).0;
            }
            // Provide an allowed conversion from previous timestamp. The
            // negative sign allows each instance of the old asset to be
            // cancelled out/replaced with the new asset
            let old_asset =
                Self::encode_asset_type(addr.clone(), self.last_epoch.prev());
            let new_asset =
                Self::encode_asset_type(addr.clone(), self.last_epoch);
            current_convs.insert(
                addr.clone(),
                (Amount::from_pair(old_asset, -(reward.1 as i64)).unwrap()
                    + Amount::from_pair(new_asset, reward.1).unwrap()
                    + Amount::from_pair(reward_asset, reward.0).unwrap())
                .into(),
            );
            // Add a conversion from the previous asset type
            self.conversion_state.assets.insert(
                old_asset,
                (
                    addr.clone(),
                    self.last_epoch.prev(),
                    Amount::zero().into(),
                    0,
                ),
            );
        }

        // Try to distribute Merkle leaf updating as evenly as possible across
        // multiple cores
        let num_threads = rayon::current_num_threads();
        // Put assets into vector to enable computation batching
        let assets: Vec<_> = self
            .conversion_state
            .assets
            .values_mut()
            .enumerate()
            .collect();
        // ceil(assets.len() / num_threads)
        let notes_per_thread_max = (assets.len() - 1) / num_threads + 1;
        // floor(assets.len() / num_threads)
        let notes_per_thread_min = assets.len() / num_threads;
        // Now on each core, add the latest conversion to each conversion
        let conv_notes: Vec<Node> = assets
            .into_par_iter()
            .with_min_len(notes_per_thread_min)
            .with_max_len(notes_per_thread_max)
            .map(|(idx, (addr, _epoch, conv, pos))| {
                // Use transitivity to update conversion
                *conv += current_convs[addr].clone();
                // Update conversion position to leaf we are about to create
                *pos = idx;
                // The merkle tree need only provide the conversion commitment,
                // the remaining information is provided through the storage API
                Node::new(conv.cmu().to_repr())
            })
            .collect();

        // Update the MASP's transparent reward token balance to ensure that it
        // is sufficiently backed to redeem rewards
        let reward_key = token::balance_key(&xan(), &masp_addr);
        if let Ok((Some(addr_bal), _)) = self.read(&reward_key) {
            // If there is already a balance, then add to it
            let addr_bal: token::Amount =
                types::decode(addr_bal).expect("invalid balance");
            let new_bal = types::encode(&(addr_bal + total_reward));
            self.write(&reward_key, new_bal)
                .expect("unable to update MASP transparent balance");
        } else {
            // Otherwise the rewards form the entirity of the reward token
            // balance
            self.write(&reward_key, types::encode(&total_reward))
                .expect("unable to update MASP transparent balance");
        }
        // Try to distribute Merkle tree construction as evenly as possible
        // across multiple cores
        // Merkle trees must have exactly 2^n leaves to be mergeable
        let mut notes_per_thread_rounded = 1;
        while notes_per_thread_max > notes_per_thread_rounded * 4 {
            notes_per_thread_rounded *= 2;
        }
        // Make the sub-Merkle trees in parallel
        let tree_parts: Vec<_> = conv_notes
            .par_chunks(notes_per_thread_rounded)
            .map(FrozenCommitmentTree::new)
            .collect();

        // Keep the merkle root from the old tree for transactions constructed
        // close to the epoch boundary
        self.conversion_state.prev_root = self.conversion_state.tree.root();

        // Convert conversion vector into tree so that Merkle paths can be
        // obtained
        self.conversion_state.tree = FrozenCommitmentTree::merge(&tree_parts);

        // Add purely decoding entries to the assets map. These will be
        // overwritten before the creation of the next commitment tree
        for addr in masp_rewards.keys() {
            // Add the decoding entry for the new asset type. An uncommited
            // node position is used since this is not a conversion.
            let new_asset =
                Self::encode_asset_type(addr.clone(), self.last_epoch);
            self.conversion_state.assets.insert(
                new_asset,
                (
                    addr.clone(),
                    self.last_epoch,
                    Amount::zero().into(),
                    self.conversion_state.tree.size(),
                ),
            );
        }

        // Save the current conversion state in order to avoid computing
        // conversion commitments from scratch in the next epoch
        let state_key = key_prefix
            .push(&(token::CONVERSION_KEY_PREFIX.to_owned()))
            .map_err(Error::KeyError)?;
        self.write(&state_key, types::encode(&self.conversion_state))
            .expect("unable to save current conversion state");
        Ok(())
    }

    /// Update the merkle tree with epoch data
    fn update_epoch_in_merkle_tree(&mut self) -> Result<()> {
        let key_prefix: Key =
            Address::Internal(InternalAddress::PoS).to_db_key().into();

        let key = key_prefix
            .push(&"epoch_start_height".to_string())
            .map_err(Error::KeyError)?;
        self.block
            .tree
            .update(&key, types::encode(&self.next_epoch_min_start_height))?;

        let key = key_prefix
            .push(&"epoch_start_time".to_string())
            .map_err(Error::KeyError)?;
        self.block
            .tree
            .update(&key, types::encode(&self.next_epoch_min_start_time))?;

        let key = key_prefix
            .push(&"current_epoch".to_string())
            .map_err(Error::KeyError)?;
        self.block
            .tree
            .update(&key, types::encode(&self.block.epoch))?;

        Ok(())
    }

    /// Start write batch.
    fn batch() -> D::WriteBatch {
        D::batch()
    }

    /// Execute write batch.
    fn exec_batch(&mut self, batch: D::WriteBatch) -> Result<()> {
        self.db.exec_batch(batch)
    }

    /// Batch write the value with the given height and account subspace key to
    /// the DB. Returns the size difference from previous value, if any, or
    /// the size of the value otherwise.
    fn batch_write_subspace_val(
        &mut self,
        batch: &mut D::WriteBatch,
        key: &Key,
        value: impl AsRef<[u8]>,
    ) -> Result<i64> {
        let value = value.as_ref();
        self.block.tree.update(key, value)?;
        self.db
            .batch_write_subspace_val(batch, self.block.height, key, value)
    }

    /// Batch delete the value with the given height and account subspace key
    /// from the DB. Returns the size of the removed value, if any, 0 if no
    /// previous value was found.
    fn batch_delete_subspace_val(
        &mut self,
        batch: &mut D::WriteBatch,
        key: &Key,
    ) -> Result<i64> {
        self.block.tree.delete(key)?;
        self.db
            .batch_delete_subspace_val(batch, self.block.height, key)
    }
}

impl<'iter, D, H> StorageRead<'iter> for Storage<D, H>
where
    D: DB + for<'iter_> DBIter<'iter_>,
    H: StorageHasher,
{
    type PrefixIter = <D as DBIter<'iter>>::PrefixIter;

    fn read_bytes(
        &self,
        key: &crate::types::storage::Key,
    ) -> std::result::Result<Option<Vec<u8>>, storage_api::Error> {
        self.db.read_subspace_val(key).into_storage_result()
    }

    fn has_key(
        &self,
        key: &crate::types::storage::Key,
    ) -> std::result::Result<bool, storage_api::Error> {
        self.block.tree.has_key(key).into_storage_result()
    }

    fn iter_prefix(
        &'iter self,
        prefix: &crate::types::storage::Key,
    ) -> std::result::Result<Self::PrefixIter, storage_api::Error> {
        Ok(self.db.iter_prefix(prefix))
    }

    fn iter_next(
        &self,
        iter: &mut Self::PrefixIter,
    ) -> std::result::Result<Option<(String, Vec<u8>)>, storage_api::Error>
    {
        Ok(iter.next().map(|(key, val, _gas)| (key, val)))
    }

    fn get_chain_id(&self) -> std::result::Result<String, storage_api::Error> {
        Ok(self.chain_id.to_string())
    }

    fn get_block_height(
        &self,
    ) -> std::result::Result<BlockHeight, storage_api::Error> {
        Ok(self.block.height)
    }

    fn get_block_hash(
        &self,
    ) -> std::result::Result<BlockHash, storage_api::Error> {
        Ok(self.block.hash.clone())
    }

    fn get_block_epoch(
        &self,
    ) -> std::result::Result<Epoch, storage_api::Error> {
        Ok(self.block.epoch)
    }
}

impl<D, H> StorageWrite for Storage<D, H>
where
    D: DB + for<'iter> DBIter<'iter>,
    H: StorageHasher,
{
    fn write_bytes(
        &mut self,
        key: &crate::types::storage::Key,
        val: impl AsRef<[u8]>,
    ) -> storage_api::Result<()> {
        // Note that this method is the same as `Storage::write`, but without
        // gas and storage bytes len diff accounting, because it can only be
        // used by the protocol that has a direct mutable access to storage
        let val = val.as_ref();
        self.block.tree.update(key, &val).into_storage_result()?;
        let _ = self
            .db
            .write_subspace_val(self.block.height, key, val)
            .into_storage_result()?;
        Ok(())
    }

    fn delete(
        &mut self,
        key: &crate::types::storage::Key,
    ) -> storage_api::Result<()> {
        // Note that this method is the same as `Storage::delete`, but without
        // gas and storage bytes len diff accounting, because it can only be
        // used by the protocol that has a direct mutable access to storage
        self.block.tree.delete(key).into_storage_result()?;
        let _ = self
            .db
            .delete_subspace_val(self.block.height, key)
            .into_storage_result()?;
        Ok(())
    }
}

impl From<MerkleTreeError> for Error {
    fn from(error: MerkleTreeError) -> Self {
        Self::MerkleTreeError(error)
    }
}

/// Helpers for testing components that depend on storage
#[cfg(any(test, feature = "testing"))]
pub mod testing {
    use merkle_tree::Sha256Hasher;

    use super::mockdb::MockDB;
    use super::*;

    /// Storage with a mock DB for testing
    pub type TestStorage = Storage<MockDB, Sha256Hasher>;

    impl Default for TestStorage {
        fn default() -> Self {
            let chain_id = ChainId::default();
            let tree = MerkleTree::default();
            let block = BlockStorage {
                tree,
                hash: BlockHash::default(),
                height: BlockHeight::default(),
                epoch: Epoch::default(),
                pred_epochs: Epochs::default(),
                results: BlockResults::default(),
            };
            Self {
                db: MockDB::default(),
                chain_id,
                block,
                header: None,
                last_height: BlockHeight(0),
                last_epoch: Epoch::default(),
                next_epoch_min_start_height: BlockHeight::default(),
                next_epoch_min_start_time: DateTimeUtc::now(),
                address_gen: EstablishedAddressGen::new(
                    "Test address generator seed",
                ),
                conversion_state: ConversionState::default(),
                #[cfg(feature = "ferveo-tpke")]
                tx_queue: TxQueue::default(),
            }
        }
    }
}

#[cfg(test)]
mod tests {
    use chrono::{TimeZone, Utc};
    use proptest::prelude::*;

    use super::testing::*;
    use super::*;
    use crate::ledger::parameters::{self, Parameters};
    use crate::types::time::{self, Duration};

    prop_compose! {
        /// Setup test input data with arbitrary epoch duration, epoch start
        /// height and time, and a block height and time that are greater than
        /// the epoch start height and time, and the change to be applied to
        /// the epoch duration parameters.
        fn arb_and_epoch_duration_start_and_block()
        (
            start_height in 0..1000_u64,
            start_time in 0..10000_i64,
            min_num_of_blocks in 1..10_u64,
            min_duration in 1..100_i64,
            max_expected_time_per_block in 1..100_i64,
        )
        (
            min_num_of_blocks in Just(min_num_of_blocks),
            min_duration in Just(min_duration),
            max_expected_time_per_block in Just(max_expected_time_per_block),
            start_height in Just(start_height),
            start_time in Just(start_time),
            block_height in start_height + 1..(start_height + 2 * min_num_of_blocks as u64),
            block_time in start_time + 1..(start_time + 2 * min_duration),
            // Delta will be applied on the `min_num_of_blocks` parameter
            min_blocks_delta in -(min_num_of_blocks as i64 - 1)..5,
            // Delta will be applied on the `min_duration` parameter
            min_duration_delta in -(min_duration as i64 - 1)..50,
            // Delta will be applied on the `max_expected_time_per_block` parameter
            max_time_per_block_delta in -(max_expected_time_per_block as i64 - 1)..50,
        ) -> (EpochDuration, i64, BlockHeight, DateTimeUtc, BlockHeight, DateTimeUtc,
                i64, i64, i64) {
            let epoch_duration = EpochDuration {
                min_num_of_blocks,
                min_duration: Duration::seconds(min_duration).into(),
            };
            (epoch_duration, max_expected_time_per_block,
                BlockHeight(start_height), Utc.timestamp(start_time, 0).into(),
                BlockHeight(block_height), Utc.timestamp(block_time, 0).into(),
                min_blocks_delta, min_duration_delta, max_time_per_block_delta)
        }
    }

    proptest! {
        /// Test that:
        /// 1. When the minimum blocks have been created since the epoch
        ///    start height and minimum time passed since the epoch start time,
        ///    a new epoch must start.
        /// 2. When the epoch duration parameters change, the current epoch's
        ///    duration doesn't change, but the next one does.
        #[test]
        fn update_epoch_after_its_duration(
            (epoch_duration, max_expected_time_per_block, start_height, start_time, block_height, block_time,
            min_blocks_delta, min_duration_delta, max_time_per_block_delta)
            in arb_and_epoch_duration_start_and_block())
        {
            let mut storage = TestStorage {
                next_epoch_min_start_height:
                    start_height + epoch_duration.min_num_of_blocks,
                next_epoch_min_start_time:
                    start_time + epoch_duration.min_duration,
                ..Default::default()
            };
            let mut parameters = Parameters {
                epoch_duration: epoch_duration.clone(),
                max_expected_time_per_block: Duration::seconds(max_expected_time_per_block).into(),
                vp_whitelist: vec![],
                tx_whitelist: vec![]
            };
            parameters.init_storage(&mut storage);

            let epoch_before = storage.last_epoch;
            assert_eq!(epoch_before, storage.block.epoch);

            // Try to apply the epoch update
            storage.update_epoch(block_height, block_time).unwrap();

            // Test for 1.
            if block_height.0 - start_height.0
                >= epoch_duration.min_num_of_blocks as u64
                && time::duration_passed(
                    block_time,
                    start_time,
                    epoch_duration.min_duration,
                )
            {
                assert_eq!(storage.block.epoch, epoch_before.next());
                assert_eq!(storage.next_epoch_min_start_height,
                    block_height + epoch_duration.min_num_of_blocks);
                assert_eq!(storage.next_epoch_min_start_time,
                    block_time + epoch_duration.min_duration);
                assert_eq!(storage.block.pred_epochs.get_epoch(block_height), Some(epoch_before));
                assert_eq!(storage.block.pred_epochs.get_epoch(block_height + 1), Some(epoch_before.next()));
            } else {
                assert_eq!(storage.block.epoch, epoch_before);
                assert_eq!(storage.block.pred_epochs.get_epoch(block_height), Some(epoch_before));
                assert_eq!(storage.block.pred_epochs.get_epoch(block_height + 1), Some(epoch_before));
            }
            // Last epoch should only change when the block is committed
            assert_eq!(storage.last_epoch, epoch_before);

            // Update the epoch duration parameters
            parameters.epoch_duration.min_num_of_blocks =
                (parameters.epoch_duration.min_num_of_blocks as i64 + min_blocks_delta) as u64;
            let min_duration: i64 = parameters.epoch_duration.min_duration.0 as _;
            parameters.epoch_duration.min_duration =
                Duration::seconds(min_duration + min_duration_delta).into();
            parameters.max_expected_time_per_block =
                Duration::seconds(max_expected_time_per_block + max_time_per_block_delta).into();
            parameters::update_max_expected_time_per_block_parameter(&mut storage, &parameters.max_expected_time_per_block).unwrap();
            parameters::update_epoch_parameter(&mut storage, &parameters.epoch_duration).unwrap();

            // Test for 2.
            let epoch_before = storage.block.epoch;
            let height_of_update = storage.next_epoch_min_start_height.0 ;
            let time_of_update = storage.next_epoch_min_start_time;
            let height_before_update = BlockHeight(height_of_update - 1);
            let height_of_update = BlockHeight(height_of_update);
            let time_before_update = time_of_update - Duration::seconds(1);

            // No update should happen before both epoch duration conditions are
            // satisfied
            storage.update_epoch(height_before_update, time_before_update).unwrap();
            assert_eq!(storage.block.epoch, epoch_before);
            storage.update_epoch(height_of_update, time_before_update).unwrap();
            assert_eq!(storage.block.epoch, epoch_before);
            storage.update_epoch(height_before_update, time_of_update).unwrap();
            assert_eq!(storage.block.epoch, epoch_before);

            // Update should happen at this or after this height and time
            storage.update_epoch(height_of_update, time_of_update).unwrap();
            assert_eq!(storage.block.epoch, epoch_before.next());
            // The next epoch's minimum duration should change
            assert_eq!(storage.next_epoch_min_start_height,
                height_of_update + parameters.epoch_duration.min_num_of_blocks);
            assert_eq!(storage.next_epoch_min_start_time,
                time_of_update + parameters.epoch_duration.min_duration);
        }
    }
}<|MERGE_RESOLUTION|>--- conflicted
+++ resolved
@@ -43,14 +43,13 @@
 use crate::types::storage::TxQueue;
 use crate::types::storage::{
     BlockHash, BlockHeight, BlockResults, Epoch, Epochs, Header, Key, KeySeg,
-    BLOCK_HASH_LENGTH,
+    TxIndex, BLOCK_HASH_LENGTH,
 };
 use crate::types::time::DateTimeUtc;
 use crate::types::token;
 
 /// A result of a function that may fail
 pub type Result<T> = std::result::Result<T, Error>;
-<<<<<<< HEAD
 /// A representation of the conversion state
 #[derive(Debug, Default, BorshSerialize, BorshDeserialize)]
 pub struct ConversionState {
@@ -61,10 +60,8 @@
     /// Map assets to their latest conversion and position in Merkle tree
     pub assets: BTreeMap<AssetType, (Address, Epoch, AllowedConversion, usize)>,
 }
-=======
 /// The maximum size of an IBC key (in bytes) allowed in merkle-ized storage
 pub const IBC_KEY_LIMIT: usize = 120;
->>>>>>> da80f3db
 
 /// The storage data
 #[derive(Debug)]
@@ -91,6 +88,8 @@
     pub next_epoch_min_start_time: DateTimeUtc,
     /// The current established address generator
     pub address_gen: EstablishedAddressGen,
+    /// The shielded transaction index
+    pub tx_index: TxIndex,
     /// The currently saved conversion state
     pub conversion_state: ConversionState,
     /// Wrapper txs to be decrypted in the next block proposal
@@ -332,6 +331,7 @@
             address_gen: EstablishedAddressGen::new(
                 "Privacy is a function of liberty.",
             ),
+            tx_index: TxIndex::default(),
             conversion_state: ConversionState::default(),
             #[cfg(feature = "ferveo-tpke")]
             tx_queue: TxQueue::default(),
@@ -707,6 +707,10 @@
 
     /// Update the MASP's allowed conversions
     fn update_allowed_conversions(&mut self) -> Result<()> {
+        // No conversions exist yet on the first epoch
+        if self.last_epoch == Epoch(0) {
+            return Ok(());
+        }
         // The derived conversions will be placed in MASP address space
         let masp_addr = masp();
         let key_prefix: Key = masp_addr.to_db_key().into();
@@ -985,6 +989,10 @@
     ) -> std::result::Result<Epoch, storage_api::Error> {
         Ok(self.block.epoch)
     }
+
+    fn get_tx_index(&self) -> std::result::Result<TxIndex, storage_api::Error> {
+        Ok(self.tx_index)
+    }
 }
 
 impl<D, H> StorageWrite for Storage<D, H>
@@ -1066,6 +1074,7 @@
                 address_gen: EstablishedAddressGen::new(
                     "Test address generator seed",
                 ),
+                tx_index: TxIndex::default(),
                 conversion_state: ConversionState::default(),
                 #[cfg(feature = "ferveo-tpke")]
                 tx_queue: TxQueue::default(),
