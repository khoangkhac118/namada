--- conflicted
+++ resolved
@@ -101,13 +101,8 @@
 parity-wasm = {version = "0.45.0", features = ["sign_ext"], optional = true}
 paste = "1.0.9"
 # A fork with state machine testing
-<<<<<<< HEAD
-proptest = {git = "https://github.com/heliaxdev/proptest", branch = "tomas/sm", optional = true}
+proptest = {git = "https://github.com/heliaxdev/proptest", rev = "8f1b4abe7ebd35c0781bf9a00a4ee59833ffa2a1", optional = true}
 prost = "0.11.6"
-=======
-proptest = {git = "https://github.com/heliaxdev/proptest", rev = "8f1b4abe7ebd35c0781bf9a00a4ee59833ffa2a1", optional = true}
-prost = "0.9.0"
->>>>>>> ad5a6fe0
 pwasm-utils = {git = "https://github.com/heliaxdev/wasm-utils", tag = "v0.20.0", features = ["sign_ext"], optional = true}
 rayon = {version = "=1.5.3", optional = true}
 rust_decimal = "1.26.1"
