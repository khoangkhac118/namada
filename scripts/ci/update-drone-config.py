import os
from pathlib import Path
from typing import Dict


from botocore.config import Config
import argparse

import boto3


DRONE_FILE: str = ".drone"
DRONE_FILE_SUFFIX: str = ".yml"
REPOSITORY: str = "anoma/anoma"

<<<<<<< HEAD
=======
STEP_NAME = 'check-scripts-integrity'

files_to_check = [
    'Makefile',
    'wasm/wasm_source/Makefile',
    'wasm/vp_template/Makefile',
    'wasm/tx_template/Makefile',
    'docs/Makefile',
    'scripts/ci/pre-run.sh',
    'scripts/ci/release.sh',
    'scripts/ci/build-and-publish-docs.sh',
    'scripts/ci/audit.py',
    'scripts/ci/udeps.py',
    'wasm/checksums.py'
]

scripts_to_run = [
    'scripts/ci/pre-run.sh'
]

check_command_template = 'echo "{}  {}" | sha256sum -c -'
run_command_template = 'sh {}'

>>>>>>> 67ff39d3
boto_config = Config(
    region_name='eu-west-1',
    retries={
        'max_attempts': 5,
        'mode': 'standard'
    }
)

client = boto3.client('ssm', config=boto_config)


def get_project_root() -> Path:
    return Path(__file__).parent.parent.parent


def get_drone_token() -> str:
    try:
        return client.get_parameter(
            Name='drone_machine_secret',
            WithDecryption=True
        )['Parameter']['Value']
    except Exception as e:
        print(e)
        exit(1)


def sign_drone_config():
    project_root = get_project_root()
    token = get_drone_token()
    try:
        os.system(' '.join(["cd {} &&".format(project_root), "DRONE_TOKEN={}".format(token), "DRONE_SERVER={}".format('https://ci.heliax.dev'), "drone", "sign", "--save", REPOSITORY]))
    except Exception as e:
        print(e)
        exit(1)


if __name__ == "__main__":
    parser = argparse.ArgumentParser("Update drone configuration.")
    parser.add_argument('--aws-profile', help='The name of the AWS profile to use.', type=str, default="default")
    args = parser.parse_args()

    boto3.setup_default_session(profile_name=args.aws_profile)

    sign_drone_config()<|MERGE_RESOLUTION|>--- conflicted
+++ resolved
@@ -13,8 +13,6 @@
 DRONE_FILE_SUFFIX: str = ".yml"
 REPOSITORY: str = "anoma/anoma"
 
-<<<<<<< HEAD
-=======
 STEP_NAME = 'check-scripts-integrity'
 
 files_to_check = [
@@ -38,7 +36,6 @@
 check_command_template = 'echo "{}  {}" | sha256sum -c -'
 run_command_template = 'sh {}'
 
->>>>>>> 67ff39d3
 boto_config = Config(
     region_name='eu-west-1',
     retries={
