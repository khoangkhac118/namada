//! Ledger's state storage with key-value backed store and a merkle tree

pub mod ics23_specs;
mod masp_conversions;
pub mod merkle_tree;
#[cfg(any(test, feature = "testing"))]
pub mod mockdb;
pub mod traits;
pub mod types;
mod wl_storage;
pub mod write_log;

use core::fmt::Debug;
use std::cmp::Ordering;

use merkle_tree::StorageBytes;
pub use merkle_tree::{
    MembershipProof, MerkleTree, MerkleTreeStoresRead, MerkleTreeStoresWrite,
    StoreType,
};
use thiserror::Error;
pub use traits::{Sha256Hasher, StorageHasher};
pub use wl_storage::{
    iter_prefix_post, iter_prefix_pre, PrefixIter, WlStorage,
};

#[cfg(feature = "wasm-runtime")]
pub use self::masp_conversions::update_allowed_conversions;
pub use self::masp_conversions::{encode_asset_type, ConversionState};
use crate::ledger::gas::MIN_STORAGE_GAS;
use crate::ledger::parameters::{self, EpochDuration, Parameters};
use crate::ledger::storage::merkle_tree::{
    Error as MerkleTreeError, MerkleRoot,
};
#[cfg(any(feature = "tendermint", feature = "tendermint-abcipp"))]
use crate::tendermint::merkle::proof::Proof;
use crate::types::address::{
    masp, Address, EstablishedAddressGen, InternalAddress,
};
use crate::types::chain::{ChainId, CHAIN_ID_LENGTH};
// TODO
#[cfg(feature = "ferveo-tpke")]
use crate::types::internal::TxQueue;
use crate::types::storage::{
    BlockHash, BlockHeight, BlockResults, Epoch, Epochs, Header, Key, KeySeg,
    TxIndex, BLOCK_HASH_LENGTH,
};
use crate::types::time::DateTimeUtc;
use crate::types::token;

/// A result of a function that may fail
pub type Result<T> = std::result::Result<T, Error>;

/// The storage data
#[derive(Debug)]
pub struct Storage<D, H>
where
    D: DB + for<'iter> DBIter<'iter>,
    H: StorageHasher,
{
    /// The database for the storage
    pub db: D,
    /// The ID of the chain
    pub chain_id: ChainId,
    /// The address of the native token - this is not stored in DB, but read
    /// from genesis
    pub native_token: Address,
    /// Block storage data
    pub block: BlockStorage<H>,
    /// During `FinalizeBlock`, this is the header of the block that is
    /// going to be committed. After a block is committed, this is reset to
    /// `None` until the next `FinalizeBlock` phase is reached.
    pub header: Option<Header>,
    /// The height of the most recently committed block, or `BlockHeight(0)` if
    /// no block has been committed for this chain yet.
    pub last_height: BlockHeight,
    /// The epoch of the most recently committed block. If it is `Epoch(0)`,
    /// then no block may have been committed for this chain yet.
    pub last_epoch: Epoch,
    /// Minimum block height at which the next epoch may start
    pub next_epoch_min_start_height: BlockHeight,
    /// Minimum block time at which the next epoch may start
    pub next_epoch_min_start_time: DateTimeUtc,
    /// The current established address generator
    pub address_gen: EstablishedAddressGen,
    /// The shielded transaction index
    pub tx_index: TxIndex,
    /// The currently saved conversion state
    pub conversion_state: ConversionState,
    /// Wrapper txs to be decrypted in the next block proposal
    #[cfg(feature = "ferveo-tpke")]
    pub tx_queue: TxQueue,
    /// How many block heights in the past can the storage be queried
    pub storage_read_past_height_limit: Option<u64>,
}

/// The block storage data
#[derive(Debug)]
pub struct BlockStorage<H: StorageHasher> {
    /// Merkle tree of all the other data in block storage
    pub tree: MerkleTree<H>,
    /// During `FinalizeBlock`, this is updated to be the hash of the block
    /// that is going to be committed. If it is `BlockHash::default()`,
    /// then no `FinalizeBlock` stage has been reached yet.
    pub hash: BlockHash,
    /// From the start of `FinalizeBlock` until the end of `Commit`, this is
    /// height of the block that is going to be committed. Otherwise, it is the
    /// height of the most recently committed block, or `BlockHeight(0)` if no
    /// block has been committed yet.
    pub height: BlockHeight,
    /// From the start of `FinalizeBlock` until the end of `Commit`, this is
    /// height of the block that is going to be committed. Otherwise it is the
    /// epoch of the most recently committed block, or `Epoch(0)` if no block
    /// has been committed yet.
    pub epoch: Epoch,
    /// Results of applying transactions
    pub results: BlockResults,
    /// Predecessor block epochs
    pub pred_epochs: Epochs,
}

#[allow(missing_docs)]
#[derive(Error, Debug)]
pub enum Error {
    #[error("TEMPORARY error: {error}")]
    Temporary { error: String },
    #[error("Found an unknown key: {key}")]
    UnknownKey { key: String },
    #[error("Storage key error {0}")]
    KeyError(crate::types::storage::Error),
    #[error("Coding error: {0}")]
    CodingError(types::Error),
    #[error("Merkle tree error: {0}")]
    MerkleTreeError(MerkleTreeError),
    #[error("DB error: {0}")]
    DBError(String),
    #[error("Borsh (de)-serialization error: {0}")]
    BorshCodingError(std::io::Error),
    #[error("Merkle tree at the height {height} is not stored")]
    NoMerkleTree { height: BlockHeight },
}

/// The block's state as stored in the database.
pub struct BlockStateRead {
    /// Merkle tree stores
    pub merkle_tree_stores: MerkleTreeStoresRead,
    /// Hash of the block
    pub hash: BlockHash,
    /// Height of the block
    pub height: BlockHeight,
    /// Epoch of the block
    pub epoch: Epoch,
    /// Predecessor block epochs
    pub pred_epochs: Epochs,
    /// Minimum block height at which the next epoch may start
    pub next_epoch_min_start_height: BlockHeight,
    /// Minimum block time at which the next epoch may start
    pub next_epoch_min_start_time: DateTimeUtc,
    /// Established address generator
    pub address_gen: EstablishedAddressGen,
    /// Results of applying transactions
    pub results: BlockResults,
    /// Wrapper txs to be decrypted in the next block proposal
    #[cfg(feature = "ferveo-tpke")]
    pub tx_queue: TxQueue,
}

/// The block's state to write into the database.
pub struct BlockStateWrite<'a> {
    /// Merkle tree stores
    pub merkle_tree_stores: MerkleTreeStoresWrite<'a>,
    /// Header of the block
    pub header: Option<&'a Header>,
    /// Hash of the block
    pub hash: &'a BlockHash,
    /// Height of the block
    pub height: BlockHeight,
    /// Epoch of the block
    pub epoch: Epoch,
    /// Predecessor block epochs
    pub pred_epochs: &'a Epochs,
    /// Minimum block height at which the next epoch may start
    pub next_epoch_min_start_height: BlockHeight,
    /// Minimum block time at which the next epoch may start
    pub next_epoch_min_start_time: DateTimeUtc,
    /// Established address generator
    pub address_gen: &'a EstablishedAddressGen,
    /// Results of applying transactions
    pub results: &'a BlockResults,
    /// Wrapper txs to be decrypted in the next block proposal
    #[cfg(feature = "ferveo-tpke")]
    pub tx_queue: &'a TxQueue,
}

/// A database backend.
pub trait DB: std::fmt::Debug {
    /// A DB's cache
    type Cache;
    /// A handle for batch writes
    type WriteBatch: DBWriteBatch;

    /// Open the database from provided path
    fn open(
        db_path: impl AsRef<std::path::Path>,
        cache: Option<&Self::Cache>,
    ) -> Self;

    /// Flush data on the memory to persistent them
    fn flush(&self, wait: bool) -> Result<()>;

    /// Read the last committed block's metadata
    fn read_last_block(&mut self) -> Result<Option<BlockStateRead>>;

    /// Write block's metadata. Merkle tree sub-stores are committed only when
    /// `is_full_commit` is `true` (typically on a beginning of a new epoch).
    fn write_block(
        &mut self,
        state: BlockStateWrite,
        is_full_commit: bool,
    ) -> Result<()>;

    /// Read the block header with the given height from the DB
    fn read_block_header(&self, height: BlockHeight) -> Result<Option<Header>>;

    /// Read the merkle tree stores with the given height
    fn read_merkle_tree_stores(
        &self,
        height: BlockHeight,
    ) -> Result<Option<(BlockHeight, MerkleTreeStoresRead)>>;

    /// Read the latest value for account subspace key from the DB
    fn read_subspace_val(&self, key: &Key) -> Result<Option<Vec<u8>>>;

    /// Read the value for account subspace key at the given height from the DB.
    /// In our `PersistentStorage` (rocksdb), to find a value from arbitrary
    /// height requires looking for diffs from the given `height`, possibly
    /// up to the `last_height`.
    fn read_subspace_val_with_height(
        &self,
        key: &Key,
        height: BlockHeight,
        last_height: BlockHeight,
    ) -> Result<Option<Vec<u8>>>;

    /// Write the value with the given height and account subspace key to the
    /// DB. Returns the size difference from previous value, if any, or the
    /// size of the value otherwise.
    fn write_subspace_val(
        &mut self,
        height: BlockHeight,
        key: &Key,
        value: impl AsRef<[u8]>,
    ) -> Result<i64>;

    /// Delete the value with the given height and account subspace key from the
    /// DB. Returns the size of the removed value, if any, 0 if no previous
    /// value was found.
    fn delete_subspace_val(
        &mut self,
        height: BlockHeight,
        key: &Key,
    ) -> Result<i64>;

    /// Start write batch.
    fn batch() -> Self::WriteBatch;

    /// Execute write batch.
    fn exec_batch(&mut self, batch: Self::WriteBatch) -> Result<()>;

    /// Batch write the value with the given height and account subspace key to
    /// the DB. Returns the size difference from previous value, if any, or
    /// the size of the value otherwise.
    fn batch_write_subspace_val(
        &self,
        batch: &mut Self::WriteBatch,
        height: BlockHeight,
        key: &Key,
        value: impl AsRef<[u8]>,
    ) -> Result<i64>;

    /// Batch delete the value with the given height and account subspace key
    /// from the DB. Returns the size of the removed value, if any, 0 if no
    /// previous value was found.
    fn batch_delete_subspace_val(
        &self,
        batch: &mut Self::WriteBatch,
        height: BlockHeight,
        key: &Key,
    ) -> Result<i64>;

    /// Prune Merkle tree stores at the given epoch
    fn prune_merkle_tree_stores(
        &mut self,
        pruned_epoch: Epoch,
        pred_epochs: &Epochs,
    ) -> Result<()>;
}

/// A database prefix iterator.
pub trait DBIter<'iter> {
    /// The concrete type of the iterator
    type PrefixIter: Debug + Iterator<Item = (String, Vec<u8>, u64)>;

    /// WARNING: This only works for values that have been committed to DB.
    /// To be able to see values written or deleted, but not yet committed,
    /// use the `StorageWithWriteLog`.
    ///
    /// Read account subspace key value pairs with the given prefix from the DB,
    /// ordered by the storage keys.
    fn iter_prefix(&'iter self, prefix: &Key) -> Self::PrefixIter;

    /// Read results subspace key value pairs from the DB
    fn iter_results(&'iter self) -> Self::PrefixIter;

    /// Read subspace old diffs at a given height
    fn iter_old_diffs(&'iter self, height: BlockHeight) -> Self::PrefixIter;

    /// Read subspace new diffs at a given height
    fn iter_new_diffs(&'iter self, height: BlockHeight) -> Self::PrefixIter;
}

/// Atomic batch write.
pub trait DBWriteBatch {
    /// Insert a value into the database under the given key.
    fn put<K, V>(&mut self, key: K, value: V)
    where
        K: AsRef<[u8]>,
        V: AsRef<[u8]>;

    /// Removes the database entry for key. Does nothing if the key was not
    /// found.
    fn delete<K: AsRef<[u8]>>(&mut self, key: K);
}

impl<D, H> Storage<D, H>
where
    D: DB + for<'iter> DBIter<'iter>,
    H: StorageHasher,
{
    /// open up a new instance of the storage given path to db and chain id
    pub fn open(
        db_path: impl AsRef<std::path::Path>,
        chain_id: ChainId,
        native_token: Address,
        cache: Option<&D::Cache>,
        storage_read_past_height_limit: Option<u64>,
    ) -> Self {
        let block = BlockStorage {
            tree: MerkleTree::default(),
            hash: BlockHash::default(),
            height: BlockHeight::default(),
            epoch: Epoch::default(),
            pred_epochs: Epochs::default(),
            results: BlockResults::default(),
        };
        Storage::<D, H> {
            db: D::open(db_path, cache),
            chain_id,
            block,
            header: None,
            last_height: BlockHeight(0),
            last_epoch: Epoch::default(),
            next_epoch_min_start_height: BlockHeight::default(),
            next_epoch_min_start_time: DateTimeUtc::now(),
            address_gen: EstablishedAddressGen::new(
                "Privacy is a function of liberty.",
            ),
            tx_index: TxIndex::default(),
            conversion_state: ConversionState::default(),
            #[cfg(feature = "ferveo-tpke")]
            tx_queue: TxQueue::default(),
            native_token,
            storage_read_past_height_limit,
        }
    }

    /// Load the full state at the last committed height, if any. Returns the
    /// Merkle root hash and the height of the committed block.
    pub fn load_last_state(&mut self) -> Result<()> {
        if let Some(BlockStateRead {
            merkle_tree_stores,
            hash,
            height,
            epoch,
            pred_epochs,
            next_epoch_min_start_height,
            next_epoch_min_start_time,
            results,
            address_gen,
            #[cfg(feature = "ferveo-tpke")]
            tx_queue,
        }) = self.db.read_last_block()?
        {
            self.block.hash = hash;
            self.block.height = height;
            self.block.epoch = epoch;
            self.block.results = results;
            self.block.pred_epochs = pred_epochs;
            self.last_height = height;
            self.last_epoch = epoch;
            self.next_epoch_min_start_height = next_epoch_min_start_height;
            self.next_epoch_min_start_time = next_epoch_min_start_time;
            self.address_gen = address_gen;
<<<<<<< HEAD
            // Rebuild Merkle tree
            self.block.tree = MerkleTree::new(merkle_tree_stores)
                .or_else(|_| self.get_merkle_tree(height))?;
            if self.last_epoch.0 > 1 {
=======
            if self.last_epoch.0 > 0 {
>>>>>>> 52b6d93a
                // The derived conversions will be placed in MASP address space
                let masp_addr = masp();
                let key_prefix: Key = masp_addr.to_db_key().into();
                // Load up the conversions currently being given as query
                // results
                let state_key = key_prefix
                    .push(&(token::CONVERSION_KEY_PREFIX.to_owned()))
                    .map_err(Error::KeyError)?;
                self.conversion_state = types::decode(
                    self.read(&state_key)
                        .expect("unable to read conversion state")
                        .0
                        .expect("unable to find conversion state"),
                )
                .expect("unable to decode conversion state")
            }
            #[cfg(feature = "ferveo-tpke")]
            {
                self.tx_queue = tx_queue;
            }
            tracing::debug!("Loaded storage from DB");
        } else {
            tracing::info!("No state could be found");
        }
        Ok(())
    }

    /// Returns the Merkle root hash and the height of the committed block. If
    /// no block exists, returns None.
    pub fn get_state(&self) -> Option<(MerkleRoot, u64)> {
        if self.block.height.0 != 0 {
            Some((self.block.tree.root(), self.block.height.0))
        } else {
            None
        }
    }

    /// Persist the current block's state to the database
    pub fn commit_block(&mut self) -> Result<()> {
        // All states are written only when the first height or a new epoch
        let is_full_commit =
            self.block.height.0 == 1 || self.last_epoch != self.block.epoch;
        let state = BlockStateWrite {
            merkle_tree_stores: self.block.tree.stores(),
            header: self.header.as_ref(),
            hash: &self.block.hash,
            height: self.block.height,
            epoch: self.block.epoch,
            results: &self.block.results,
            pred_epochs: &self.block.pred_epochs,
            next_epoch_min_start_height: self.next_epoch_min_start_height,
            next_epoch_min_start_time: self.next_epoch_min_start_time,
            address_gen: &self.address_gen,
            #[cfg(feature = "ferveo-tpke")]
            tx_queue: &self.tx_queue,
        };
        self.db.write_block(state, is_full_commit)?;
        self.last_height = self.block.height;
        self.last_epoch = self.block.epoch;
        self.header = None;
        if is_full_commit {
            // prune old merkle tree stores
            self.prune_merkle_tree_stores()?;
        }
        Ok(())
    }

    /// Find the root hash of the merkle tree
    pub fn merkle_root(&self) -> MerkleRoot {
        self.block.tree.root()
    }

    /// Check if the given key is present in storage. Returns the result and the
    /// gas cost.
    pub fn has_key(&self, key: &Key) -> Result<(bool, u64)> {
        Ok((self.block.tree.has_key(key)?, key.len() as _))
    }

    /// Returns a value from the specified subspace and the gas cost
    pub fn read(&self, key: &Key) -> Result<(Option<Vec<u8>>, u64)> {
        tracing::debug!("storage read key {}", key);
        let (present, gas) = self.has_key(key)?;
        if !present {
            return Ok((None, gas));
        }

        match self.db.read_subspace_val(key)? {
            Some(v) => {
                let gas = key.len() + v.len();
                Ok((Some(v), gas as _))
            }
            None => Ok((None, key.len() as _)),
        }
    }

    /// Returns a value from the specified subspace at the given height and the
    /// gas cost
    pub fn read_with_height(
        &self,
        key: &Key,
        height: BlockHeight,
    ) -> Result<(Option<Vec<u8>>, u64)> {
        if height >= self.last_height {
            self.read(key)
        } else {
            match self.db.read_subspace_val_with_height(
                key,
                height,
                self.last_height,
            )? {
                Some(v) => {
                    let gas = key.len() + v.len();
                    Ok((Some(v), gas as _))
                }
                None => Ok((None, key.len() as _)),
            }
        }
    }

    /// WARNING: This only works for values that have been committed to DB.
    /// To be able to see values written or deleted, but not yet committed,
    /// use the `StorageWithWriteLog`.
    ///
    /// Returns a prefix iterator, ordered by storage keys, and the gas cost.
    pub fn iter_prefix(
        &self,
        prefix: &Key,
    ) -> (<D as DBIter<'_>>::PrefixIter, u64) {
        (self.db.iter_prefix(prefix), prefix.len() as _)
    }

    /// Returns a prefix iterator and the gas cost
    pub fn iter_results(&self) -> (<D as DBIter<'_>>::PrefixIter, u64) {
        (self.db.iter_results(), 0)
    }

    /// Write a value to the specified subspace and returns the gas cost and the
    /// size difference
    pub fn write(
        &mut self,
        key: &Key,
        value: impl AsRef<[u8]>,
    ) -> Result<(u64, i64)> {
        // Note that this method is the same as `StorageWrite::write_bytes`,
        // but with gas and storage bytes len diff accounting
        tracing::debug!("storage write key {}", key,);
        let value = value.as_ref();
        self.block.tree.update(key, value)?;

        let len = value.len();
        let gas = key.len() + len;
        let size_diff =
            self.db.write_subspace_val(self.block.height, key, value)?;
        Ok((gas as _, size_diff))
    }

    /// Delete the specified subspace and returns the gas cost and the size
    /// difference
    pub fn delete(&mut self, key: &Key) -> Result<(u64, i64)> {
        // Note that this method is the same as `StorageWrite::delete`,
        // but with gas and storage bytes len diff accounting
        let mut deleted_bytes_len = 0;
        if self.has_key(key)?.0 {
            self.block.tree.delete(key)?;
            deleted_bytes_len =
                self.db.delete_subspace_val(self.block.height, key)?;
        }
        let gas = key.len() + deleted_bytes_len as usize;
        Ok((gas as _, deleted_bytes_len))
    }

    /// Set the block header.
    /// The header is not in the Merkle tree as it's tracked by Tendermint.
    /// Hence, we don't update the tree when this is set.
    pub fn set_header(&mut self, header: Header) -> Result<()> {
        self.header = Some(header);
        Ok(())
    }

    /// Block data is in the Merkle tree as it's tracked by Tendermint in the
    /// block header. Hence, we don't update the tree when this is set.
    pub fn begin_block(
        &mut self,
        hash: BlockHash,
        height: BlockHeight,
    ) -> Result<()> {
        self.block.hash = hash;
        self.block.height = height;
        Ok(())
    }

    /// Get a validity predicate for the given account address and the gas cost
    /// for reading it.
    pub fn validity_predicate(
        &self,
        addr: &Address,
    ) -> Result<(Option<Vec<u8>>, u64)> {
        let key = if let Address::Implicit(_) = addr {
            parameters::storage::get_implicit_vp_key()
        } else {
            Key::validity_predicate(addr)
        };
        self.read(&key)
    }

    #[allow(dead_code)]
    /// Check if the given address exists on chain and return the gas cost.
    pub fn exists(&self, addr: &Address) -> Result<(bool, u64)> {
        let key = Key::validity_predicate(addr);
        self.has_key(&key)
    }

    /// Get the chain ID as a raw string
    pub fn get_chain_id(&self) -> (String, u64) {
        (self.chain_id.to_string(), CHAIN_ID_LENGTH as _)
    }

    /// Get the block height
    pub fn get_block_height(&self) -> (BlockHeight, u64) {
        (self.block.height, MIN_STORAGE_GAS)
    }

    /// Get the block hash
    pub fn get_block_hash(&self) -> (BlockHash, u64) {
        (self.block.hash.clone(), BLOCK_HASH_LENGTH as _)
    }

    /// Get the Merkle tree with stores and diffs in the DB
    /// Use `self.block.tree` if you want that of the current block height
    pub fn get_merkle_tree(
        &self,
        height: BlockHeight,
    ) -> Result<MerkleTree<H>> {
        let (stored_height, stores) = self
            .db
            .read_merkle_tree_stores(height)?
            .ok_or(Error::NoMerkleTree { height })?;
        // Restore the tree state with diffs
        let mut tree = MerkleTree::<H>::new(stores).expect("invalid stores");
        let mut target_height = stored_height;
        while target_height < height {
            target_height = target_height.next_height();
            let mut old_diff_iter = self.db.iter_old_diffs(target_height);
            let mut new_diff_iter = self.db.iter_new_diffs(target_height);

            let mut old_diff = old_diff_iter.next();
            let mut new_diff = new_diff_iter.next();
            loop {
                match (&old_diff, &new_diff) {
                    (Some(old), Some(new)) => {
                        let old_key = Key::parse(old.0.clone())
                            .expect("the key should be parsable");
                        let new_key = Key::parse(new.0.clone())
                            .expect("the key should be parsable");
                        // compare keys as String
                        match old.0.cmp(&new.0) {
                            Ordering::Equal => {
                                // the value was updated
                                tree.update(&new_key, new.1.clone())?;
                                old_diff = old_diff_iter.next();
                                new_diff = new_diff_iter.next();
                            }
                            Ordering::Less => {
                                // the value was deleted
                                tree.delete(&old_key)?;
                                old_diff = old_diff_iter.next();
                            }
                            Ordering::Greater => {
                                // the value was inserted
                                tree.update(&new_key, new.1.clone())?;
                                new_diff = new_diff_iter.next();
                            }
                        }
                    }
                    (Some(old), None) => {
                        // the value was deleted
                        let key = Key::parse(old.0.clone())
                            .expect("the key should be parsable");
                        tree.delete(&key)?;
                        old_diff = old_diff_iter.next();
                    }
                    (None, Some(new)) => {
                        // the value was inserted
                        let key = Key::parse(new.0.clone())
                            .expect("the key should be parsable");
                        tree.update(&key, new.1.clone())?;
                        new_diff = new_diff_iter.next();
                    }
                    (None, None) => break,
                }
            }
        }
        Ok(tree)
    }

    /// Get the existence proof
    #[cfg(any(feature = "tendermint", feature = "tendermint-abcipp"))]
    pub fn get_existence_proof(
        &self,
        key: &Key,
        value: StorageBytes,
        height: BlockHeight,
    ) -> Result<Proof> {
        use std::array;

        if height >= self.get_block_height().0 {
            let MembershipProof::ICS23(proof) = self
                .block
                .tree
                .get_sub_tree_existence_proof(array::from_ref(key), vec![value])
                .map_err(Error::MerkleTreeError)?;
            self.block
                .tree
                .get_sub_tree_proof(key, proof)
                .map(Into::into)
                .map_err(Error::MerkleTreeError)
        } else {
            let tree = self.get_merkle_tree(height)?;
            let MembershipProof::ICS23(proof) = tree
                .get_sub_tree_existence_proof(array::from_ref(key), vec![value])
                .map_err(Error::MerkleTreeError)?;
            tree.get_sub_tree_proof(key, proof)
                .map(Into::into)
                .map_err(Error::MerkleTreeError)
        }
    }

    /// Get the non-existence proof
    #[cfg(any(feature = "tendermint", feature = "tendermint-abcipp"))]
    pub fn get_non_existence_proof(
        &self,
        key: &Key,
        height: BlockHeight,
    ) -> Result<Proof> {
        if height >= self.last_height {
            self.block
                .tree
                .get_non_existence_proof(key)
                .map(Into::into)
                .map_err(Error::MerkleTreeError)
        } else {
            self.get_merkle_tree(height)?
                .get_non_existence_proof(key)
                .map(Into::into)
                .map_err(Error::MerkleTreeError)
        }
    }

    /// Get the current (yet to be committed) block epoch
    pub fn get_current_epoch(&self) -> (Epoch, u64) {
        (self.block.epoch, MIN_STORAGE_GAS)
    }

    /// Get the epoch of the last committed block
    pub fn get_last_epoch(&self) -> (Epoch, u64) {
        (self.last_epoch, MIN_STORAGE_GAS)
    }

    /// Initialize the first epoch. The first epoch begins at genesis time.
    pub fn init_genesis_epoch(
        &mut self,
        initial_height: BlockHeight,
        genesis_time: DateTimeUtc,
        parameters: &Parameters,
    ) -> Result<()> {
        let EpochDuration {
            min_num_of_blocks,
            min_duration,
        } = parameters.epoch_duration;
        self.next_epoch_min_start_height = initial_height + min_num_of_blocks;
        self.next_epoch_min_start_time = genesis_time + min_duration;
        self.update_epoch_in_merkle_tree()
    }

    /// Get the block header
    pub fn get_block_header(
        &self,
        height: Option<BlockHeight>,
    ) -> Result<(Option<Header>, u64)> {
        match height {
            Some(h) if h == self.get_block_height().0 => {
                Ok((self.header.clone(), MIN_STORAGE_GAS))
            }
            Some(h) => match self.db.read_block_header(h)? {
                Some(header) => {
                    let gas = header.encoded_len() as u64;
                    Ok((Some(header), gas))
                }
                None => Ok((None, MIN_STORAGE_GAS)),
            },
            None => Ok((self.header.clone(), MIN_STORAGE_GAS)),
        }
    }

    /// Get the current conversions
    pub fn get_conversion_state(&self) -> &ConversionState {
        &self.conversion_state
    }

    /// Update the merkle tree with epoch data
    fn update_epoch_in_merkle_tree(&mut self) -> Result<()> {
        let key_prefix: Key =
            Address::Internal(InternalAddress::PoS).to_db_key().into();

        let key = key_prefix
            .push(&"epoch_start_height".to_string())
            .map_err(Error::KeyError)?;
        self.block
            .tree
            .update(&key, types::encode(&self.next_epoch_min_start_height))?;

        let key = key_prefix
            .push(&"epoch_start_time".to_string())
            .map_err(Error::KeyError)?;
        self.block
            .tree
            .update(&key, types::encode(&self.next_epoch_min_start_time))?;

        let key = key_prefix
            .push(&"current_epoch".to_string())
            .map_err(Error::KeyError)?;
        self.block
            .tree
            .update(&key, types::encode(&self.block.epoch))?;

        Ok(())
    }

    /// Start write batch.
    pub fn batch() -> D::WriteBatch {
        D::batch()
    }

    /// Execute write batch.
    pub fn exec_batch(&mut self, batch: D::WriteBatch) -> Result<()> {
        self.db.exec_batch(batch)
    }

    /// Batch write the value with the given height and account subspace key to
    /// the DB. Returns the size difference from previous value, if any, or
    /// the size of the value otherwise.
    pub fn batch_write_subspace_val(
        &mut self,
        batch: &mut D::WriteBatch,
        key: &Key,
        value: impl AsRef<[u8]>,
    ) -> Result<i64> {
        let value = value.as_ref();
        self.block.tree.update(key, value)?;
        self.db
            .batch_write_subspace_val(batch, self.block.height, key, value)
    }

    /// Batch delete the value with the given height and account subspace key
    /// from the DB. Returns the size of the removed value, if any, 0 if no
    /// previous value was found.
    pub fn batch_delete_subspace_val(
        &mut self,
        batch: &mut D::WriteBatch,
        key: &Key,
    ) -> Result<i64> {
        self.block.tree.delete(key)?;
        self.db
            .batch_delete_subspace_val(batch, self.block.height, key)
    }

    // Prune merkle tree stores. Use after updating self.block.height in the
    // commit.
    fn prune_merkle_tree_stores(&mut self) -> Result<()> {
        if let Some(limit) = self.storage_read_past_height_limit {
            if self.last_height.0 <= limit {
                return Ok(());
            }

            let min_height = (self.last_height.0 - limit).into();
            if let Some(epoch) = self.block.pred_epochs.get_epoch(min_height) {
                if epoch.0 == 0 {
                    return Ok(());
                } else {
                    // get the start height of the previous epoch because the
                    // Merkle tree stores at the starting
                    // height of the epoch would be used
                    // to restore stores at a height (> min_height) in the epoch
                    self.db.prune_merkle_tree_stores(
                        epoch.prev(),
                        &self.block.pred_epochs,
                    )?;
                }
            }
        }

        Ok(())
    }
}

impl From<MerkleTreeError> for Error {
    fn from(error: MerkleTreeError) -> Self {
        Self::MerkleTreeError(error)
    }
}

/// Helpers for testing components that depend on storage
#[cfg(any(test, feature = "testing"))]
pub mod testing {
    use super::mockdb::MockDB;
    use super::*;
    use crate::ledger::storage::traits::Sha256Hasher;
    use crate::types::address;

    /// `WlStorage` with a mock DB for testing
    pub type TestWlStorage = WlStorage<MockDB, Sha256Hasher>;

    /// Storage with a mock DB for testing.
    ///
    /// Prefer to use [`TestWlStorage`], which implements
    /// `storage_api::StorageRead + StorageWrite` with properly working
    /// `prefix_iter`.
    pub type TestStorage = Storage<MockDB, Sha256Hasher>;

    impl Default for TestStorage {
        fn default() -> Self {
            let chain_id = ChainId::default();
            let tree = MerkleTree::default();
            let block = BlockStorage {
                tree,
                hash: BlockHash::default(),
                height: BlockHeight::default(),
                epoch: Epoch::default(),
                pred_epochs: Epochs::default(),
                results: BlockResults::default(),
            };
            Self {
                db: MockDB::default(),
                chain_id,
                block,
                header: None,
                last_height: BlockHeight(0),
                last_epoch: Epoch::default(),
                next_epoch_min_start_height: BlockHeight::default(),
                next_epoch_min_start_time: DateTimeUtc::now(),
                address_gen: EstablishedAddressGen::new(
                    "Test address generator seed",
                ),
                tx_index: TxIndex::default(),
                conversion_state: ConversionState::default(),
                #[cfg(feature = "ferveo-tpke")]
                tx_queue: TxQueue::default(),
                native_token: address::nam(),
                storage_read_past_height_limit: Some(1000),
            }
        }
    }

    #[allow(clippy::derivable_impls)]
    impl Default for TestWlStorage {
        fn default() -> Self {
            Self {
                write_log: Default::default(),
                storage: Default::default(),
            }
        }
    }
}

#[cfg(test)]
mod tests {
    use chrono::{TimeZone, Utc};
    use proptest::prelude::*;
    use proptest::test_runner::Config;
    use rust_decimal_macros::dec;

    use super::testing::*;
    use super::*;
    use crate::ledger::parameters::{self, Parameters};
    use crate::types::time::{self, Duration};

    prop_compose! {
        /// Setup test input data with arbitrary epoch duration, epoch start
        /// height and time, and a block height and time that are greater than
        /// the epoch start height and time, and the change to be applied to
        /// the epoch duration parameters.
        fn arb_and_epoch_duration_start_and_block()
        (
            start_height in 0..1000_u64,
            start_time in 0..10000_i64,
            min_num_of_blocks in 1..10_u64,
            min_duration in 1..100_i64,
            max_expected_time_per_block in 1..100_i64,
        )
        (
            min_num_of_blocks in Just(min_num_of_blocks),
            min_duration in Just(min_duration),
            max_expected_time_per_block in Just(max_expected_time_per_block),
            start_height in Just(start_height),
            start_time in Just(start_time),
            block_height in start_height + 1..(start_height + 2 * min_num_of_blocks),
            block_time in start_time + 1..(start_time + 2 * min_duration),
            // Delta will be applied on the `min_num_of_blocks` parameter
            min_blocks_delta in -(min_num_of_blocks as i64 - 1)..5,
            // Delta will be applied on the `min_duration` parameter
            min_duration_delta in -(min_duration - 1)..50,
            // Delta will be applied on the `max_expected_time_per_block` parameter
            max_time_per_block_delta in -(max_expected_time_per_block - 1)..50,
        ) -> (EpochDuration, i64, BlockHeight, DateTimeUtc, BlockHeight, DateTimeUtc,
                i64, i64, i64) {
            let epoch_duration = EpochDuration {
                min_num_of_blocks,
                min_duration: Duration::seconds(min_duration).into(),
            };
            (epoch_duration, max_expected_time_per_block,
                BlockHeight(start_height), Utc.timestamp_opt(start_time, 0).single().expect("expected valid timestamp").into(),
                BlockHeight(block_height), Utc.timestamp_opt(block_time, 0).single().expect("expected valid timestamp").into(),
                min_blocks_delta, min_duration_delta, max_time_per_block_delta)
        }
    }

    proptest! {
        #![proptest_config(Config {
            cases: 10,
            .. Config::default()
        })]
        /// Test that:
        /// 1. When the minimum blocks have been created since the epoch
        ///    start height and minimum time passed since the epoch start time,
        ///    a new epoch must start.
        /// 2. When the epoch duration parameters change, the current epoch's
        ///    duration doesn't change, but the next one does.
        #[test]
        fn update_epoch_after_its_duration(
            (epoch_duration, max_expected_time_per_block, start_height, start_time, block_height, block_time,
            min_blocks_delta, min_duration_delta, max_time_per_block_delta)
            in arb_and_epoch_duration_start_and_block())
        {
            let mut wl_storage =
            TestWlStorage {
                storage: TestStorage {
                    next_epoch_min_start_height:
                        start_height + epoch_duration.min_num_of_blocks,
                    next_epoch_min_start_time:
                        start_time + epoch_duration.min_duration,
                    ..Default::default()
                },
                ..Default::default()
            };
            let mut parameters = Parameters {
                max_proposal_bytes: Default::default(),
                epoch_duration: epoch_duration.clone(),
                max_expected_time_per_block: Duration::seconds(max_expected_time_per_block).into(),
                vp_whitelist: vec![],
                tx_whitelist: vec![],
                implicit_vp: vec![],
                epochs_per_year: 100,
                pos_gain_p: dec!(0.1),
                pos_gain_d: dec!(0.1),
                staked_ratio: dec!(0.1),
                pos_inflation_amount: 0,
                #[cfg(not(feature = "mainnet"))]
                faucet_account: None,
                #[cfg(not(feature = "mainnet"))]
                wrapper_tx_fees: None,
            };
            parameters.init_storage(&mut wl_storage).unwrap();

            let epoch_before = wl_storage.storage.last_epoch;
            assert_eq!(epoch_before, wl_storage.storage.block.epoch);

            // Try to apply the epoch update
            wl_storage.update_epoch(block_height, block_time).unwrap();

            // Test for 1.
            if block_height.0 - start_height.0
                >= epoch_duration.min_num_of_blocks
                && time::duration_passed(
                    block_time,
                    start_time,
                    epoch_duration.min_duration,
                )
            {
                assert_eq!(wl_storage.storage.block.epoch, epoch_before.next());
                assert_eq!(wl_storage.storage.next_epoch_min_start_height,
                    block_height + epoch_duration.min_num_of_blocks);
                assert_eq!(wl_storage.storage.next_epoch_min_start_time,
                    block_time + epoch_duration.min_duration);
                assert_eq!(
                    wl_storage.storage.block.pred_epochs.get_epoch(BlockHeight(block_height.0 - 1)),
                    Some(epoch_before));
                assert_eq!(
                    wl_storage.storage.block.pred_epochs.get_epoch(block_height),
                    Some(epoch_before.next()));
            } else {
                assert_eq!(wl_storage.storage.block.epoch, epoch_before);
                assert_eq!(
                    wl_storage.storage.block.pred_epochs.get_epoch(BlockHeight(block_height.0 - 1)),
                    Some(epoch_before));
                assert_eq!(
                    wl_storage.storage.block.pred_epochs.get_epoch(block_height),
                    Some(epoch_before));
            }
            // Last epoch should only change when the block is committed
            assert_eq!(wl_storage.storage.last_epoch, epoch_before);

            // Update the epoch duration parameters
            parameters.epoch_duration.min_num_of_blocks =
                (parameters.epoch_duration.min_num_of_blocks as i64 + min_blocks_delta) as u64;
            let min_duration: i64 = parameters.epoch_duration.min_duration.0 as _;
            parameters.epoch_duration.min_duration =
                Duration::seconds(min_duration + min_duration_delta).into();
            parameters.max_expected_time_per_block =
                Duration::seconds(max_expected_time_per_block + max_time_per_block_delta).into();
            parameters::update_max_expected_time_per_block_parameter(&mut wl_storage, &parameters.max_expected_time_per_block).unwrap();
            parameters::update_epoch_parameter(&mut wl_storage, &parameters.epoch_duration).unwrap();

            // Test for 2.
            let epoch_before = wl_storage.storage.block.epoch;
            let height_of_update = wl_storage.storage.next_epoch_min_start_height.0 ;
            let time_of_update = wl_storage.storage.next_epoch_min_start_time;
            let height_before_update = BlockHeight(height_of_update - 1);
            let height_of_update = BlockHeight(height_of_update);
            let time_before_update = time_of_update - Duration::seconds(1);

            // No update should happen before both epoch duration conditions are
            // satisfied
            wl_storage.update_epoch(height_before_update, time_before_update).unwrap();
            assert_eq!(wl_storage.storage.block.epoch, epoch_before);
            wl_storage.update_epoch(height_of_update, time_before_update).unwrap();
            assert_eq!(wl_storage.storage.block.epoch, epoch_before);
            wl_storage.update_epoch(height_before_update, time_of_update).unwrap();
            assert_eq!(wl_storage.storage.block.epoch, epoch_before);

            // Update should happen at this or after this height and time
            wl_storage.update_epoch(height_of_update, time_of_update).unwrap();
            assert_eq!(wl_storage.storage.block.epoch, epoch_before.next());
            // The next epoch's minimum duration should change
            assert_eq!(wl_storage.storage.next_epoch_min_start_height,
                height_of_update + parameters.epoch_duration.min_num_of_blocks);
            assert_eq!(wl_storage.storage.next_epoch_min_start_time,
                time_of_update + parameters.epoch_duration.min_duration);
        }
    }
}<|MERGE_RESOLUTION|>--- conflicted
+++ resolved
@@ -401,14 +401,10 @@
             self.next_epoch_min_start_height = next_epoch_min_start_height;
             self.next_epoch_min_start_time = next_epoch_min_start_time;
             self.address_gen = address_gen;
-<<<<<<< HEAD
             // Rebuild Merkle tree
             self.block.tree = MerkleTree::new(merkle_tree_stores)
                 .or_else(|_| self.get_merkle_tree(height))?;
-            if self.last_epoch.0 > 1 {
-=======
             if self.last_epoch.0 > 0 {
->>>>>>> 52b6d93a
                 // The derived conversions will be placed in MASP address space
                 let masp_addr = masp();
                 let key_prefix: Key = masp_addr.to_db_key().into();
