--- conflicted
+++ resolved
@@ -5,7 +5,6 @@
 use super::ADDRESS;
 use crate::types::storage::{DbKeySeg, Key};
 
-<<<<<<< HEAD
 /// Storage keys for ledger parameters.
 #[derive(StorageKeys)]
 struct Keys {
@@ -19,20 +18,8 @@
     staked_ratio: &'static str,
     tx_whitelist: &'static str,
     vp_whitelist: &'static str,
-}
-=======
-const EPOCH_DURATION_KEY: &str = "epoch_duration";
-const VP_WHITELIST_KEY: &str = "vp_whitelist";
-const TX_WHITELIST_KEY: &str = "tx_whitelist";
-const MAX_EXPECTED_TIME_PER_BLOCK_KEY: &str = "max_expected_time_per_block";
-const IMPLICIT_VP_KEY: &str = "implicit_vp";
-const EPOCHS_PER_YEAR_KEY: &str = "epochs_per_year";
-const POS_GAIN_P_KEY: &str = "pos_gain_p";
-const POS_GAIN_D_KEY: &str = "pos_gain_d";
-const STAKED_RATIO_KEY: &str = "staked_ratio_key";
-const POS_INFLATION_AMOUNT_KEY: &str = "pos_inflation_amount_key";
-const MAX_PROPOSAL_BYTES_KEY: &str = "max_proposal_bytes";
->>>>>>> 80292e64
+    max_proposal_bytes: &'static str,
+}
 
 /// Returns if the key is a parameter key.
 pub fn is_parameter_key(key: &Key) -> bool {
@@ -137,7 +124,7 @@
     matches!(&key.segments[..], [
         DbKeySeg::AddressSeg(addr),
         DbKeySeg::StringSeg(max_proposal_bytes),
-    ] if addr == &ADDRESS && max_proposal_bytes == MAX_PROPOSAL_BYTES_KEY)
+    ] if addr == &ADDRESS && max_proposal_bytes == Keys::VALUES.max_proposal_bytes)
 }
 
 /// Storage key used for epoch parameter.
@@ -247,7 +234,7 @@
     Key {
         segments: vec![
             DbKeySeg::AddressSeg(ADDRESS),
-            DbKeySeg::StringSeg(MAX_PROPOSAL_BYTES_KEY.to_string()),
+            DbKeySeg::StringSeg(Keys::VALUES.max_proposal_bytes.to_string()),
         ],
     }
 }