<<<<<<< HEAD
use std::cmp::Ordering;
use std::collections::{BTreeSet, HashSet};
use std::convert::TryFrom;
use std::env;
use std::fs::File;
use std::path::PathBuf;
=======
use std::borrow::Cow;
use std::collections::{HashMap, HashSet};
use std::convert::TryFrom;
use std::hash::{Hash, Hasher};
use std::marker::PhantomData;
>>>>>>> f61b635f

#[cfg(feature = "ferveo-tpke")]
use ark_ec::AffineCurve;
#[cfg(feature = "ferveo-tpke")]
use ark_ec::PairingEngine;
use borsh::schema::{Declaration, Definition};
use borsh::{BorshDeserialize, BorshSchema, BorshSerialize};
use masp_primitives::transaction::builder::Builder;
use masp_primitives::transaction::components::sapling::builder::SaplingMetadata;
use masp_primitives::transaction::Transaction;
use masp_primitives::zip32::ExtendedFullViewingKey;
use prost::Message;
use serde::de::Error as SerdeError;
use serde::{Deserialize, Serialize};
use sha2::{Digest, Sha256};
use thiserror::Error;

use super::generated::types;
use crate::ledger::storage::{KeccakHasher, Sha256Hasher, StorageHasher};
#[cfg(any(feature = "tendermint", feature = "tendermint-abcipp"))]
use crate::tendermint_proto::abci::ResponseDeliverTx;
use crate::types::account::AccountPublicKeysMap;
use crate::types::address::Address;
use crate::types::chain::ChainId;
use crate::types::keccak::{keccak_hash, KeccakHash};
use crate::types::key::{self, *};
use crate::types::storage::{Epoch, Key};
use crate::types::time::DateTimeUtc;
use crate::types::token::MaspDenom;
#[cfg(feature = "ferveo-tpke")]
use crate::types::token::Transfer;
#[cfg(feature = "ferveo-tpke")]
use crate::types::transaction::protocol::ProtocolTx;
#[cfg(feature = "ferveo-tpke")]
use crate::types::transaction::EllipticCurve;
#[cfg(feature = "ferveo-tpke")]
use crate::types::transaction::EncryptionKey;
#[cfg(feature = "ferveo-tpke")]
use crate::types::transaction::WrapperTxErr;
use crate::types::transaction::{hash_tx, DecryptedTx, TxType, WrapperTx};

#[derive(Error, Debug)]
pub enum Error {
    #[error("Error decoding a transaction from bytes: {0}")]
    TxDecodingError(prost::DecodeError),
    #[error("Error deserializing transaction field bytes: {0}")]
    TxDeserializingError(std::io::Error),
    #[error("Error decoding an DkgGossipMessage from bytes: {0}")]
    DkgDecodingError(prost::DecodeError),
    #[error("Dkg is empty")]
    NoDkgError,
    #[error("Timestamp is empty")]
    NoTimestampError,
    #[error("Timestamp is invalid: {0}")]
    InvalidTimestamp(prost_types::TimestampError),
    #[error("The section signature is invalid: {0}")]
    InvalidSectionSignature(String),
    #[error("Couldn't serialize transaction from JSON at {0}")]
    InvalidJSONDeserialization(String),
}

pub type Result<T> = std::result::Result<T, Error>;

/// This can be used to sign an arbitrary tx. The signature is produced and
/// verified on the tx data concatenated with the tx code, however the tx code
/// itself is not part of this structure.
///
/// Because the signature is not checked by the ledger, we don't inline it into
/// the `Tx` type directly. Instead, the signature is attached to the `tx.data`,
/// which can then be checked by a validity predicate wasm.
#[derive(Clone, Debug, BorshSerialize, BorshDeserialize, BorshSchema)]
pub struct SignedTxData {
    /// The original tx data bytes, if any
    pub data: Option<Vec<u8>>,
    /// The signature is produced on the tx data concatenated with the tx code
    /// and the timestamp.
    pub sig: common::Signature,
}

/// A serialization method to provide to [`Signed`], such
/// that we may sign serialized data.
///
/// This is a higher level version of [`key::SignableBytes`].
pub trait Signable<T> {
    /// A byte vector containing the serialized data.
    type Output: key::SignableBytes;

    /// The hashing algorithm to use to sign serialized
    /// data with.
    type Hasher: 'static + StorageHasher;

    /// Encodes `data` as a byte vector, with some arbitrary serialization
    /// method.
    ///
    /// The returned output *must* be deterministic based on
    /// `data`, so that two callers signing the same `data` will be
    /// signing the same `Self::Output`.
    fn as_signable(data: &T) -> Self::Output;
}

/// Tag type that indicates we should use [`BorshSerialize`]
/// to sign data in a [`Signed`] wrapper.
#[derive(Eq, PartialEq, Clone, Debug, Serialize, Deserialize)]
pub struct SerializeWithBorsh;

/// Tag type that indicates we should use ABI serialization
/// to sign data in a [`Signed`] wrapper.
#[derive(Eq, PartialEq, Clone, Debug, Serialize, Deserialize)]
pub struct SignableEthMessage;

impl<T: BorshSerialize> Signable<T> for SerializeWithBorsh {
    type Hasher = Sha256Hasher;
    type Output = Vec<u8>;

    fn as_signable(data: &T) -> Vec<u8> {
        data.try_to_vec()
            .expect("Encoding data for signing shouldn't fail")
    }
}

impl Signable<KeccakHash> for SignableEthMessage {
    type Hasher = KeccakHasher;
    type Output = KeccakHash;

    fn as_signable(hash: &KeccakHash) -> KeccakHash {
        keccak_hash({
            let mut eth_message = Vec::from("\x19Ethereum Signed Message:\n32");
            eth_message.extend_from_slice(hash.as_ref());
            eth_message
        })
    }
}

/// A generic signed data wrapper for serialize-able types.
///
/// The default serialization method is [`BorshSerialize`].
#[derive(
    Clone, Debug, BorshSerialize, BorshDeserialize, Serialize, Deserialize,
)]
pub struct Signed<T, S = SerializeWithBorsh> {
    /// Arbitrary data to be signed
    pub data: T,
    /// The signature of the data
    pub sig: common::Signature,
    /// The method to serialize the data with,
    /// before it being signed
    _serialization: PhantomData<S>,
}

impl<S, T: Eq> Eq for Signed<T, S> {}

impl<S, T: PartialEq> PartialEq for Signed<T, S> {
    fn eq(&self, other: &Self) -> bool {
        self.data == other.data && self.sig == other.sig
    }
}

impl<S, T: Hash> Hash for Signed<T, S> {
    fn hash<H: Hasher>(&self, state: &mut H) {
        self.data.hash(state);
        self.sig.hash(state);
    }
}

impl<S, T: PartialOrd> PartialOrd for Signed<T, S> {
    fn partial_cmp(&self, other: &Self) -> Option<std::cmp::Ordering> {
        self.data.partial_cmp(&other.data)
    }
}

impl<S, T: BorshSchema> BorshSchema for Signed<T, S> {
    fn add_definitions_recursively(
        definitions: &mut HashMap<Declaration, Definition>,
    ) {
        let fields = borsh::schema::Fields::NamedFields(borsh::maybestd::vec![
            ("data".to_string(), T::declaration()),
            ("sig".to_string(), <common::Signature>::declaration())
        ]);
        let definition = borsh::schema::Definition::Struct { fields };
        Self::add_definition(Self::declaration(), definition, definitions);
        T::add_definitions_recursively(definitions);
        <common::Signature>::add_definitions_recursively(definitions);
    }

    fn declaration() -> borsh::schema::Declaration {
        format!("Signed<{}>", T::declaration())
    }
}

impl<T, S> Signed<T, S> {
    /// Initialize a new [`Signed`] instance from an existing signature.
    #[inline]
    pub fn new_from(data: T, sig: common::Signature) -> Self {
        Self {
            data,
            sig,
            _serialization: PhantomData,
        }
    }
}

impl<T, S: Signable<T>> Signed<T, S> {
    /// Initialize a new [`Signed`] instance.
    pub fn new(keypair: &common::SecretKey, data: T) -> Self {
        let to_sign = S::as_signable(&data);
        let sig =
            common::SigScheme::sign_with_hasher::<S::Hasher>(keypair, to_sign);
        Self::new_from(data, sig)
    }

    /// Verify that the data has been signed by the secret key
    /// counterpart of the given public key.
    pub fn verify(
        &self,
        pk: &common::PublicKey,
    ) -> std::result::Result<(), VerifySigError> {
        let signed_bytes = S::as_signable(&self.data);
        common::SigScheme::verify_signature_with_hasher::<S::Hasher>(
            pk,
            &signed_bytes,
            &self.sig,
        )
    }
}

/// A section representing transaction data
#[derive(
    Clone,
    Debug,
    BorshSerialize,
    BorshDeserialize,
    BorshSchema,
    Serialize,
    Deserialize,
)]
pub struct Data {
    pub salt: [u8; 8],
    pub data: Vec<u8>,
}

impl Data {
    /// Make a new data section with the given bytes
    pub fn new(data: Vec<u8>) -> Self {
        Self {
            salt: DateTimeUtc::now().0.timestamp_millis().to_le_bytes(),
            data,
        }
    }

    /// Hash this data section
    pub fn hash<'a>(&self, hasher: &'a mut Sha256) -> &'a mut Sha256 {
        hasher.update(
            self.try_to_vec().expect("unable to serialize data section"),
        );
        hasher
    }
}

/// Error representing the case where the supplied code has incorrect hash
pub struct CommitmentError;

/// Represents either some code bytes or their SHA-256 hash
#[derive(
    Clone,
    Debug,
    BorshSerialize,
    BorshDeserialize,
    BorshSchema,
    Serialize,
    Deserialize,
)]
pub enum Commitment {
    /// Result of applying hash function to bytes
    Hash(crate::types::hash::Hash),
    /// Result of applying identity function to bytes
    Id(Vec<u8>),
}

impl Commitment {
    /// Substitute bytes with their SHA-256 hash
    pub fn contract(&mut self) {
        if let Self::Id(code) = self {
            *self = Self::Hash(hash_tx(code));
        }
    }

    /// Substitute a code hash with the supplied bytes if the hashes are
    /// consistent, otherwise return an error
    pub fn expand(
        &mut self,
        code: Vec<u8>,
    ) -> std::result::Result<(), CommitmentError> {
        match self {
            Self::Id(c) if *c == code => Ok(()),
            Self::Hash(hash) if *hash == hash_tx(&code) => {
                *self = Self::Id(code);
                Ok(())
            }
            _ => Err(CommitmentError),
        }
    }

    /// Return the contained hash commitment
    pub fn hash(&self) -> crate::types::hash::Hash {
        match self {
            Self::Id(code) => hash_tx(code),
            Self::Hash(hash) => *hash,
        }
    }

    /// Return the result of applying identity function if there is any
    pub fn id(&self) -> Option<Vec<u8>> {
        if let Self::Id(code) = self {
            Some(code.clone())
        } else {
            None
        }
    }
}

/// A section representing transaction code
#[derive(
    Clone,
    Debug,
    BorshSerialize,
    BorshDeserialize,
    BorshSchema,
    Serialize,
    Deserialize,
)]
pub struct Code {
    /// Additional random data
    pub salt: [u8; 8],
    /// Actual transaction code
    pub code: Commitment,
}

impl Code {
    /// Make a new code section with the given bytes
    pub fn new(code: Vec<u8>) -> Self {
        Self {
            salt: DateTimeUtc::now().0.timestamp_millis().to_le_bytes(),
            code: Commitment::Id(code),
        }
    }

    /// Make a new code section with the given hash
    pub fn from_hash(hash: crate::types::hash::Hash) -> Self {
        Self {
            salt: DateTimeUtc::now().0.timestamp_millis().to_le_bytes(),
            code: Commitment::Hash(hash),
        }
    }

    /// Hash this code section
    pub fn hash<'a>(&self, hasher: &'a mut Sha256) -> &'a mut Sha256 {
        hasher.update(self.salt);
        hasher.update(self.code.hash());
        hasher
    }
}

#[derive(
    Clone,
    Debug,
    BorshSerialize,
    BorshDeserialize,
    BorshSchema,
    Serialize,
    Deserialize,
    Eq,
    PartialEq,
)]
pub struct SignatureIndex {
    pub signature: common::Signature,
    pub index: u8,
}

impl SignatureIndex {
    pub fn from_single_signature(signature: common::Signature) -> Self {
        Self {
            signature,
            index: 0,
        }
    }

    pub fn to_vec(&self) -> Vec<Self> {
        vec![self.clone()]
    }
}

impl Ord for SignatureIndex {
    fn cmp(&self, other: &Self) -> Ordering {
        self.index.cmp(&other.index)
    }
}

impl PartialOrd for SignatureIndex {
    fn partial_cmp(&self, other: &Self) -> Option<Ordering> {
        Some(self.cmp(other))
    }
}

/// A section representing a multisig over another section
#[derive(
    Clone,
    Debug,
    BorshSerialize,
    BorshDeserialize,
    BorshSchema,
    Serialize,
    Deserialize,
)]
pub struct MultiSignature {
    /// The hash of the section being signed
    target: crate::types::hash::Hash,
    /// The signature over the above hash
    pub signatures: BTreeSet<SignatureIndex>,
}

impl MultiSignature {
    /// Sign the given section hash with the given key and return a section
    pub fn new(
        target: &crate::types::hash::Hash,
        secret_keys: &[common::SecretKey],
        public_keys_index_map: &AccountPublicKeysMap,
    ) -> Self {
        let signatures_public_keys_map =
            secret_keys.iter().map(|secret_key: &common::SecretKey| {
                let signature = common::SigScheme::sign(secret_key, target);
                let public_key = secret_key.ref_to();
                (public_key, signature)
            });

        let signatures = signatures_public_keys_map
            .filter_map(|(public_key, signature)| {
                let public_key_index = public_keys_index_map
                    .get_index_from_public_key(&public_key);
                public_key_index
                    .map(|index| SignatureIndex { signature, index })
            })
            .collect::<BTreeSet<SignatureIndex>>();

        Self {
            target: *target,
            signatures,
        }
    }

    // TODO: check conversion
    pub fn total_signatures(&self) -> u8 {
        self.signatures.len() as u8
    }

    /// Hash this signature section
    pub fn hash<'a>(&self, hasher: &'a mut Sha256) -> &'a mut Sha256 {
        hasher.update(
            self.try_to_vec()
                .expect("unable to serialize multisignature section"),
        );
        hasher
    }
}

/// A section representing the signature over another section
#[derive(
    Clone,
    Debug,
    BorshSerialize,
    BorshDeserialize,
    BorshSchema,
    Serialize,
    Deserialize,
)]
pub struct Signature {
    /// The hash of the section being signed
<<<<<<< HEAD
    target: crate::types::hash::Hash,
    /// The signature over the above hash
    pub signature: common::Signature,
=======
    targets: Vec<crate::types::hash::Hash>,
    /// The public key to verify the below signature
    pub_key: common::PublicKey,
    /// The signature over the above hashes
    pub signature: Option<common::Signature>,
>>>>>>> f61b635f
}

impl Signature {
    pub fn new(
<<<<<<< HEAD
        target: &crate::types::hash::Hash,
        secret_key: &common::SecretKey,
    ) -> Self {
        let signature = common::SigScheme::sign(secret_key, target);
        Self {
            target: *target,
            signature,
        }
=======
        targets: Vec<crate::types::hash::Hash>,
        sec_key: &common::SecretKey,
    ) -> Self {
        let mut sec = Self {
            salt: DateTimeUtc::now().0.timestamp_millis().to_le_bytes(),
            targets,
            pub_key: sec_key.ref_to(),
            signature: None,
        };
        sec.signature = Some(common::SigScheme::sign(sec_key, sec.get_hash()));
        sec
>>>>>>> f61b635f
    }

    /// Hash this signature section
    pub fn hash<'a>(&self, hasher: &'a mut Sha256) -> &'a mut Sha256 {
        hasher.update(
            self.try_to_vec()
                .expect("unable to serialize signature section"),
        );
        hasher
    }

    /// Get the hash of this section
    pub fn get_hash(&self) -> crate::types::hash::Hash {
        crate::types::hash::Hash(
            self.hash(&mut Sha256::new()).finalize_reset().into(),
        )
    }

    /// Verify that the signature contained in this section is valid
    pub fn verify_signature(&self) -> std::result::Result<(), VerifySigError> {
        let signature =
            self.signature.as_ref().ok_or(VerifySigError::MissingData)?;
        common::SigScheme::verify_signature(
            &self.pub_key,
            &Self {
                signature: None,
                ..self.clone()
            }
            .get_hash(),
            signature,
        )
    }
}

/// Represents a section obtained by encrypting another section
#[derive(Clone, Debug, Serialize, Deserialize)]
#[cfg_attr(feature = "ferveo-tpke", serde(from = "SerializedCiphertext"))]
#[cfg_attr(feature = "ferveo-tpke", serde(into = "SerializedCiphertext"))]
#[cfg_attr(
    not(feature = "ferveo-tpke"),
    derive(BorshSerialize, BorshDeserialize, BorshSchema)
)]
pub struct Ciphertext {
    /// The ciphertext corresponding to the original section serialization
    #[cfg(feature = "ferveo-tpke")]
    pub ciphertext: tpke::Ciphertext<EllipticCurve>,
    /// Ciphertext representation when ferveo not available
    #[cfg(not(feature = "ferveo-tpke"))]
    pub opaque: Vec<u8>,
}

impl Ciphertext {
    /// Make a ciphertext section based on the given sections. Note that this
    /// encryption is not idempotent
    #[cfg(feature = "ferveo-tpke")]
    pub fn new(sections: Vec<Section>, pubkey: &EncryptionKey) -> Self {
        let mut rng = rand::thread_rng();
        let bytes =
            sections.try_to_vec().expect("unable to serialize sections");
        Self {
            ciphertext: tpke::encrypt(&bytes, pubkey.0, &mut rng),
        }
    }

    /// Decrypt this ciphertext back to the original plaintext sections.
    #[cfg(feature = "ferveo-tpke")]
    pub fn decrypt(
        &self,
        privkey: <EllipticCurve as PairingEngine>::G2Affine,
    ) -> std::io::Result<Vec<Section>> {
        let bytes = tpke::decrypt(&self.ciphertext, privkey);
        Vec::<Section>::try_from_slice(&bytes)
    }

    /// Get the hash of this ciphertext section. This operation is done in such
    /// a way it matches the hash of the type pun
    pub fn hash<'a>(&self, hasher: &'a mut Sha256) -> &'a mut Sha256 {
        hasher.update(
            self.try_to_vec().expect("unable to serialize decrypted tx"),
        );
        hasher
    }
}

#[cfg(feature = "ferveo-tpke")]
impl borsh::ser::BorshSerialize for Ciphertext {
    fn serialize<W: std::io::Write>(
        &self,
        writer: &mut W,
    ) -> std::io::Result<()> {
        use ark_serialize::CanonicalSerialize;
        let tpke::Ciphertext {
            nonce,
            ciphertext,
            auth_tag,
        } = &self.ciphertext;
        // Serialize the nonce into bytes
        let mut nonce_buffer = Vec::<u8>::new();
        nonce.serialize(&mut nonce_buffer).map_err(|err| {
            std::io::Error::new(std::io::ErrorKind::InvalidData, err)
        })?;
        // serialize the auth_tag to bytes
        let mut tag_buffer = Vec::<u8>::new();
        auth_tag.serialize(&mut tag_buffer).map_err(|err| {
            std::io::Error::new(std::io::ErrorKind::InvalidData, err)
        })?;
        let mut payload = Vec::new();
        // serialize the three byte arrays
        BorshSerialize::serialize(
            &(nonce_buffer, ciphertext, tag_buffer),
            &mut payload,
        )?;
        // now serialize the ciphertext payload with length
        BorshSerialize::serialize(&payload, writer)
    }
}

#[cfg(feature = "ferveo-tpke")]
impl borsh::BorshDeserialize for Ciphertext {
    fn deserialize(buf: &mut &[u8]) -> std::io::Result<Self> {
        type VecTuple = (u32, Vec<u8>, Vec<u8>, Vec<u8>);
        let (_length, nonce, ciphertext, auth_tag): VecTuple =
            BorshDeserialize::deserialize(buf)?;
        Ok(Self {
            ciphertext: tpke::Ciphertext {
                nonce: ark_serialize::CanonicalDeserialize::deserialize(
                    &*nonce,
                )
                .map_err(|err| {
                    std::io::Error::new(std::io::ErrorKind::InvalidData, err)
                })?,
                ciphertext,
                auth_tag: ark_serialize::CanonicalDeserialize::deserialize(
                    &*auth_tag,
                )
                .map_err(|err| {
                    std::io::Error::new(std::io::ErrorKind::InvalidData, err)
                })?,
            },
        })
    }
}

#[cfg(feature = "ferveo-tpke")]
impl borsh::BorshSchema for Ciphertext {
    fn add_definitions_recursively(
        definitions: &mut std::collections::HashMap<
            borsh::schema::Declaration,
            borsh::schema::Definition,
        >,
    ) {
        // Encoded as `(Vec<u8>, Vec<u8>, Vec<u8>)`
        let elements = "u8".into();
        let definition = borsh::schema::Definition::Sequence { elements };
        definitions.insert("Vec<u8>".into(), definition);
        let elements =
            vec!["Vec<u8>".into(), "Vec<u8>".into(), "Vec<u8>".into()];
        let definition = borsh::schema::Definition::Tuple { elements };
        definitions.insert(Self::declaration(), definition);
    }

    fn declaration() -> borsh::schema::Declaration {
        "Ciphertext".into()
    }
}

/// A helper struct for serializing EncryptedTx structs
/// as an opaque blob
#[cfg(feature = "ferveo-tpke")]
#[derive(Clone, Debug, Serialize, Deserialize)]
#[serde(transparent)]
struct SerializedCiphertext {
    payload: Vec<u8>,
}

#[cfg(feature = "ferveo-tpke")]
impl From<Ciphertext> for SerializedCiphertext {
    fn from(tx: Ciphertext) -> Self {
        SerializedCiphertext {
            payload: tx
                .try_to_vec()
                .expect("Unable to serialize encrypted transaction"),
        }
    }
}

#[cfg(feature = "ferveo-tpke")]
impl From<SerializedCiphertext> for Ciphertext {
    fn from(ser: SerializedCiphertext) -> Self {
        BorshDeserialize::deserialize(&mut ser.payload.as_ref())
            .expect("Unable to deserialize encrypted transactions")
    }
}

#[derive(serde::Serialize, serde::Deserialize)]
struct TransactionSerde(Vec<u8>);

impl From<Vec<u8>> for TransactionSerde {
    fn from(tx: Vec<u8>) -> Self {
        Self(tx)
    }
}

impl From<TransactionSerde> for Vec<u8> {
    fn from(tx: TransactionSerde) -> Vec<u8> {
        tx.0
    }
}

fn borsh_serde<T, S>(
    obj: &impl BorshSerialize,
    ser: S,
) -> std::result::Result<S::Ok, S::Error>
where
    S: serde::Serializer,
    T: From<Vec<u8>>,
    T: serde::Serialize,
{
    Into::<T>::into(obj.try_to_vec().unwrap()).serialize(ser)
}

fn serde_borsh<'de, T, S, U>(ser: S) -> std::result::Result<U, S::Error>
where
    S: serde::Deserializer<'de>,
    T: Into<Vec<u8>>,
    T: serde::Deserialize<'de>,
    U: BorshDeserialize,
{
    BorshDeserialize::try_from_slice(&Into::<Vec<u8>>::into(T::deserialize(
        ser,
    )?))
    .map_err(S::Error::custom)
}

/// A structure to facilitate Serde (de)serializations of Builders
#[derive(serde::Serialize, serde::Deserialize)]
struct BuilderSerde(Vec<u8>);

impl From<Vec<u8>> for BuilderSerde {
    fn from(tx: Vec<u8>) -> Self {
        Self(tx)
    }
}

impl From<BuilderSerde> for Vec<u8> {
    fn from(tx: BuilderSerde) -> Vec<u8> {
        tx.0
    }
}

/// A structure to facilitate Serde (de)serializations of SaplingMetadata
#[derive(serde::Serialize, serde::Deserialize)]
pub struct SaplingMetadataSerde(Vec<u8>);

impl From<Vec<u8>> for SaplingMetadataSerde {
    fn from(tx: Vec<u8>) -> Self {
        Self(tx)
    }
}

impl From<SaplingMetadataSerde> for Vec<u8> {
    fn from(tx: SaplingMetadataSerde) -> Vec<u8> {
        tx.0
    }
}

/// A section providing the auxiliary inputs used to construct a MASP
/// transaction
#[derive(
    Clone, Debug, BorshSerialize, BorshDeserialize, Serialize, Deserialize,
)]
pub struct MaspBuilder {
    /// The MASP transaction that this section witnesses
    pub target: crate::types::hash::Hash,
    /// The decoded set of asset types used by the transaction. Useful for
    /// offline wallets trying to display AssetTypes.
    pub asset_types: HashSet<(Address, Option<Key>, MaspDenom, Epoch)>,
    /// Track how Info objects map to descriptors and outputs
    #[serde(
        serialize_with = "borsh_serde::<SaplingMetadataSerde, _>",
        deserialize_with = "serde_borsh::<SaplingMetadataSerde, _, _>"
    )]
    pub metadata: SaplingMetadata,
    /// The data that was used to construct the target transaction
    #[serde(
        serialize_with = "borsh_serde::<BuilderSerde, _>",
        deserialize_with = "serde_borsh::<BuilderSerde, _, _>"
    )]
    pub builder: Builder<(), (), ExtendedFullViewingKey, ()>,
}

impl MaspBuilder {
    /// Get the hash of this ciphertext section. This operation is done in such
    /// a way it matches the hash of the type pun
    pub fn hash<'a>(&self, hasher: &'a mut Sha256) -> &'a mut Sha256 {
        hasher.update(
            self.try_to_vec().expect("unable to serialize MASP builder"),
        );
        hasher
    }
}

impl borsh::BorshSchema for MaspBuilder {
    fn add_definitions_recursively(
        _definitions: &mut std::collections::HashMap<
            borsh::schema::Declaration,
            borsh::schema::Definition,
        >,
    ) {
    }

    fn declaration() -> borsh::schema::Declaration {
        "Builder".into()
    }
}

/// A section of a transaction. Carries an independent piece of information
/// necessary for the processing of a transaction.
#[derive(
    Clone,
    Debug,
    BorshSerialize,
    BorshDeserialize,
    BorshSchema,
    Serialize,
    Deserialize,
)]
#[allow(clippy::large_enum_variant)]
pub enum Section {
    /// Transaction data that needs to be sent to hardware wallets
    Data(Data),
    /// Transaction data that does not need to be sent to hardware wallets
    ExtraData(Code),
    /// Transaction code. Sending to hardware wallets optional
    Code(Code),
    /// A transaction signature. Often produced by hardware wallets
    SectionSignature(MultiSignature),
    /// A transaction header/protocol signature
    Signature(Signature),
    /// Ciphertext obtained by encrypting arbitrary transaction sections
    Ciphertext(Ciphertext),
    /// Embedded MASP transaction section
    #[serde(
        serialize_with = "borsh_serde::<TransactionSerde, _>",
        deserialize_with = "serde_borsh::<TransactionSerde, _, _>"
    )]
    MaspTx(Transaction),
    /// A section providing the auxiliary inputs used to construct a MASP
    /// transaction. Only send to wallet, never send to protocol.
    MaspBuilder(MaspBuilder),
    /// Wrap a header with a section for the purposes of computing hashes
    Header(Header),
}

impl Section {
    /// Hash this section. Section hashes are useful for signatures and also for
    /// allowing transaction sections to cross reference.
    pub fn hash<'a>(&self, hasher: &'a mut Sha256) -> &'a mut Sha256 {
        // Get the index corresponding to this variant
        let discriminant =
            self.try_to_vec().expect("sections should serialize")[0];
        // Use Borsh's discriminant in the Section's hash
        hasher.update([discriminant]);
        match self {
            Self::Data(data) => data.hash(hasher),
            Self::ExtraData(extra) => extra.hash(hasher),
            Self::Code(code) => code.hash(hasher),
            Self::Signature(signature) => signature.hash(hasher),
            Self::SectionSignature(signatures) => signatures.hash(hasher),
            Self::Ciphertext(ct) => ct.hash(hasher),
            Self::MaspBuilder(mb) => mb.hash(hasher),
            Self::MaspTx(tx) => {
                hasher.update(tx.txid().as_ref());
                hasher
            }
            Self::Header(header) => header.hash(hasher),
        }
    }

    /// Get the hash of this section
    pub fn get_hash(&self) -> crate::types::hash::Hash {
        crate::types::hash::Hash(
            self.hash(&mut Sha256::new()).finalize_reset().into(),
        )
    }

    /// Extract the data from this section if possible
    pub fn data(&self) -> Option<Data> {
        if let Self::Data(data) = self {
            Some(data.clone())
        } else {
            None
        }
    }

    /// Extract the extra data from this section if possible
    pub fn extra_data_sec(&self) -> Option<Code> {
        if let Self::ExtraData(data) = self {
            Some(data.clone())
        } else {
            None
        }
    }

    /// Extract the extra data from this section if possible
    pub fn extra_data(&self) -> Option<Vec<u8>> {
        if let Self::ExtraData(data) = self {
            data.code.id()
        } else {
            None
        }
    }

    /// Extract the code from this section is possible
    pub fn code_sec(&self) -> Option<Code> {
        if let Self::Code(data) = self {
            Some(data.clone())
        } else {
            None
        }
    }

    /// Extract the code from this section is possible
    pub fn code(&self) -> Option<Vec<u8>> {
        if let Self::Code(data) = self {
            data.code.id()
        } else {
            None
        }
    }

    /// Extract the signature from this section if possible
    pub fn signature(&self) -> Option<Signature> {
        if let Self::Signature(data) = self {
            Some(data.clone())
        } else {
            None
        }
    }

    /// Extract the section signature from this section if possible
    pub fn section_signature(&self) -> Option<MultiSignature> {
        if let Self::SectionSignature(data) = self {
            Some(data.clone())
        } else {
            None
        }
    }

    /// Extract the ciphertext from this section if possible
    pub fn ciphertext(&self) -> Option<Ciphertext> {
        if let Self::Ciphertext(data) = self {
            Some(data.clone())
        } else {
            None
        }
    }

    /// Extract the MASP transaction from this section if possible
    pub fn masp_tx(&self) -> Option<Transaction> {
        if let Self::MaspTx(data) = self {
            Some(data.clone())
        } else {
            None
        }
    }

    /// Extract the MASP builder from this section if possible
    pub fn masp_builder(&self) -> Option<MaspBuilder> {
        if let Self::MaspBuilder(data) = self {
            Some(data.clone())
        } else {
            None
        }
    }
}

/// A Namada transaction header indicating where transaction subcomponents can
/// be found
#[derive(
    Clone,
    Debug,
    BorshSerialize,
    BorshDeserialize,
    BorshSchema,
    Serialize,
    Deserialize,
)]
pub struct Header {
    /// The chain which this transaction is being submitted to
    pub chain_id: ChainId,
    /// The time at which this transaction expires
    pub expiration: Option<DateTimeUtc>,
    /// A transaction timestamp
    pub timestamp: DateTimeUtc,
    /// The SHA-256 hash of the transaction's code section
    pub code_hash: crate::types::hash::Hash,
    /// The SHA-256 hash of the transaction's data section
    pub data_hash: crate::types::hash::Hash,
    /// The type of this transaction
    pub tx_type: TxType,
}

impl Header {
    /// Make a new header of the given transaction type
    pub fn new(tx_type: TxType) -> Self {
        Self {
            tx_type,
            chain_id: ChainId::default(),
            expiration: None,
            timestamp: DateTimeUtc::now(),
            code_hash: crate::types::hash::Hash::default(),
            data_hash: crate::types::hash::Hash::default(),
        }
    }

    /// Get the hash of this transaction header.
    pub fn hash<'a>(&self, hasher: &'a mut Sha256) -> &'a mut Sha256 {
        hasher.update(
            self.try_to_vec()
                .expect("unable to serialize transaction header"),
        );
        hasher
    }

    /// Get the wrapper header if it is present
    pub fn wrapper(&self) -> Option<WrapperTx> {
        if let TxType::Wrapper(wrapper) = &self.tx_type {
            Some(*wrapper.clone())
        } else {
            None
        }
    }

    /// Get the decrypted header if it is present
    pub fn decrypted(&self) -> Option<DecryptedTx> {
        if let TxType::Decrypted(decrypted) = &self.tx_type {
            Some(decrypted.clone())
        } else {
            None
        }
    }

    #[cfg(feature = "ferveo-tpke")]
    /// Get the protocol header if it is present
    pub fn protocol(&self) -> Option<ProtocolTx> {
        if let TxType::Protocol(protocol) = &self.tx_type {
            Some(*protocol.clone())
        } else {
            None
        }
    }
}

/// Errors relating to decrypting a wrapper tx and its
/// encrypted payload from a Tx type
#[allow(missing_docs)]
#[derive(thiserror::Error, Debug, PartialEq)]
pub enum TxError {
    #[error("{0}")]
    Unsigned(String),
    #[error("{0}")]
    SigError(String),
    #[error("Failed to deserialize Tx: {0}")]
    Deserialization(String),
}

/// A Namada transaction is represented as a header followed by a series of
/// seections providing additional details.
#[derive(
    Clone,
    Debug,
    BorshSerialize,
    BorshDeserialize,
    BorshSchema,
    Serialize,
    Deserialize,
)]
pub struct Tx {
    /// Type indicating how to process transaction
    pub header: Header,
    /// Additional details necessary to process transaction
    pub sections: Vec<Section>,
}

/// Deserialize Tx from protobufs
impl TryFrom<&[u8]> for Tx {
    type Error = Error;

    fn try_from(tx_bytes: &[u8]) -> Result<Self> {
        let tx = types::Tx::decode(tx_bytes).map_err(Error::TxDecodingError)?;
        BorshDeserialize::try_from_slice(&tx.data)
            .map_err(Error::TxDeserializingError)
    }
}

impl Tx {
    /// Create a transaction of the given type
    pub fn new(header: TxType) -> Self {
        Tx {
            header: Header::new(header),
            sections: vec![],
        }
    }

    /// Dump to file
    // TODO: refactor
    pub fn dump(&self, path: Option<PathBuf>) -> Result<PathBuf> {
        let path = path
            .unwrap_or(env::current_dir().expect(
                "Should be able to get the current working directory.",
            ));
        let tx_filename = format!("{}.tx", self.header_hash());
        let tx_filename_clone_error = tx_filename.clone();
        let tx_filename_clone_ok = tx_filename.clone();
        let out = File::create(path.join(tx_filename)).unwrap();
        serde_json::to_writer_pretty(out, &self)
            .map_err(|_| {
                Error::InvalidJSONDeserialization(tx_filename_clone_error)
            })
            .map(|_| path.join(tx_filename_clone_ok))
    }

    /// Get the transaction header
    pub fn header(&self) -> Header {
        self.header.clone()
    }

    /// Get the transaction header hash
    pub fn header_hash(&self) -> crate::types::hash::Hash {
        Section::Header(self.header.clone()).get_hash()
    }

    /// Get hashes of all the sections in this transaction
    pub fn sechashes(&self) -> Vec<crate::types::hash::Hash> {
        let mut hashes = vec![self.header_hash()];
        for sec in &self.sections {
            hashes.push(sec.get_hash());
        }
        hashes
    }

    /// Update the header whilst maintaining existing cross-references
    pub fn update_header(&mut self, tx_type: TxType) -> &mut Self {
        self.header.tx_type = tx_type;
        self
    }

    /// Get the transaction section with the given hash
    pub fn get_section(
        &self,
        hash: &crate::types::hash::Hash,
    ) -> Option<Cow<Section>> {
        if self.header_hash() == *hash {
            return Some(Cow::Owned(Section::Header(self.header.clone())));
        }
        for section in &self.sections {
            if section.get_hash() == *hash {
                return Some(Cow::Borrowed(section));
            }
        }
        None
    }

    /// Add a new section to the transaction
    pub fn add_section(&mut self, section: Section) -> &mut Section {
        self.sections.push(section);
        self.sections.last_mut().unwrap()
    }

    /// Get the hash of this transaction's code from the heeader
    pub fn code_sechash(&self) -> &crate::types::hash::Hash {
        &self.header.code_hash
    }

    /// Set the transaction code hash stored in the header
    pub fn set_code_sechash(&mut self, hash: crate::types::hash::Hash) {
        self.header.code_hash = hash
    }

    /// Get the code designated by the transaction code hash in the header
    pub fn code(&self) -> Option<Vec<u8>> {
        match self
            .get_section(self.code_sechash())
            .as_ref()
            .map(Cow::as_ref)
        {
            Some(Section::Code(section)) => section.code.id(),
            _ => None,
        }
    }

    /// Add the given code to the transaction and set code hash in the header
    pub fn set_code(&mut self, code: Code) -> &mut Section {
        let sec = Section::Code(code);
        self.set_code_sechash(sec.get_hash());
        self.sections.push(sec);
        self.sections.last_mut().unwrap()
    }

    /// Get the transaction data hash stored in the header
    pub fn data_sechash(&self) -> &crate::types::hash::Hash {
        &self.header.data_hash
    }

    /// Set the transaction data hash stored in the header
    pub fn set_data_sechash(&mut self, hash: crate::types::hash::Hash) {
        self.header.data_hash = hash
    }

    /// Add the given code to the transaction and set the hash in the header
    pub fn set_data(&mut self, data: Data) -> &mut Section {
        let sec = Section::Data(data);
        self.set_data_sechash(sec.get_hash());
        self.sections.push(sec);
        self.sections.last_mut().unwrap()
    }

    /// Get the data designated by the transaction data hash in the header
    pub fn data(&self) -> Option<Vec<u8>> {
        match self
            .get_section(self.data_sechash())
            .as_ref()
            .map(Cow::as_ref)
        {
            Some(Section::Data(data)) => Some(data.data.clone()),
            _ => None,
        }
    }

    /// Convert this transaction into protobufs
    pub fn to_bytes(&self) -> Vec<u8> {
        let mut bytes = vec![];
        let tx: types::Tx = types::Tx {
            data: self.try_to_vec().expect("encoding a transaction failed"),
        };
        tx.encode(&mut bytes)
            .expect("encoding a transaction failed");
        bytes
    }

<<<<<<< HEAD
    /// Verify that the section with the given hash has been signed by the given
    /// public key
    pub fn verify_section_signatures(
        &self,
        hash: &crate::types::hash::Hash,
        public_keys_index_map: AccountPublicKeysMap,
        threshold: u8,
        max_signatures: Option<u8>,
    ) -> std::result::Result<(), Error> {
        let max_signatures = max_signatures.unwrap_or(u8::MAX);
        let mut valid_signatures = 0;

        for section in &self.sections {
            if let Section::SectionSignature(signatures) = section {
                if signatures.target == *hash {
                    if signatures.total_signatures() > max_signatures {
                        return Err(Error::InvalidSectionSignature(
                            "too many signatures.".to_string(),
                        ));
                    }

                    if signatures.total_signatures() < threshold {
                        return Err(Error::InvalidSectionSignature(
                            "too few signatures.".to_string(),
                        ));
                    }

                    for signature_index in &signatures.signatures {
                        let public_key: Option<common::PublicKey> =
                            public_keys_index_map.get_public_key_from_index(
                                signature_index.index,
                            );
                        if let Some(public_key) = public_key {
                            let is_valid_signature =
                                common::SigScheme::verify_signature_raw(
                                    &public_key,
                                    hash.as_ref(),
                                    &signature_index.signature,
                                )
                                .is_ok();
                            if is_valid_signature {
                                valid_signatures += 1;
                            }
                            if valid_signatures >= threshold {
                                return Ok(());
                            }
                        }
                    }
                }
            }
        }
        Err(Error::InvalidSectionSignature(
            "invalid signatures.".to_string(),
        ))
    }

    pub fn verify_signature(
        &self,
        public_key: &common::PublicKey,
        hash: &crate::types::hash::Hash,
    ) -> std::result::Result<(), Error> {
        for section in &self.sections {
            if let Section::Signature(signature) = section {
                if signature.target == *hash {
                    return common::SigScheme::verify_signature_raw(
                        public_key,
                        hash.as_ref(),
                        &signature.signature,
                    )
                    .map_err(|_| {
                        Error::InvalidSectionSignature(
                            "invalid signature".to_string(),
                        )
                    });
=======
    /// Verify that the sections with the given hashes have been signed together
    /// by the given public key. I.e. this function looks for one signature that
    /// covers over the given slice of hashes.
    pub fn verify_signature(
        &self,
        pk: &common::PublicKey,
        hashes: &[crate::types::hash::Hash],
    ) -> std::result::Result<&Signature, VerifySigError> {
        for section in &self.sections {
            if let Section::Signature(sig_sec) = section {
                // Check that the signer is matched and that the hashes being
                // checked are a subset of those in this section
                if sig_sec.pub_key == *pk
                    && hashes.iter().all(|x| {
                        sig_sec.targets.contains(x) || section.get_hash() == *x
                    })
                {
                    // Ensure that all the sections the signature signs over are
                    // present
                    for target in &sig_sec.targets {
                        if self.get_section(target).is_none() {
                            return Err(VerifySigError::MissingData);
                        }
                    }
                    // Finally verify that the signature itself is valid
                    return sig_sec.verify_signature().map(|_| sig_sec);
>>>>>>> f61b635f
                }
            }
        }
        Err(Error::InvalidSectionSignature(
            "invalid signatures.".to_string(),
        ))
    }

    /// Validate any and all ciphertexts stored in this transaction
    #[cfg(feature = "ferveo-tpke")]
    pub fn validate_ciphertext(&self) -> bool {
        let mut valid = true;
        for section in &self.sections {
            if let Section::Ciphertext(ct) = section {
                valid = valid && ct.ciphertext.check(
                    &<EllipticCurve as PairingEngine>::G1Prepared::from(
                        -<EllipticCurve as PairingEngine>::G1Affine::prime_subgroup_generator(),
                    )
                );
            }
        }
        valid
    }

    /// Decrypt any and all ciphertexts stored in this transaction use the
    /// given decryption key
    #[cfg(feature = "ferveo-tpke")]
    pub fn decrypt(
        &mut self,
        privkey: <EllipticCurve as PairingEngine>::G2Affine,
    ) -> std::result::Result<(), WrapperTxErr> {
        // Iterate backwrds to sidestep the effects of deletion on indexing
        for i in (0..self.sections.len()).rev() {
            if let Section::Ciphertext(ct) = &self.sections[i] {
                // Add all the deecrypted sections
                self.sections.extend(
                    ct.decrypt(privkey).map_err(|_| WrapperTxErr::InvalidTx)?,
                );
                // Remove the original ciphertext
                self.sections.remove(i);
            }
        }
        self.data().ok_or(WrapperTxErr::DecryptedHash)?;
        self.get_section(self.code_sechash())
            .ok_or(WrapperTxErr::DecryptedHash)?;
        Ok(())
    }

    /// Encrypt all sections in this transaction other than the header and
    /// signatures over it
    #[cfg(feature = "ferveo-tpke")]
    pub fn encrypt(&mut self, pubkey: &EncryptionKey) {
        let header_hash = self.header_hash();
        let mut plaintexts = vec![];
        // Iterate backwrds to sidestep the effects of deletion on indexing
        for i in (0..self.sections.len()).rev() {
            match &self.sections[i] {
                Section::Signature(sig)
                    if sig.targets.contains(&header_hash) => {}
                // Add eligible section to the list of sections to encrypt
                _ => plaintexts.push(self.sections.remove(i)),
            }
        }
        // Encrypt all eligible sections in one go
        self.sections
            .push(Section::Ciphertext(Ciphertext::new(plaintexts, pubkey)));
    }

    /// Determines the type of the input Tx
    ///
    /// If it is a raw Tx, signed or not, the Tx is
    /// returned unchanged inside an enum variant stating its type.
    ///
    /// If it is a decrypted tx, signing it adds no security so we
    /// extract the signed data without checking the signature (if it
    /// is signed) or return as is. Either way, it is returned in
    /// an enum variant stating its type.
    ///
    /// If it is a WrapperTx, we extract the signed data of
    /// the Tx and verify it is of the appropriate form. This means
    /// 1. The wrapper tx is indeed signed
    /// 2. The signature is valid
    pub fn validate_tx(
        &self,
    ) -> std::result::Result<Option<&Signature>, TxError> {
        match &self.header.tx_type {
            // verify signature and extract signed data
            TxType::Wrapper(wrapper) => self
                .verify_signature(&wrapper.pk, &self.sechashes())
                .map(Option::Some)
                .map_err(|err| {
                    TxError::SigError(format!(
                        "WrapperTx signature verification failed: {}",
                        err
                    ))
                }),
            // verify signature and extract signed data
            #[cfg(feature = "ferveo-tpke")]
            TxType::Protocol(protocol) => self
                .verify_signature(&protocol.pk, &self.sechashes())
                .map(Option::Some)
                .map_err(|err| {
                    TxError::SigError(format!(
                        "ProtocolTx signature verification failed: {}",
                        err
                    ))
                }),
            // we extract the signed data, but don't check the signature
            TxType::Decrypted(_) => Ok(None),
            // return as is
            TxType::Raw => Ok(None),
        }
    }

    /// Filter out all the sections that must not be submitted to the protocol
    /// and return them.
    pub fn protocol_filter(&mut self) -> Vec<Section> {
        let mut filtered = Vec::new();
        for i in (0..self.sections.len()).rev() {
            if let Section::MaspBuilder(_) = self.sections[i] {
                // MASP Builders containin extended full viewing keys amongst
                // other private information and must be removed prior to
                // submission to protocol
                filtered.push(self.sections.remove(i));
            }
        }
        filtered
    }

    /// Filter out all the sections that need not be sent to the hardware wallet
    /// and return them
    pub fn wallet_filter(&mut self) -> Vec<Section> {
        let mut filtered = Vec::new();
        for i in (0..self.sections.len()).rev() {
            match &mut self.sections[i] {
                // This section is known to be large and can be contracted
                Section::Code(section) => {
                    filtered.push(Section::Code(section.clone()));
                    section.code.contract();
                }
                // This section is known to be large and can be contracted
                Section::ExtraData(section) => {
                    filtered.push(Section::ExtraData(section.clone()));
                    section.code.contract();
                }
                // Everything else is fine to add
                _ => {}
            }
        }
        filtered
    }
}

#[cfg(any(feature = "tendermint", feature = "tendermint-abcipp"))]
impl From<Tx> for ResponseDeliverTx {
    #[cfg(not(feature = "ferveo-tpke"))]
    fn from(_tx: Tx) -> ResponseDeliverTx {
        Default::default()
    }

    /// Annotate the Tx with meta-data based on its contents
    #[cfg(feature = "ferveo-tpke")]
    fn from(tx: Tx) -> ResponseDeliverTx {
        use crate::tendermint_proto::abci::{Event, EventAttribute};

        // If data cannot be extracteed, then attach no events
        let tx_data = if let Some(data) = tx.data() {
            data
        } else {
            return Default::default();
        };
        // If the data is not a Transfer, then attach no events
        let transfer = if let Ok(transfer) = Transfer::try_from_slice(&tx_data)
        {
            transfer
        } else {
            return Default::default();
        };
        // Otherwise attach all Transfer events
        let events = vec![Event {
            r#type: "transfer".to_string(),
            attributes: vec![
                EventAttribute {
                    key: "source".to_string(),
                    value: transfer.source.encode(),
                    index: true,
                },
                EventAttribute {
                    key: "target".to_string(),
                    value: transfer.target.encode(),
                    index: true,
                },
                EventAttribute {
                    key: "token".to_string(),
                    value: transfer.token.encode(),
                    index: true,
                },
                EventAttribute {
                    key: "amount".to_string(),
                    value: transfer.amount.to_string(),
                    index: true,
                },
            ],
        }];
        ResponseDeliverTx {
            events,
            info: "Transfer tx".to_string(),
            ..Default::default()
        }
    }
}

#[allow(dead_code)]
#[derive(Clone, Debug, PartialEq)]
pub struct DkgGossipMessage {
    pub dkg: Dkg,
}

impl TryFrom<&[u8]> for DkgGossipMessage {
    type Error = Error;

    fn try_from(dkg_bytes: &[u8]) -> Result<Self> {
        let message = types::DkgGossipMessage::decode(dkg_bytes)
            .map_err(Error::DkgDecodingError)?;
        match &message.dkg_message {
            Some(types::dkg_gossip_message::DkgMessage::Dkg(dkg)) => {
                Ok(DkgGossipMessage {
                    dkg: dkg.clone().into(),
                })
            }
            None => Err(Error::NoDkgError),
        }
    }
}

impl From<DkgGossipMessage> for types::DkgGossipMessage {
    fn from(message: DkgGossipMessage) -> Self {
        types::DkgGossipMessage {
            dkg_message: Some(types::dkg_gossip_message::DkgMessage::Dkg(
                message.dkg.into(),
            )),
        }
    }
}

#[allow(dead_code)]
impl DkgGossipMessage {
    pub fn new(dkg: Dkg) -> Self {
        DkgGossipMessage { dkg }
    }

    pub fn to_bytes(&self) -> Vec<u8> {
        let mut bytes = vec![];
        let message: types::DkgGossipMessage = self.clone().into();
        message
            .encode(&mut bytes)
            .expect("encoding a DKG gossip message failed");
        bytes
    }
}

#[allow(dead_code)]
#[derive(Clone, Debug, PartialEq)]
pub struct Dkg {
    pub data: String,
}

impl From<types::Dkg> for Dkg {
    fn from(dkg: types::Dkg) -> Self {
        Dkg { data: dkg.data }
    }
}

impl From<Dkg> for types::Dkg {
    fn from(dkg: Dkg) -> Self {
        types::Dkg { data: dkg.data }
    }
}

#[allow(dead_code)]
impl Dkg {
    pub fn new(data: String) -> Self {
        Dkg { data }
    }
}

#[cfg(test)]
mod tests {
    use super::*;

    #[test]
    fn test_dkg_gossip_message() {
        let data = "arbitrary string".to_owned();
        let dkg = Dkg::new(data);
        let message = DkgGossipMessage::new(dkg);

        let bytes = message.to_bytes();
        let message_from_bytes = DkgGossipMessage::try_from(bytes.as_ref())
            .expect("decoding failed");
        assert_eq!(message_from_bytes, message);
    }

    #[test]
    fn test_dkg() {
        let data = "arbitrary string".to_owned();
        let dkg = Dkg::new(data);

        let types_dkg: types::Dkg = dkg.clone().into();
        let dkg_from_types = Dkg::from(types_dkg);
        assert_eq!(dkg_from_types, dkg);
    }

    /// Test that encryption and decryption are inverses.
    #[cfg(feature = "ferveo-tpke")]
    #[test]
    fn test_encrypt_decrypt() {
        // The trivial public - private keypair
        let pubkey = EncryptionKey(<EllipticCurve as PairingEngine>::G1Affine::prime_subgroup_generator());
        let privkey = <EllipticCurve as PairingEngine>::G2Affine::prime_subgroup_generator();
        // generate encrypted payload
        let plaintext = vec![Section::Data(Data::new(
            "Super secret stuff".as_bytes().to_vec(),
        ))];
        let encrypted = Ciphertext::new(plaintext.clone(), &pubkey);
        // check that encryption doesn't do trivial things
        assert_ne!(
            encrypted.ciphertext.ciphertext,
            plaintext.try_to_vec().expect("Test failed")
        );
        // decrypt the payload and check we got original data back
        let decrypted = encrypted.decrypt(privkey);
        assert_eq!(
            decrypted
                .expect("Test failed")
                .try_to_vec()
                .expect("Test failed"),
            plaintext.try_to_vec().expect("Test failed"),
        );
    }

    /// Test that serializing and deserializing again via Borsh produces
    /// original payload
    #[cfg(feature = "ferveo-tpke")]
    #[test]
    fn test_encrypted_tx_round_trip_borsh() {
        // The trivial public - private keypair
        let pubkey = EncryptionKey(<EllipticCurve as PairingEngine>::G1Affine::prime_subgroup_generator());
        let privkey = <EllipticCurve as PairingEngine>::G2Affine::prime_subgroup_generator();
        // generate encrypted payload
        let plaintext = vec![Section::Data(Data::new(
            "Super secret stuff".as_bytes().to_vec(),
        ))];
        let encrypted = Ciphertext::new(plaintext.clone(), &pubkey);
        // serialize via Borsh
        let borsh = encrypted.try_to_vec().expect("Test failed");
        // deserialize again
        let new_encrypted: Ciphertext =
            BorshDeserialize::deserialize(&mut borsh.as_ref())
                .expect("Test failed");
        // check that decryption works as expected
        let decrypted = new_encrypted.decrypt(privkey);
        assert_eq!(
            decrypted
                .expect("Test failed")
                .try_to_vec()
                .expect("Test failed"),
            plaintext.try_to_vec().expect("Test failed"),
        );
    }

    /// Test that serializing and deserializing again via Serde produces
    /// original payload
    #[cfg(feature = "ferveo-tpke")]
    #[test]
    fn test_encrypted_tx_round_trip_serde() {
        // The trivial public - private keypair
        let pubkey = EncryptionKey(<EllipticCurve as PairingEngine>::G1Affine::prime_subgroup_generator());
        let privkey = <EllipticCurve as PairingEngine>::G2Affine::prime_subgroup_generator();
        // generate encrypted payload
        let plaintext = vec![Section::Data(Data::new(
            "Super secret stuff".as_bytes().to_vec(),
        ))];
        let encrypted = Ciphertext::new(plaintext.clone(), &pubkey);
        // serialize via Serde
        let js = serde_json::to_string(&encrypted).expect("Test failed");
        // deserialize it again
        let new_encrypted: Ciphertext =
            serde_json::from_str(&js).expect("Test failed");
        let decrypted = new_encrypted.decrypt(privkey);
        // check that decryption works as expected
        assert_eq!(
            decrypted
                .expect("Test failed")
                .try_to_vec()
                .expect("Test failed"),
            plaintext.try_to_vec().expect("Test failed"),
        );
    }
}<|MERGE_RESOLUTION|>--- conflicted
+++ resolved
@@ -1,17 +1,12 @@
-<<<<<<< HEAD
+use std::borrow::Cow;
 use std::cmp::Ordering;
-use std::collections::{BTreeSet, HashSet};
+use std::collections::{BTreeSet, HashMap, HashSet};
 use std::convert::TryFrom;
 use std::env;
 use std::fs::File;
-use std::path::PathBuf;
-=======
-use std::borrow::Cow;
-use std::collections::{HashMap, HashSet};
-use std::convert::TryFrom;
 use std::hash::{Hash, Hasher};
 use std::marker::PhantomData;
->>>>>>> f61b635f
+use std::path::PathBuf;
 
 #[cfg(feature = "ferveo-tpke")]
 use ark_ec::AffineCurve;
@@ -401,6 +396,24 @@
     pub fn to_vec(&self) -> Vec<Self> {
         vec![self.clone()]
     }
+
+    pub fn verify(
+        &self,
+        public_key_index_map: &AccountPublicKeysMap,
+        data: &impl SignableBytes,
+    ) -> std::result::Result<(), VerifySigError> {
+        let public_key =
+            public_key_index_map.get_public_key_from_index(self.index);
+        if let Some(public_key) = public_key {
+            common::SigScheme::verify_signature(
+                &public_key,
+                data,
+                &self.signature,
+            )
+        } else {
+            Err(VerifySigError::MissingData)
+        }
+    }
 }
 
 impl Ord for SignatureIndex {
@@ -427,7 +440,7 @@
 )]
 pub struct MultiSignature {
     /// The hash of the section being signed
-    target: crate::types::hash::Hash,
+    targets: Vec<crate::types::hash::Hash>,
     /// The signature over the above hash
     pub signatures: BTreeSet<SignatureIndex>,
 }
@@ -435,10 +448,16 @@
 impl MultiSignature {
     /// Sign the given section hash with the given key and return a section
     pub fn new(
-        target: &crate::types::hash::Hash,
+        targets: Vec<crate::types::hash::Hash>,
         secret_keys: &[common::SecretKey],
         public_keys_index_map: &AccountPublicKeysMap,
     ) -> Self {
+        let target = Self {
+            targets: targets.clone(),
+            signatures: BTreeSet::new(),
+        }
+        .get_hash();
+
         let signatures_public_keys_map =
             secret_keys.iter().map(|secret_key: &common::SecretKey| {
                 let signature = common::SigScheme::sign(secret_key, target);
@@ -456,12 +475,11 @@
             .collect::<BTreeSet<SignatureIndex>>();
 
         Self {
-            target: *target,
+            targets,
             signatures,
         }
     }
 
-    // TODO: check conversion
     pub fn total_signatures(&self) -> u8 {
         self.signatures.len() as u8
     }
@@ -473,6 +491,21 @@
                 .expect("unable to serialize multisignature section"),
         );
         hasher
+    }
+
+    /// Get the hash of this section
+    pub fn get_hash(&self) -> crate::types::hash::Hash {
+        crate::types::hash::Hash(
+            self.hash(&mut Sha256::new()).finalize_reset().into(),
+        )
+    }
+
+    pub fn get_raw_hash(&self) -> crate::types::hash::Hash {
+        Self {
+            signatures: BTreeSet::new(),
+            ..self.clone()
+        }
+        .get_hash()
     }
 }
 
@@ -488,43 +521,22 @@
 )]
 pub struct Signature {
     /// The hash of the section being signed
-<<<<<<< HEAD
-    target: crate::types::hash::Hash,
-    /// The signature over the above hash
-    pub signature: common::Signature,
-=======
     targets: Vec<crate::types::hash::Hash>,
-    /// The public key to verify the below signature
-    pub_key: common::PublicKey,
     /// The signature over the above hashes
     pub signature: Option<common::Signature>,
->>>>>>> f61b635f
 }
 
 impl Signature {
     pub fn new(
-<<<<<<< HEAD
-        target: &crate::types::hash::Hash,
-        secret_key: &common::SecretKey,
-    ) -> Self {
-        let signature = common::SigScheme::sign(secret_key, target);
-        Self {
-            target: *target,
-            signature,
-        }
-=======
         targets: Vec<crate::types::hash::Hash>,
         sec_key: &common::SecretKey,
     ) -> Self {
         let mut sec = Self {
-            salt: DateTimeUtc::now().0.timestamp_millis().to_le_bytes(),
             targets,
-            pub_key: sec_key.ref_to(),
             signature: None,
         };
         sec.signature = Some(common::SigScheme::sign(sec_key, sec.get_hash()));
         sec
->>>>>>> f61b635f
     }
 
     /// Hash this signature section
@@ -544,11 +556,14 @@
     }
 
     /// Verify that the signature contained in this section is valid
-    pub fn verify_signature(&self) -> std::result::Result<(), VerifySigError> {
+    pub fn verify_signature(
+        &self,
+        public_key: &common::PublicKey,
+    ) -> std::result::Result<(), VerifySigError> {
         let signature =
             self.signature.as_ref().ok_or(VerifySigError::MissingData)?;
         common::SigScheme::verify_signature(
-            &self.pub_key,
+            public_key,
             &Self {
                 signature: None,
                 ..self.clone()
@@ -1266,12 +1281,11 @@
         bytes
     }
 
-<<<<<<< HEAD
     /// Verify that the section with the given hash has been signed by the given
     /// public key
     pub fn verify_section_signatures(
         &self,
-        hash: &crate::types::hash::Hash,
+        hashes: &[crate::types::hash::Hash],
         public_keys_index_map: AccountPublicKeysMap,
         threshold: u8,
         max_signatures: Option<u8>,
@@ -1281,39 +1295,46 @@
 
         for section in &self.sections {
             if let Section::SectionSignature(signatures) = section {
-                if signatures.target == *hash {
-                    if signatures.total_signatures() > max_signatures {
+                if !hashes.iter().all(|x| {
+                    signatures.targets.contains(x) || section.get_hash() == *x
+                }) {
+                    return Err(Error::InvalidSectionSignature(
+                        "missing target hash.".to_string(),
+                    ));
+                }
+
+                for target in &signatures.targets {
+                    if self.get_section(target).is_none() {
                         return Err(Error::InvalidSectionSignature(
-                            "too many signatures.".to_string(),
+                            "Missing target section.".to_string(),
                         ));
                     }
-
-                    if signatures.total_signatures() < threshold {
-                        return Err(Error::InvalidSectionSignature(
-                            "too few signatures.".to_string(),
-                        ));
+                }
+
+                if signatures.total_signatures() > max_signatures {
+                    return Err(Error::InvalidSectionSignature(
+                        "too many signatures.".to_string(),
+                    ));
+                }
+
+                if signatures.total_signatures() < threshold {
+                    return Err(Error::InvalidSectionSignature(
+                        "too few signatures.".to_string(),
+                    ));
+                }
+
+                for signature_index in &signatures.signatures {
+                    let is_valid_signature = signature_index
+                        .verify(
+                            &public_keys_index_map,
+                            &signatures.get_raw_hash(),
+                        )
+                        .is_ok();
+                    if is_valid_signature {
+                        valid_signatures += 1;
                     }
-
-                    for signature_index in &signatures.signatures {
-                        let public_key: Option<common::PublicKey> =
-                            public_keys_index_map.get_public_key_from_index(
-                                signature_index.index,
-                            );
-                        if let Some(public_key) = public_key {
-                            let is_valid_signature =
-                                common::SigScheme::verify_signature_raw(
-                                    &public_key,
-                                    hash.as_ref(),
-                                    &signature_index.signature,
-                                )
-                                .is_ok();
-                            if is_valid_signature {
-                                valid_signatures += 1;
-                            }
-                            if valid_signatures >= threshold {
-                                return Ok(());
-                            }
-                        }
+                    if valid_signatures >= threshold {
+                        return Ok(());
                     }
                 }
             }
@@ -1323,52 +1344,37 @@
         ))
     }
 
-    pub fn verify_signature(
-        &self,
-        public_key: &common::PublicKey,
-        hash: &crate::types::hash::Hash,
-    ) -> std::result::Result<(), Error> {
-        for section in &self.sections {
-            if let Section::Signature(signature) = section {
-                if signature.target == *hash {
-                    return common::SigScheme::verify_signature_raw(
-                        public_key,
-                        hash.as_ref(),
-                        &signature.signature,
-                    )
-                    .map_err(|_| {
-                        Error::InvalidSectionSignature(
-                            "invalid signature".to_string(),
-                        )
-                    });
-=======
     /// Verify that the sections with the given hashes have been signed together
     /// by the given public key. I.e. this function looks for one signature that
     /// covers over the given slice of hashes.
     pub fn verify_signature(
         &self,
-        pk: &common::PublicKey,
+        public_key: &common::PublicKey,
         hashes: &[crate::types::hash::Hash],
-    ) -> std::result::Result<&Signature, VerifySigError> {
+    ) -> Result<&Signature> {
         for section in &self.sections {
-            if let Section::Signature(sig_sec) = section {
-                // Check that the signer is matched and that the hashes being
+            if let Section::Signature(signature) = section {
+                // Check that the hashes being
                 // checked are a subset of those in this section
-                if sig_sec.pub_key == *pk
-                    && hashes.iter().all(|x| {
-                        sig_sec.targets.contains(x) || section.get_hash() == *x
-                    })
-                {
+                if hashes.iter().all(|x| {
+                    signature.targets.contains(x) || section.get_hash() == *x
+                }) {
                     // Ensure that all the sections the signature signs over are
                     // present
-                    for target in &sig_sec.targets {
+                    for target in &signature.targets {
                         if self.get_section(target).is_none() {
-                            return Err(VerifySigError::MissingData);
+                            return Err(Error::InvalidSectionSignature(
+                                "Target section is missing.".to_string(),
+                            ));
                         }
                     }
                     // Finally verify that the signature itself is valid
-                    return sig_sec.verify_signature().map(|_| sig_sec);
->>>>>>> f61b635f
+                    return signature
+                        .verify_signature(public_key)
+                        .map(|_| signature)
+                        .map_err(|e| {
+                            Error::InvalidSectionSignature(e.to_string())
+                        });
                 }
             }
         }
