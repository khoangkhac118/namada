--- conflicted
+++ resolved
@@ -1,11 +1,7 @@
 //! A basic fungible token
-<<<<<<< HEAD
+pub mod parameters;
 
 use std::fmt::Display;
-=======
-pub mod parameters;
-use std::fmt::{Display, Formatter};
->>>>>>> 0e93a372
 use std::iter::Sum;
 use std::ops::{Add, AddAssign, Div, Mul, Sub, SubAssign};
 use std::str::FromStr;
@@ -613,7 +609,6 @@
 
 /// A combination of Euclidean division and fractions:
 /// x*(a,b) = (a*(x//b), x%b).
-<<<<<<< HEAD
 impl Mul<(u32, u32)> for Amount {
     type Output = (Amount, Amount);
 
@@ -622,7 +617,12 @@
             raw: (self.raw / rhs.1) * rhs.0,
         };
         self.raw %= rhs.1;
-=======
+        (amt, self)
+    }
+}
+
+/// A combination of Euclidean division and fractions:
+/// x*(a,b) = (a*(x//b), x%b).
 impl Mul<(I256, I256)> for Amount {
     type Output = (Amount, Amount);
 
@@ -631,7 +631,6 @@
             raw: (self.raw / rhs.1.0) * rhs.0.0,
         };
         self.raw %= rhs.1.0;
->>>>>>> 0e93a372
         (amt, self)
     }
 }
@@ -827,63 +826,10 @@
 pub const CONVERSION_KEY_PREFIX: &str = "conv";
 /// Key segment prefix for pinned shielded transactions
 pub const PIN_KEY_PREFIX: &str = "pin-";
-<<<<<<< HEAD
-=======
-/// Key for the total supply of tokens
-const TOTAL_SUPPLY_STORAGE_KEY: &str = "total_supply";
 /// Last calculated inflation value handed out
 pub const LAST_INFLATION: &str = "last_inflation";
 /// The last locked ratio
 pub const LAST_LOCKED_RATIO: &str = "last_locked_ratio";
-
-/// A fully qualified (multi-) token address.
-#[derive(
-    Clone,
-    PartialEq,
-    Eq,
-    PartialOrd,
-    Ord,
-    Debug,
-    Hash,
-    BorshSerialize,
-    BorshDeserialize,
-)]
-pub struct TokenAddress {
-    /// The address of the (multi-) token
-    pub address: Address,
-    /// If it is a mutli-token, this indicates the sub-token.
-    pub sub_prefix: Option<Key>,
-}
-
-impl TokenAddress {
-    /// A function for displaying a [`TokenAddress`]. Takes a
-    /// human readable name of the token as input.
-    pub fn format_with_alias(&self, alias: &str) -> String {
-        format!(
-            "{}{}",
-            alias,
-            self.sub_prefix
-                .as_ref()
-                .map(|k| format!("/{}", k))
-                .unwrap_or_default()
-        )
-    }
-}
-
-impl Display for TokenAddress {
-    fn fmt(&self, f: &mut Formatter<'_>) -> std::fmt::Result {
-        let formatted = format!(
-            "{}{}",
-            self.address,
-            self.sub_prefix
-                .as_ref()
-                .map(|k| format!("/{}", k))
-                .unwrap_or_default()
-        );
-        f.write_str(&formatted)
-    }
-}
->>>>>>> 0e93a372
 
 /// Obtain a storage key for user's balance.
 pub fn balance_key(token_addr: &Address, owner: &Address) -> Key {
@@ -894,19 +840,11 @@
 
 /// Obtain a storage key prefix for all users' balances.
 pub fn balance_prefix(token_addr: &Address) -> Key {
-<<<<<<< HEAD
-    Key::from(Address::Internal(InternalAddress::Multitoken).to_db_key())
-        .push(&token_addr.to_db_key())
-        .expect("Cannot obtain a storage key")
-        .push(&BALANCE_STORAGE_KEY.to_owned())
-        .expect("Cannot obtain a storage key")
-=======
     key_of_token(
         token_addr,
         BALANCE_STORAGE_KEY,
         "cannot obtain a storage key",
     )
->>>>>>> 0e93a372
 }
 
 /// Obtain a storage key for the multitoken minter.
@@ -992,7 +930,24 @@
                     || key.starts_with(PIN_KEY_PREFIX)))
 }
 
-<<<<<<< HEAD
+/// The last locked ratio of a token
+pub fn last_locked_ratio(token_address: &Address) -> Key {
+    key_of_token(
+        token_address,
+        LAST_LOCKED_RATIO,
+        "cannot obtain storage key for the last locked ratio",
+    )
+}
+
+/// The last inflation of a token
+pub fn last_inflation(token_address: &Address) -> Key {
+    key_of_token(
+        token_address,
+        LAST_INFLATION,
+        "cannot obtain storage key for the last inflation rate",
+    )
+}
+
 /// Check if the given storage key is for a minter of a unspecified token.
 /// If it is, returns the token.
 pub fn is_any_minter_key(key: &Key) -> Option<&Address> {
@@ -1005,49 +960,6 @@
             && minter == MINTER_STORAGE_KEY =>
         {
             Some(token)
-=======
-/// Storage key for total supply of a token
-pub fn total_supply_key(token_address: &Address) -> Key {
-    key_of_token(
-        token_address,
-        TOTAL_SUPPLY_STORAGE_KEY,
-        "cannot obtain a storage key",
-    )
-}
-
-/// The last locked ratio of a token
-pub fn last_locked_ratio(token_address: &Address) -> Key {
-    key_of_token(
-        token_address,
-        LAST_LOCKED_RATIO,
-        "cannot obtain storage key for the last locked ratio",
-    )
-}
-
-/// The last inflation of a token
-pub fn last_inflation(token_address: &Address) -> Key {
-    key_of_token(
-        token_address,
-        LAST_INFLATION,
-        "cannot obtain storage key for the last inflation rate",
-    )
-}
-
-/// Is storage key for total supply of a specific token?
-pub fn is_total_supply_key(key: &Key, token_address: &Address) -> bool {
-    matches!(&key.segments[..], [DbKeySeg::AddressSeg(addr), DbKeySeg::StringSeg(key)] if addr == token_address && key == TOTAL_SUPPLY_STORAGE_KEY)
-}
-
-/// Check if the given storage key is multitoken balance key for the given
-/// token. If it is, returns the sub prefix and the owner.
-pub fn is_multitoken_balance_key<'a>(
-    token_addr: &Address,
-    key: &'a Key,
-) -> Option<(Key, &'a Address)> {
-    match key.segments.first() {
-        Some(DbKeySeg::AddressSeg(addr)) if addr == token_addr => {
-            multitoken_balance_owner(key)
->>>>>>> 0e93a372
         }
         _ => None,
     }
