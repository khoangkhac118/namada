--- conflicted
+++ resolved
@@ -2,14 +2,11 @@
 
 pub mod address;
 pub mod chain;
-<<<<<<< HEAD
 pub mod dec;
-=======
 pub mod eth_abi;
 pub mod eth_bridge_pool;
 pub mod ethereum_events;
 pub mod ethereum_structs;
->>>>>>> 2c5ae39c
 pub mod governance;
 pub mod hash;
 pub mod ibc;
@@ -21,11 +18,7 @@
 pub mod time;
 pub mod token;
 pub mod transaction;
-<<<<<<< HEAD
 pub mod uint;
 pub mod validity_predicate;
-=======
-pub mod validity_predicate;
 pub mod vote_extensions;
-pub mod voting_power;
->>>>>>> 2c5ae39c
+pub mod voting_power;