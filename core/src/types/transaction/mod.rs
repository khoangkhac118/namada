//! Types that are used in transactions.

/// txs that contain decrypted payloads or assertions of
/// non-decryptability
pub mod decrypted;
/// tools for encrypted data
pub mod encrypted;
/// txs to manage governance
pub mod governance;
pub mod pos;
/// transaction protocols made by validators
pub mod protocol;
/// wrapper txs with encrypted payloads
pub mod wrapper;

use std::collections::BTreeSet;
use std::fmt;

use borsh::{BorshDeserialize, BorshSchema, BorshSerialize};
pub use decrypted::*;
#[cfg(feature = "ferveo-tpke")]
pub use encrypted::EncryptionKey;
pub use protocol::UpdateDkgSessionKey;
use rust_decimal::Decimal;
use serde::{Deserialize, Serialize};
use sha2::{Digest, Sha256};
pub use wrapper::*;

use crate::ledger::gas::VpsGas;
use crate::types::address::Address;
use crate::types::hash::Hash;
use crate::types::ibc::IbcEvent;
use crate::types::key::*;
use crate::types::storage;
#[cfg(feature = "ferveo-tpke")]
use crate::types::transaction::protocol::ProtocolTx;

/// Get the hash of a transaction
pub fn hash_tx(tx_bytes: &[u8]) -> Hash {
    let digest = Sha256::digest(tx_bytes);
    Hash(*digest.as_ref())
}

/// Transaction application result
// TODO derive BorshSchema after <https://github.com/near/borsh-rs/issues/82>
#[derive(Clone, Debug, Default, BorshSerialize, BorshDeserialize)]
pub struct TxResult {
    /// Total gas used by the transaction (includes the gas used by VPs)
    pub gas_used: u64,
    /// Storage keys touched by the transaction
    pub changed_keys: BTreeSet<storage::Key>,
    /// The results of all the triggered validity predicates by the transaction
    pub vps_result: VpsResult,
    /// New established addresses created by the transaction
    pub initialized_accounts: Vec<Address>,
    /// IBC events emitted by the transaction
    pub ibc_events: BTreeSet<IbcEvent>,
}

impl TxResult {
    /// Check if the tx has been accepted by all the VPs
    pub fn is_accepted(&self) -> bool {
        self.vps_result.rejected_vps.is_empty()
    }
}

/// Result of checking a transaction with validity predicates
// TODO derive BorshSchema after <https://github.com/near/borsh-rs/issues/82>
#[derive(Clone, Debug, Default, BorshSerialize, BorshDeserialize)]
pub struct VpsResult {
    /// The addresses whose VPs accepted the transaction
    pub accepted_vps: BTreeSet<Address>,
    /// The addresses whose VPs rejected the transaction
    pub rejected_vps: BTreeSet<Address>,
    /// The total gas used by all the VPs
    pub gas_used: VpsGas,
    /// Errors occurred in any of the VPs, if any
    pub errors: Vec<(Address, String)>,
}

impl fmt::Display for TxResult {
    fn fmt(&self, f: &mut fmt::Formatter) -> fmt::Result {
        write!(
            f,
            "Transaction is {}. Gas used: {};{} VPs result: {}",
            if self.is_accepted() {
                "valid"
            } else {
                "invalid"
            },
            self.gas_used,
            iterable_to_string("Changed keys", self.changed_keys.iter()),
            self.vps_result,
        )
    }
}

impl fmt::Display for VpsResult {
    fn fmt(&self, f: &mut fmt::Formatter) -> fmt::Result {
        write!(
            f,
            "{}{}{}",
            iterable_to_string("Accepted", self.accepted_vps.iter()),
            iterable_to_string("Rejected", self.rejected_vps.iter()),
            iterable_to_string(
                "Errors",
                self.errors
                    .iter()
                    .map(|(addr, err)| format!("{} in {}", err, addr))
            ),
        )
    }
}

/// Format all the values of the given iterator into a string
fn iterable_to_string<T: fmt::Display>(
    label: &str,
    iter: impl Iterator<Item = T>,
) -> String {
    let mut iter = iter.peekable();
    if iter.peek().is_none() {
        "".into()
    } else {
        format!(
            " {}: {};",
            label,
            iter.map(|x| x.to_string())
                .collect::<Vec<String>>()
                .join(", ")
        )
    }
}

/// A tx data type to update an account's validity predicate
#[derive(
    Debug,
    Clone,
    PartialEq,
    BorshSerialize,
    BorshDeserialize,
    BorshSchema,
    Serialize,
    Deserialize,
)]
pub struct UpdateVp {
    /// An address of the account
    pub addr: Address,
    /// The new VP code hash
    pub vp_code_hash: Hash,
}

/// A tx data type to initialize a new established account
#[derive(
    Debug,
    Clone,
    PartialEq,
    BorshSerialize,
    BorshDeserialize,
    BorshSchema,
    Serialize,
    Deserialize,
)]
pub struct InitAccount {
    /// Public key to be written into the account's storage. This can be used
    /// for signature verification of transactions for the newly created
    /// account.
    pub public_key: common::PublicKey,
    /// The VP code hash
    pub vp_code_hash: Hash,
}

/// A tx data type to initialize a new validator account.
#[derive(
    Debug,
    Clone,
    PartialEq,
    BorshSerialize,
    BorshDeserialize,
    BorshSchema,
    Serialize,
    Deserialize,
)]
pub struct InitValidator {
    /// Public key to be written into the account's storage. This can be used
    /// for signature verification of transactions for the newly created
    /// account.
    pub account_key: common::PublicKey,
    /// A key to be used for signing blocks and votes on blocks.
    pub consensus_key: common::PublicKey,
    /// Public key used to sign protocol transactions
    pub protocol_key: common::PublicKey,
    /// Serialization of the public session key used in the DKG
    pub dkg_key: crate::types::key::dkg_session_keys::DkgPublicKey,
    /// The initial commission rate charged for delegation rewards
    pub commission_rate: Decimal,
    /// The maximum change allowed per epoch to the commission rate. This is
    /// immutable once set here.
    pub max_commission_rate_change: Decimal,
    /// The VP code for validator account
    pub validator_vp_code_hash: Hash,
}

/// Struct that classifies that kind of Tx
/// based on the contents of its data.
#[derive(
    Clone,
    Debug,
    BorshSerialize,
    BorshDeserialize,
    BorshSchema,
    Serialize,
    Deserialize,
)]
pub enum TxType {
    /// An ordinary tx
    Raw,
    /// A Tx that contains an encrypted raw tx
    Wrapper(Box<WrapperTx>),
    /// An attempted decryption of a wrapper tx
    Decrypted(DecryptedTx),
    /// Txs issued by validators as part of internal protocols
    #[cfg(feature = "ferveo-tpke")]
    Protocol(Box<ProtocolTx>),
}

impl TxType {
    /// Produce a SHA-256 hash of this header
    pub fn hash<'a>(&self, hasher: &'a mut Sha256) -> &'a mut Sha256 {
        hasher.update(self.try_to_vec().expect("unable to serialize header"));
        hasher
    }
}

#[cfg(test)]
mod test_process_tx {
    use super::*;
    use crate::proto::{Code, Data, Section, Signature, Tx, TxError};
    use crate::types::address::nam;
    use crate::types::storage::Epoch;

    fn gen_keypair() -> common::SecretKey {
        use rand::prelude::ThreadRng;
        use rand::thread_rng;

<<<<<<< HEAD
    /// Struct that classifies that kind of Tx
    /// based on the contents of its data.
    #[allow(clippy::large_enum_variant)]
    #[derive(Clone, Debug, BorshSerialize, BorshDeserialize, BorshSchema)]
    pub enum TxType {
        /// An ordinary tx
        Raw(Tx),
        /// A Tx that contains an encrypted raw tx
        Wrapper(WrapperTx),
        /// An attempted decryption of a wrapper tx
        Decrypted(DecryptedTx),
        /// Txs issued by validators as part of internal protocols
        Protocol(ProtocolTx),
=======
        let mut rng: ThreadRng = thread_rng();
        ed25519::SigScheme::generate(&mut rng).try_to_sk().unwrap()
>>>>>>> fdeaf23f
    }

    /// Test that process_tx correctly identifies a raw tx with no
    /// data and returns an identical copy
    #[test]
    fn test_process_tx_raw_tx_no_data() {
        let mut outer_tx = Tx::new(TxType::Raw);
        let code_sec = outer_tx
            .set_code(Code::new("wasm code".as_bytes().to_owned()))
            .clone();
        outer_tx.validate_header().expect("Test failed");
        match outer_tx.header().tx_type {
            TxType::Raw => assert_eq!(
                Hash(code_sec.hash(&mut Sha256::new()).finalize_reset().into()),
                outer_tx.header.code_hash,
            ),
            _ => panic!("Test failed: Expected Raw Tx"),
        }
    }

    /// Test that process_tx correctly identifies tx containing
    /// a raw tx with some data and returns an identical copy
    /// of the inner data
    #[test]
    fn test_process_tx_raw_tx_some_data() {
        let mut tx = Tx::new(TxType::Raw);
        let code_sec = tx
            .set_code(Code::new("wasm code".as_bytes().to_owned()))
            .clone();
        let data_sec = tx
            .set_data(Data::new("transaction data".as_bytes().to_owned()))
            .clone();

        tx.validate_header().expect("Test failed");
        match tx.header().tx_type {
            TxType::Raw => {
                assert_eq!(
                    Hash(
                        code_sec
                            .hash(&mut Sha256::new())
                            .finalize_reset()
                            .into()
                    ),
                    tx.header().code_hash,
                );
                assert_eq!(
                    Hash(
                        data_sec
                            .hash(&mut Sha256::new())
                            .finalize_reset()
                            .into()
                    ),
                    tx.header().data_hash,
                );
            }
            _ => panic!("Test failed: Expected Raw Tx"),
        }
    }

    /// Test that process_tx correctly identifies a raw tx with some
    /// signed data and returns an identical copy of the inner data
    #[test]
    fn test_process_tx_raw_tx_some_signed_data() {
        let mut tx = Tx::new(TxType::Raw);
        let code_sec = tx
            .set_code(Code::new("wasm code".as_bytes().to_owned()))
            .clone();
        let data_sec = tx
            .set_data(Data::new("transaction data".as_bytes().to_owned()))
            .clone();
        tx.add_section(Section::Signature(Signature::new(
            tx.code_sechash(),
            &gen_keypair(),
        )));
        tx.add_section(Section::Signature(Signature::new(
            tx.data_sechash(),
            &gen_keypair(),
        )));

        tx.validate_header().expect("Test failed");
        match tx.header().tx_type {
            TxType::Raw => {
                assert_eq!(
                    Hash(
                        code_sec
                            .hash(&mut Sha256::new())
                            .finalize_reset()
                            .into()
                    ),
                    tx.header().code_hash,
                );
                assert_eq!(
                    Hash(
                        data_sec
                            .hash(&mut Sha256::new())
                            .finalize_reset()
                            .into()
                    ),
                    tx.header().data_hash,
                );
            }
            _ => panic!("Test failed: Expected Raw Tx"),
        }
    }

    /// Test that process_tx correctly identifies a wrapper tx with some
    /// data and extracts the signed data.
    #[test]
    fn test_process_tx_wrapper_tx() {
        let keypair = gen_keypair();
        // the signed tx
        let mut tx = Tx::new(TxType::Wrapper(Box::new(WrapperTx::new(
            Fee {
                amount: 10.into(),
                token: nam(),
            },
            &keypair,
            Epoch(0),
            0.into(),
            #[cfg(not(feature = "mainnet"))]
            None,
        ))));
        tx.set_code(Code::new("wasm code".as_bytes().to_owned()));
        tx.set_data(Data::new("transaction data".as_bytes().to_owned()));
        tx.add_section(Section::Signature(Signature::new(
            &tx.header_hash(),
            &keypair,
        )));
        tx.encrypt(&Default::default());

        tx.validate_header().expect("Test failed");
        match tx.header().tx_type {
            TxType::Wrapper(_) => {
                tx.decrypt(<EllipticCurve as PairingEngine>::G2Affine::prime_subgroup_generator())
                    .expect("Test failed");
                // assert_eq!(tx, decrypted);
            }
            _ => panic!("Test failed: Expected Wrapper Tx"),
        }
    }

<<<<<<< HEAD
        /// Test that process_tx correctly identifies a wrapper tx with some
        /// data and extracts the signed data.
        #[test]
        fn test_process_tx_wrapper_tx() {
            let keypair = gen_keypair();
            let tx = Tx::new(
                "wasm code".as_bytes().to_owned(),
                Some("transaction data".as_bytes().to_owned()),
                ChainId::default(),
                None,
            );
            // the signed tx
            let wrapper = WrapperTx::new(
                Fee {
                    amount_per_gas_unit: 10.into(),
                    token: nam(),
                },
                &keypair,
                Epoch(0),
                0.into(),
                tx.clone(),
                Default::default(),
                #[cfg(not(feature = "mainnet"))]
                None,
                None,
            )
            .sign(&keypair, tx.chain_id.clone(), Some(DateTimeUtc::now()))
            .expect("Test failed");

            match process_tx(wrapper).expect("Test failed") {
                TxType::Wrapper(wrapper) => {
                    let decrypted =
                        wrapper.decrypt(<EllipticCurve as PairingEngine>::G2Affine::prime_subgroup_generator())
                            .expect("Test failed");
                    assert_eq!(tx, decrypted);
                }
                _ => panic!("Test failed: Expected Wrapper Tx"),
            }
        }

        /// Test that process_tx correctly returns an error on a wrapper tx
        /// with some unsigned data
        #[test]
        fn test_process_tx_wrapper_tx_unsigned() {
            let keypair = gen_keypair();
            let tx = Tx::new(
                "wasm code".as_bytes().to_owned(),
                Some("transaction data".as_bytes().to_owned()),
                ChainId::default(),
                None,
            );
            // the signed tx
            let wrapper = WrapperTx::new(
                Fee {
                    amount_per_gas_unit: 10.into(),
                    token: nam(),
                },
                &keypair,
                Epoch(0),
                0.into(),
                tx,
                Default::default(),
                #[cfg(not(feature = "mainnet"))]
                None,
                None,
=======
    /// Test that process_tx correctly returns an error on a wrapper tx
    /// with some unsigned data
    #[test]
    fn test_process_tx_wrapper_tx_unsigned() {
        let keypair = gen_keypair();
        // the signed tx
        let mut tx = Tx::new(TxType::Wrapper(Box::new(WrapperTx::new(
            Fee {
                amount: 10.into(),
                token: nam(),
            },
            &keypair,
            Epoch(0),
            0.into(),
            #[cfg(not(feature = "mainnet"))]
            None,
        ))));
        tx.set_code(Code::new("wasm code".as_bytes().to_owned()));
        tx.set_data(Data::new("transaction data".as_bytes().to_owned()));
        tx.encrypt(&Default::default());
        let result = tx.validate_header().expect_err("Test failed");
        assert_matches!(result, TxError::SigError(_));
    }
}

/// Test that process_tx correctly identifies a DecryptedTx
/// with some unsigned data and returns an identical copy
#[test]
fn test_process_tx_decrypted_unsigned() {
    use crate::proto::{Code, Data, Tx};
    let mut tx = Tx::new(TxType::Decrypted(DecryptedTx::Decrypted {
        #[cfg(not(feature = "mainnet"))]
        has_valid_pow: false,
    }));
    let code_sec = tx
        .set_code(Code::new("transaction data".as_bytes().to_owned()))
        .clone();
    let data_sec = tx
        .set_data(Data::new("transaction data".as_bytes().to_owned()))
        .clone();
    tx.validate_header().expect("Test failed");
    match tx.header().tx_type {
        TxType::Decrypted(DecryptedTx::Decrypted {
            #[cfg(not(feature = "mainnet"))]
                has_valid_pow: _,
        }) => {
            assert_eq!(
                tx.header().code_hash,
                Hash(code_sec.hash(&mut Sha256::new()).finalize_reset().into()),
>>>>>>> fdeaf23f
            );
            assert_eq!(
                tx.header().data_hash,
                Hash(data_sec.hash(&mut Sha256::new()).finalize_reset().into()),
            );
        }
        _ => panic!("Test failed"),
    }
}

/// Test that process_tx correctly identifies a DecryptedTx
/// with some signed data and extracts it without checking
/// signature
#[test]
fn test_process_tx_decrypted_signed() {
    use crate::proto::{Code, Data, Section, Signature, Tx};
    fn gen_keypair() -> common::SecretKey {
        use rand::prelude::ThreadRng;
        use rand::thread_rng;

        let mut rng: ThreadRng = thread_rng();
        ed25519::SigScheme::generate(&mut rng).try_to_sk().unwrap()
    }

    use crate::types::key::Signature as S;
    let mut decrypted = Tx::new(TxType::Decrypted(DecryptedTx::Decrypted {
        #[cfg(not(feature = "mainnet"))]
        has_valid_pow: false,
    }));
    // Invalid signed data
    let ed_sig =
        ed25519::Signature::try_from_slice([0u8; 64].as_ref()).unwrap();
    let mut sig_sec = Signature::new(&decrypted.header_hash(), &gen_keypair());
    sig_sec.signature = common::Signature::try_from_sig(&ed_sig).unwrap();
    decrypted.add_section(Section::Signature(sig_sec));
    // create the tx with signed decrypted data
    let code_sec = decrypted
        .set_code(Code::new("transaction data".as_bytes().to_owned()))
        .clone();
    let data_sec = decrypted
        .set_data(Data::new("transaction data".as_bytes().to_owned()))
        .clone();
    decrypted.validate_header().expect("Test failed");
    match decrypted.header().tx_type {
        TxType::Decrypted(DecryptedTx::Decrypted {
            #[cfg(not(feature = "mainnet"))]
                has_valid_pow: _,
        }) => {
            assert_eq!(
                decrypted.header.code_hash,
                Hash(code_sec.hash(&mut Sha256::new()).finalize_reset().into()),
            );
            assert_eq!(
                decrypted.header.data_hash,
                Hash(data_sec.hash(&mut Sha256::new()).finalize_reset().into()),
            );
        }
        _ => panic!("Test failed"),
    }
}<|MERGE_RESOLUTION|>--- conflicted
+++ resolved
@@ -224,7 +224,7 @@
 }
 
 impl TxType {
-    /// Produce a SHA-256 hash of this header
+    /// Produce a SHA-256 hash of this header  
     pub fn hash<'a>(&self, hasher: &'a mut Sha256) -> &'a mut Sha256 {
         hasher.update(self.try_to_vec().expect("unable to serialize header"));
         hasher
@@ -242,24 +242,8 @@
         use rand::prelude::ThreadRng;
         use rand::thread_rng;
 
-<<<<<<< HEAD
-    /// Struct that classifies that kind of Tx
-    /// based on the contents of its data.
-    #[allow(clippy::large_enum_variant)]
-    #[derive(Clone, Debug, BorshSerialize, BorshDeserialize, BorshSchema)]
-    pub enum TxType {
-        /// An ordinary tx
-        Raw(Tx),
-        /// A Tx that contains an encrypted raw tx
-        Wrapper(WrapperTx),
-        /// An attempted decryption of a wrapper tx
-        Decrypted(DecryptedTx),
-        /// Txs issued by validators as part of internal protocols
-        Protocol(ProtocolTx),
-=======
         let mut rng: ThreadRng = thread_rng();
         ed25519::SigScheme::generate(&mut rng).try_to_sk().unwrap()
->>>>>>> fdeaf23f
     }
 
     /// Test that process_tx correctly identifies a raw tx with no
@@ -401,73 +385,6 @@
         }
     }
 
-<<<<<<< HEAD
-        /// Test that process_tx correctly identifies a wrapper tx with some
-        /// data and extracts the signed data.
-        #[test]
-        fn test_process_tx_wrapper_tx() {
-            let keypair = gen_keypair();
-            let tx = Tx::new(
-                "wasm code".as_bytes().to_owned(),
-                Some("transaction data".as_bytes().to_owned()),
-                ChainId::default(),
-                None,
-            );
-            // the signed tx
-            let wrapper = WrapperTx::new(
-                Fee {
-                    amount_per_gas_unit: 10.into(),
-                    token: nam(),
-                },
-                &keypair,
-                Epoch(0),
-                0.into(),
-                tx.clone(),
-                Default::default(),
-                #[cfg(not(feature = "mainnet"))]
-                None,
-                None,
-            )
-            .sign(&keypair, tx.chain_id.clone(), Some(DateTimeUtc::now()))
-            .expect("Test failed");
-
-            match process_tx(wrapper).expect("Test failed") {
-                TxType::Wrapper(wrapper) => {
-                    let decrypted =
-                        wrapper.decrypt(<EllipticCurve as PairingEngine>::G2Affine::prime_subgroup_generator())
-                            .expect("Test failed");
-                    assert_eq!(tx, decrypted);
-                }
-                _ => panic!("Test failed: Expected Wrapper Tx"),
-            }
-        }
-
-        /// Test that process_tx correctly returns an error on a wrapper tx
-        /// with some unsigned data
-        #[test]
-        fn test_process_tx_wrapper_tx_unsigned() {
-            let keypair = gen_keypair();
-            let tx = Tx::new(
-                "wasm code".as_bytes().to_owned(),
-                Some("transaction data".as_bytes().to_owned()),
-                ChainId::default(),
-                None,
-            );
-            // the signed tx
-            let wrapper = WrapperTx::new(
-                Fee {
-                    amount_per_gas_unit: 10.into(),
-                    token: nam(),
-                },
-                &keypair,
-                Epoch(0),
-                0.into(),
-                tx,
-                Default::default(),
-                #[cfg(not(feature = "mainnet"))]
-                None,
-                None,
-=======
     /// Test that process_tx correctly returns an error on a wrapper tx
     /// with some unsigned data
     #[test]
@@ -517,7 +434,6 @@
             assert_eq!(
                 tx.header().code_hash,
                 Hash(code_sec.hash(&mut Sha256::new()).finalize_reset().into()),
->>>>>>> fdeaf23f
             );
             assert_eq!(
                 tx.header().data_hash,
