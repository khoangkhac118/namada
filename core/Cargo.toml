[package]
authors = ["Heliax AG <hello@heliax.dev>"]
edition = "2021"
license = "GPL-3.0"
name = "namada_core"
resolver = "2"
version = "0.15.1"

[features]
default = []
mainnet = []
ferveo-tpke = [
  "ferveo",
  "tpke",
  "ark-ec",
  "rand_core",
  "rand",
]
wasm-runtime = [
  "rayon",
]
# secp256k1 key signing and verification, disabled in WASM build by default as 
# it bloats the build a lot
secp256k1-sign-verify = [
  "libsecp256k1/hmac",
]

abcipp = [
  "ibc-proto-abcipp",
  "ibc-abcipp",
  "tendermint-abcipp",
  "tendermint-proto-abcipp",
]
abciplus = [
  "ibc",
  "ibc-proto",
  "tendermint",
  "tendermint-proto",
]

ibc-mocks = [
  "ibc/mocks",
  "ibc/std",
]
ibc-mocks-abcipp = [
  "ibc-abcipp/mocks",
  "ibc-abcipp/std",
]

# for integration tests and test utilies
testing = [
  "rand",
  "rand_core",
  "proptest",
]

[dependencies]
namada_macros = {path = "../macros"}
ark-bls12-381 = {version = "0.3"}
ark-ec = {version = "0.3", optional = true}
ark-serialize = {version = "0.3"}
# We switch off "blake2b" because it cannot be compiled to wasm
# branch = "bat/arse-merkle-tree"
arse-merkle-tree = {package = "sparse-merkle-tree", git = "https://github.com/heliaxdev/sparse-merkle-tree", rev = "e086b235ed6e68929bf73f617dd61cd17b000a56", default-features = false, features = ["std", "borsh"]}
bech32 = "0.8.0"
bellman = "0.11.2"
borsh = "0.9.0"
chrono = {version = "0.4.22", default-features = false, features = ["clock", "std"]}
data-encoding = "2.3.2"
derivative = "2.2.0"
ed25519-consensus = "1.2.0"
ferveo = {optional = true, git = "https://github.com/anoma/ferveo", rev = "e5abd0acc938da90140351a65a26472eb495ce4d"}
ferveo-common = {git = "https://github.com/anoma/ferveo", rev = "e5abd0acc938da90140351a65a26472eb495ce4d"}
tpke = {package = "group-threshold-cryptography", optional = true, git = "https://github.com/anoma/ferveo", rev = "e5abd0acc938da90140351a65a26472eb495ce4d"}
# TODO using the same version of tendermint-rs as we do here.
ibc = {version = "0.36.0", default-features = false, features = ["serde"], optional = true}
ibc-proto = {version = "0.26.0", default-features = false, optional = true}
ibc-abcipp = {package = "ibc", git = "https://github.com/heliaxdev/cosmos-ibc-rs", rev = "db14744bfba6239cc5f58345ff90f8b7d42637d6", default-features = false, features = ["serde"], optional = true}
ibc-proto-abcipp = {package = "ibc-proto", git = "https://github.com/heliaxdev/ibc-proto-rs", rev = "dd8ba23110a144ffe2074a0b889676468266435a", default-features = false, optional = true}
ics23 = "0.9.0"
index-set = {git = "https://github.com/heliaxdev/index-set", tag = "v0.7.1", features = ["serialize-borsh", "serialize-serde"]}
itertools = "0.10.0"
libsecp256k1 = {git = "https://github.com/heliaxdev/libsecp256k1", rev = "bbb3bd44a49db361f21d9db80f9a087c194c0ae9", default-features = false, features = ["std", "static-context"]}
masp_primitives = { git = "https://github.com/anoma/masp", rev = "bee40fc465f6afbd10558d12fe96eb1742eee45c" }
<<<<<<< HEAD
proptest = {git = "https://github.com/heliaxdev/proptest", branch = "tomas/sm", optional = true}
prost = "0.11.6"
prost-types = "0.11.6"
=======
proptest = {git = "https://github.com/heliaxdev/proptest", rev = "8f1b4abe7ebd35c0781bf9a00a4ee59833ffa2a1", optional = true}
prost = "0.9.0"
prost-types = "0.9.0"
>>>>>>> ad5a6fe0
rand = {version = "0.8", optional = true}
rand_core = {version = "0.6", optional = true}
rayon = {version = "=1.5.3", optional = true}
rust_decimal = { version = "1.26.1", features = ["borsh"] }
rust_decimal_macros = "1.26.1"
serde = {version = "1.0.125", features = ["derive"]}
serde_json = "1.0.62"
sha2 = "0.9.3"
tendermint = {version = "0.23.6", optional = true}
tendermint-proto = {version = "0.23.6", optional = true}
tendermint-abcipp = {package = "tendermint", git = "https://github.com/heliaxdev/tendermint-rs", rev = "a3a0ad5f07d380976bbd5321239aec9cc3a8f916", optional = true}
tendermint-proto-abcipp = {package = "tendermint-proto", git = "https://github.com/heliaxdev/tendermint-rs", rev = "a3a0ad5f07d380976bbd5321239aec9cc3a8f916", optional = true}
thiserror = "1.0.38"
tracing = "0.1.30"
zeroize = {version = "1.5.5", features = ["zeroize_derive"]}

[dev-dependencies]
assert_matches = "1.5.0"
libsecp256k1 = {git = "https://github.com/heliaxdev/libsecp256k1", rev = "bbb3bd44a49db361f21d9db80f9a087c194c0ae9"}
pretty_assertions = "0.7.2"
# A fork with state machine testing
proptest = {git = "https://github.com/heliaxdev/proptest", rev = "8f1b4abe7ebd35c0781bf9a00a4ee59833ffa2a1"}
rand = {version = "0.8"}
rand_core = {version = "0.6"}
test-log = {version = "0.2.7", default-features = false, features = ["trace"]}
tracing-subscriber = {version = "0.3.7", default-features = false, features = ["env-filter", "fmt"]}

[build-dependencies]
tonic-build = "0.8.4"<|MERGE_RESOLUTION|>--- conflicted
+++ resolved
@@ -82,15 +82,9 @@
 itertools = "0.10.0"
 libsecp256k1 = {git = "https://github.com/heliaxdev/libsecp256k1", rev = "bbb3bd44a49db361f21d9db80f9a087c194c0ae9", default-features = false, features = ["std", "static-context"]}
 masp_primitives = { git = "https://github.com/anoma/masp", rev = "bee40fc465f6afbd10558d12fe96eb1742eee45c" }
-<<<<<<< HEAD
-proptest = {git = "https://github.com/heliaxdev/proptest", branch = "tomas/sm", optional = true}
+proptest = {git = "https://github.com/heliaxdev/proptest", rev = "8f1b4abe7ebd35c0781bf9a00a4ee59833ffa2a1", optional = true}
 prost = "0.11.6"
 prost-types = "0.11.6"
-=======
-proptest = {git = "https://github.com/heliaxdev/proptest", rev = "8f1b4abe7ebd35c0781bf9a00a4ee59833ffa2a1", optional = true}
-prost = "0.9.0"
-prost-types = "0.9.0"
->>>>>>> ad5a6fe0
 rand = {version = "0.8", optional = true}
 rand_core = {version = "0.6", optional = true}
 rayon = {version = "=1.5.3", optional = true}
