//! Implementation of the ['VerifyHeader`], [`ProcessProposal`],
//! and [`RevertProposal`] ABCI++ methods for the Shell

use data_encoding::HEXUPPER;
use namada::core::hints;
use namada::core::ledger::storage::WlStorage;
use namada::core::types::hash::Hash;
use namada::ledger::storage::TempWlStorage;
use namada::proof_of_stake::pos_queries::PosQueries;
use namada::types::internal::WrapperTxInQueue;

use super::*;
use crate::facade::tendermint_proto::abci::response_process_proposal::ProposalStatus;
use crate::facade::tendermint_proto::abci::RequestProcessProposal;
use crate::node::ledger::shell::block_space_alloc::{
    threshold, AllocFailure, TxBin,
};
use crate::node::ledger::shims::abcipp_shim_types::shim::response::ProcessProposal;
use crate::node::ledger::shims::abcipp_shim_types::shim::TxBytes;

/// Validation metadata, to keep track of used resources or
/// transaction numbers, in a block proposal.
#[derive(Default)]
pub struct ValidationMeta {
    /// Space utilized by encrypted txs.
    pub encrypted_txs_bin: TxBin,
    /// Space utilized by all txs.
    pub txs_bin: TxBin,
    /// Check if the decrypted tx queue has any elements
    /// left.
    ///
    /// This field will only evaluate to true if a block
    /// proposer didn't include all decrypted txs in a block.
    pub decrypted_queue_has_remaining_txs: bool,
    /// Check if a block has decrypted txs.
    pub has_decrypted_txs: bool,
}

impl<D, H> From<&WlStorage<D, H>> for ValidationMeta
where
    D: 'static + DB + for<'iter> DBIter<'iter>,
    H: 'static + StorageHasher,
{
    fn from(storage: &WlStorage<D, H>) -> Self {
        let max_proposal_bytes =
            storage.pos_queries().get_max_proposal_bytes().get();
        let encrypted_txs_bin =
            TxBin::init_over_ratio(max_proposal_bytes, threshold::ONE_THIRD);
        let txs_bin = TxBin::init(max_proposal_bytes);
        Self {
            decrypted_queue_has_remaining_txs: false,
            has_decrypted_txs: false,
            encrypted_txs_bin,
            txs_bin,
        }
    }
}

impl<D, H> Shell<D, H>
where
    D: DB + for<'iter> DBIter<'iter> + Sync + 'static,
    H: StorageHasher + Sync + 'static,
{
    /// INVARIANT: This method must be stateless.
    pub fn verify_header(
        &self,
        _req: shim::request::VerifyHeader,
    ) -> shim::response::VerifyHeader {
        Default::default()
    }

    /// Check all the txs in a block.
    /// We reject the entire block when:
    ///    - decrypted txs violate the committed order
    ///    - more decrypted txs than expected
    ///    - checks on wrapper tx fail
    ///
    /// We cannot reject the block for failed checks on the decrypted txs since
    /// their order has already been committed in storage, so we simply discard
    /// the single invalid inner tx
    pub fn process_proposal(
        &self,
        req: RequestProcessProposal,
    ) -> ProcessProposal {
        let (tx_results, metadata) =
            self.process_txs(&req.txs, self.get_block_timestamp(req.time));

        // Erroneous transactions were detected when processing
        // the leader's proposal. We allow txs that do not
        // deserialize properly, that have invalid signatures
        // and that have invalid wasm code to reach FinalizeBlock.
        let invalid_txs = tx_results.iter().any(|res| {
            let error = ErrorCodes::from_u32(res.code).expect(
                "All error codes returned from process_single_tx are valid",
            );
            !error.is_recoverable()
        });
        if invalid_txs {
            tracing::warn!(
                proposer = ?HEXUPPER.encode(&req.proposer_address),
                height = req.height,
                hash = ?HEXUPPER.encode(&req.hash),
                "Found invalid transactions, proposed block will be rejected"
            );
        }

        let has_remaining_decrypted_txs =
            metadata.decrypted_queue_has_remaining_txs;
        if has_remaining_decrypted_txs {
            tracing::warn!(
                proposer = ?HEXUPPER.encode(&req.proposer_address),
                height = req.height,
                hash = ?HEXUPPER.encode(&req.hash),
                "Not all decrypted txs from the previous height were included in
                 the proposal, the block will be rejected"
            );
        }

        let will_reject_proposal = invalid_txs || has_remaining_decrypted_txs;

        let status = if will_reject_proposal {
            ProposalStatus::Reject
        } else {
            ProposalStatus::Accept
        };

        ProcessProposal {
            status: status as i32,
            tx_results,
        }
    }

    /// Check all the given txs.
    pub fn process_txs(
        &self,
        txs: &[TxBytes],
        block_time: DateTimeUtc,
    ) -> (Vec<TxResult>, ValidationMeta) {
        let mut tx_queue_iter = self.wl_storage.storage.tx_queue.iter();
        let mut temp_wl_storage = TempWlStorage::new(&self.wl_storage.storage);
        let mut metadata = ValidationMeta::from(&self.wl_storage);
        let tx_results = txs
            .iter()
            .map(|tx_bytes| {
                let result = self.process_single_tx(
                    tx_bytes,
                    &mut tx_queue_iter,
                    &mut metadata,
                    &mut temp_wl_storage,
                    block_time,
                );
                if let ErrorCodes::Ok =
                    ErrorCodes::from_u32(result.code).unwrap()
                {
                    temp_wl_storage.write_log.commit_tx();
                } else {
                    temp_wl_storage.write_log.drop_tx();
                }
                result
            })
            .collect();
        metadata.decrypted_queue_has_remaining_txs =
            !self.wl_storage.storage.tx_queue.is_empty()
                && tx_queue_iter.next().is_some();
        (tx_results, metadata)
    }

    /// Checks if the Tx can be deserialized from bytes. Checks the fees and
    /// signatures of the fee payer for a transaction if it is a wrapper tx.
    ///
    /// Checks validity of a decrypted tx or that a tx marked un-decryptable
    /// is in fact so. Also checks that decrypted txs were submitted in
    /// correct order.
    ///
    /// Error codes:
    ///   0: Ok
    ///   1: Invalid tx
    ///   2: Tx is invalidly signed
    ///   3: Wasm runtime error
    ///   4: Invalid order of decrypted txs
    ///   5. More decrypted txs than expected
    ///   6. A transaction could not be decrypted
    ///   7. Not enough block space was available for some tx
    ///   8: Replay attack  
    ///
    /// INVARIANT: Any changes applied in this method must be reverted if the
    /// proposal is rejected (unless we can simply overwrite them in the
    /// next block).
    pub(crate) fn process_single_tx<'a>(
        &self,
        tx_bytes: &[u8],
        tx_queue_iter: &mut impl Iterator<Item = &'a WrapperTxInQueue>,
        metadata: &mut ValidationMeta,
        temp_wl_storage: &mut TempWlStorage<D, H>,
        block_time: DateTimeUtc,
    ) -> TxResult {
        // try to allocate space for this tx
        if let Err(e) = metadata.txs_bin.try_dump(tx_bytes) {
            return TxResult {
                code: ErrorCodes::AllocationError.into(),
                info: match e {
                    AllocFailure::Rejected { .. } => {
                        "No more space left in the block"
                    }
                    AllocFailure::OverflowsBin { .. } => {
                        "The given tx is larger than the max configured \
                         proposal size"
                    }
                }
                .into(),
            };
        }

        let maybe_tx = Tx::try_from(tx_bytes).map_or_else(
            |err| {
                tracing::debug!(
                    ?err,
                    "Couldn't deserialize transaction received during \
                     PrepareProposal"
                );
                Err(TxResult {
                    code: ErrorCodes::InvalidTx.into(),
                    info: "The submitted transaction was not deserializable"
                        .into(),
                })
            },
            |tx| {
                let tx_chain_id = tx.chain_id.clone();
                let tx_expiration = tx.expiration;
                let tx_type = process_tx(tx).map_err(|err| {
                    // This occurs if the wrapper / protocol tx signature is
                    // invalid
                    TxResult {
                        code: ErrorCodes::InvalidSig.into(),
                        info: err.to_string(),
                    }
                })?;
                Ok((tx_chain_id, tx_expiration, tx_type))
            },
        );
        let (tx_chain_id, tx_expiration, tx) = match maybe_tx {
            Ok(tx) => tx,
            Err(tx_result) => return tx_result,
        };

        // TODO: This should not be hardcoded
        let privkey = <EllipticCurve as PairingEngine>::G2Affine::prime_subgroup_generator();

        match tx {
            // If it is a raw transaction, we do no further validation
            TxType::Raw(_) => TxResult {
                code: ErrorCodes::InvalidTx.into(),
                info: "Transaction rejected: Non-encrypted transactions are \
                       not supported"
                    .into(),
            },
            TxType::Protocol(_) => {
                // Tx chain id
                if tx_chain_id != self.chain_id {
                    return TxResult {
                        code: ErrorCodes::InvalidChainId.into(),
                        info: format!(
                            "Tx carries a wrong chain id: expected {}, found \
                             {}",
                            self.chain_id, tx_chain_id
                        ),
                    };
                }

                // Tx expiration
                if let Some(exp) = tx_expiration {
                    if block_time > exp {
                        return TxResult {
                            code: ErrorCodes::ExpiredTx.into(),
                            info: format!(
                                "Tx expired at {:#?}, block time: {:#?}",
                                exp, block_time
                            ),
                        };
                    }
                }
                TxResult {
                    code: ErrorCodes::InvalidTx.into(),
                    info: "Protocol transactions are a fun new feature that \
                           is coming soon to a blockchain near you. Patience."
                        .into(),
                }
            }
            TxType::Decrypted(tx) => {
                metadata.has_decrypted_txs = true;
                match tx_queue_iter.next() {
                    Some(wrapper) => {
                        if wrapper.tx.tx_hash != tx.hash_commitment() {
                            TxResult {
                                code: ErrorCodes::InvalidOrder.into(),
                                info: "Process proposal rejected a decrypted \
                                       transaction that violated the tx order \
                                       determined in the previous block"
                                    .into(),
                            }
                        } else if verify_decrypted_correctly(&tx, privkey) {
                            if let DecryptedTx::Decrypted {
                                tx,
                                has_valid_pow: _,
                            } = tx
                            {
                                // Tx chain id
                                if tx.chain_id != self.chain_id {
                                    return TxResult {
                                        code:
                                            ErrorCodes::InvalidDecryptedChainId
                                                .into(),
                                        info: format!(
                                            "Decrypted tx carries a wrong \
                                             chain id: expected {}, found {}",
                                            self.chain_id, tx.chain_id
                                        ),
                                    };
                                }

                                // Tx expiration
                                if let Some(exp) = tx.expiration {
                                    if block_time > exp {
                                        return TxResult {
                                            code:
                                                ErrorCodes::ExpiredDecryptedTx
                                                    .into(),
                                            info: format!(
                                                "Decrypted tx expired at \
                                                 {:#?}, block time: {:#?}",
                                                exp, block_time
                                            ),
                                        };
                                    }
                                }
                            }
                            TxResult {
                                code: ErrorCodes::Ok.into(),
                                info: "Process Proposal accepted this \
                                       transaction"
                                    .into(),
                            }
                        } else {
                            // Wrong inner tx commitment
                            TxResult {
                                code: ErrorCodes::InvalidTx.into(),
                                info: "The encrypted payload of tx was \
                                       incorrectly marked as un-decryptable"
                                    .into(),
                            }
                        }
                    }
                    None => TxResult {
                        code: ErrorCodes::ExtraTxs.into(),
                        info: "Received more decrypted txs than expected"
                            .into(),
                    },
                }
            }
            TxType::Wrapper(wrapper) => {
                // decrypted txs shouldn't show up before wrapper txs
                if metadata.has_decrypted_txs {
                    return TxResult {
                        code: ErrorCodes::InvalidTx.into(),
                        info: "Decrypted txs should not be proposed before \
                               wrapper txs"
                            .into(),
                    };
                }
                // try to allocate space for this encrypted tx
                if let Err(e) = metadata.encrypted_txs_bin.try_dump(tx_bytes) {
                    return TxResult {
                        code: ErrorCodes::AllocationError.into(),
                        info: match e {
                            AllocFailure::Rejected { .. } => {
                                "No more space left in the block for wrapper \
                                 txs"
                            }
                            AllocFailure::OverflowsBin { .. } => {
                                "The given wrapper tx is larger than 1/3 of \
                                 the available block space"
                            }
                        }
                        .into(),
                    };
                }
                if hints::unlikely(self.encrypted_txs_not_allowed()) {
                    return TxResult {
                        code: ErrorCodes::AllocationError.into(),
                        info: "Wrapper txs not allowed at the current block \
                               height"
                            .into(),
                    };
                }

                // ChainId check
                if tx_chain_id != self.chain_id {
                    return TxResult {
                        code: ErrorCodes::InvalidChainId.into(),
                        info: format!(
                            "Tx carries a wrong chain id: expected {}, found \
                             {}",
                            self.chain_id, tx_chain_id
                        ),
                    };
                }

                // Tx expiration
                if let Some(exp) = tx_expiration {
                    if block_time > exp {
                        return TxResult {
                            code: ErrorCodes::ExpiredTx.into(),
                            info: format!(
                                "Tx expired at {:#?}, block time: {:#?}",
                                exp, block_time
                            ),
                        };
                    }
                }

                // validate the ciphertext via Ferveo
                if !wrapper.validate_ciphertext() {
                    TxResult {
                        code: ErrorCodes::InvalidTx.into(),
                        info: format!(
                            "The ciphertext of the wrapped tx {} is invalid",
                            hash_tx(tx_bytes)
                        ),
                    }
                } else {
                    // Replay protection checks
                    let inner_hash_key =
                        replay_protection::get_tx_hash_key(&wrapper.tx_hash);
                    if temp_wl_storage.has_key(&inner_hash_key).expect(
                        "Error while checking inner tx hash key in storage",
                    ) {
                        return TxResult {
                            code: ErrorCodes::ReplayTx.into(),
                            info: format!(
                                "Inner transaction hash {} already in \
                                 storage, replay attempt",
                                &wrapper.tx_hash
                            ),
                        };
                    }

                    // Write inner hash to WAL
                    temp_wl_storage
                        .write_log
                        .write(&inner_hash_key, vec![])
                        .expect(
                            "Couldn't write inner transaction hash to write \
                             log",
                        );

                    let tx = Tx::try_from(tx_bytes)
                        .expect("Deserialization shouldn't fail");
                    let wrapper_hash = Hash(tx.unsigned_hash());
                    let wrapper_hash_key =
                        replay_protection::get_tx_hash_key(&wrapper_hash);
                    if temp_wl_storage.has_key(&wrapper_hash_key).expect(
                        "Error while checking wrapper tx hash key in storage",
                    ) {
                        return TxResult {
                            code: ErrorCodes::ReplayTx.into(),
                            info: format!(
                                "Wrapper transaction hash {} already in \
                                 storage, replay attempt",
                                wrapper_hash
                            ),
                        };
                    }

                    // Write wrapper hash to WAL
                    temp_wl_storage
                        .write_log
                        .write(&wrapper_hash_key, vec![])
                        .expect("Couldn't write wrapper tx hash to write log");

                    // If the public key corresponds to the MASP sentinel
                    // transaction key, then the fee payer is effectively
                    // the MASP, otherwise derive
                    // they payer from public key.
                    let fee_payer = if wrapper.pk != masp_tx_key().ref_to() {
                        wrapper.fee_payer()
                    } else {
                        masp()
                    };
                    // check that the fee payer has sufficient balance
                    let balance =
                        self.get_balance(&wrapper.fee.token, &fee_payer);

                    // In testnets, tx is allowed to skip fees if it
                    // includes a valid PoW
                    #[cfg(not(feature = "mainnet"))]
                    let has_valid_pow = self.has_valid_pow_solution(&wrapper);
                    #[cfg(feature = "mainnet")]
                    let has_valid_pow = false;

                    if has_valid_pow || self.get_wrapper_tx_fees() <= balance {
                        TxResult {
                            code: ErrorCodes::Ok.into(),
                            info: "Process proposal accepted this transaction"
                                .into(),
                        }
                    } else {
                        TxResult {
                            code: ErrorCodes::InvalidTx.into(),
                            info: "The address given does not have sufficient \
                                   balance to pay fee"
                                .into(),
                        }
                    }
                }
            }
        }
    }

    pub fn revert_proposal(
        &mut self,
        _req: shim::request::RevertProposal,
    ) -> shim::response::RevertProposal {
        Default::default()
    }

    /// Checks if it is not possible to include encrypted txs at the current
    /// block height.
    fn encrypted_txs_not_allowed(&self) -> bool {
        let pos_queries = self.wl_storage.pos_queries();
        let is_2nd_height_off = pos_queries.is_deciding_offset_within_epoch(1);
        let is_3rd_height_off = pos_queries.is_deciding_offset_within_epoch(2);
        is_2nd_height_off || is_3rd_height_off
    }
}

/// We test the failure cases of [`process_proposal`]. The happy flows
/// are covered by the e2e tests.
#[cfg(test)]
mod test_process_proposal {
    use borsh::BorshDeserialize;
    use namada::ledger::parameters::storage::get_wrapper_tx_fees_key;
    use namada::proto::SignedTxData;
    use namada::types::hash::Hash;
    use namada::types::key::*;
    use namada::types::storage::Epoch;
    use namada::types::token::Amount;
    use namada::types::transaction::encrypted::EncryptedTx;
    use namada::types::transaction::protocol::ProtocolTxType;
    use namada::types::transaction::{EncryptionKey, Fee, WrapperTx, MIN_FEE};

    use super::*;
    use crate::node::ledger::shell::test_utils::{
        self, gen_keypair, ProcessProposal, TestError,
    };

    /// Test that if a wrapper tx is not signed, the block is rejected
    /// by [`process_proposal`].
    #[test]
    fn test_unsigned_wrapper_rejected() {
        let (mut shell, _) = test_utils::setup(1);
        let keypair = gen_keypair();
        let tx = Tx::new(
            "wasm_code".as_bytes().to_owned(),
            Some("transaction data".as_bytes().to_owned()),
            shell.chain_id.clone(),
            None,
        );
        let wrapper = WrapperTx::new(
            Fee {
                amount: 0.into(),
                token: shell.wl_storage.storage.native_token.clone(),
            },
            &keypair,
            Epoch(0),
            0.into(),
            tx,
            Default::default(),
            #[cfg(not(feature = "mainnet"))]
            None,
        );
        let tx = Tx::new(
            vec![],
            Some(TxType::Wrapper(wrapper).try_to_vec().expect("Test failed")),
            shell.chain_id.clone(),
            None,
        )
        .to_bytes();
        #[allow(clippy::redundant_clone)]
        let request = ProcessProposal {
            txs: vec![tx.clone()],
        };

        match shell.process_proposal(request) {
            Ok(_) => panic!("Test failed"),
            Err(TestError::RejectProposal(response)) => {
                assert_eq!(
                    response[0].result.code,
                    u32::from(ErrorCodes::InvalidSig)
                );
                assert_eq!(
                    response[0].result.info,
                    String::from("Wrapper transactions must be signed")
                );
            }
        }
    }

    /// Test that a block including a wrapper tx with invalid signature is
    /// rejected
    #[test]
    fn test_wrapper_bad_signature_rejected() {
        let (mut shell, _) = test_utils::setup(1);
        let keypair = gen_keypair();
        let tx = Tx::new(
            "wasm_code".as_bytes().to_owned(),
            Some("transaction data".as_bytes().to_owned()),
            shell.chain_id.clone(),
            None,
        );
        let timestamp = tx.timestamp;
        let mut wrapper = WrapperTx::new(
            Fee {
                amount: 100.into(),
                token: shell.wl_storage.storage.native_token.clone(),
            },
            &keypair,
            Epoch(0),
            0.into(),
            tx,
            Default::default(),
            #[cfg(not(feature = "mainnet"))]
            None,
        )
        .sign(&keypair, shell.chain_id.clone(), None)
        .expect("Test failed");
        let new_tx = if let Some(Ok(SignedTxData {
            data: Some(data),
            sig,
        })) = wrapper
            .data
            .take()
            .map(|data| SignedTxData::try_from_slice(&data[..]))
        {
            let mut new_wrapper = if let TxType::Wrapper(wrapper) =
                <TxType as BorshDeserialize>::deserialize(&mut data.as_ref())
                    .expect("Test failed")
            {
                wrapper
            } else {
                panic!("Test failed")
            };

            // we mount a malleability attack to try and remove the fee
            new_wrapper.fee.amount = 0.into();
            let new_data = TxType::Wrapper(new_wrapper)
                .try_to_vec()
                .expect("Test failed");
            Tx {
                code_or_hash: vec![],
                data: Some(
                    SignedTxData {
                        sig,
                        data: Some(new_data),
                    }
                    .try_to_vec()
                    .expect("Test failed"),
                ),
                timestamp,
                chain_id: shell.chain_id.clone(),
                expiration: None,
            }
        } else {
            panic!("Test failed");
        };
        let request = ProcessProposal {
            txs: vec![new_tx.to_bytes()],
        };

        match shell.process_proposal(request) {
            Ok(_) => panic!("Test failed"),
            Err(TestError::RejectProposal(response)) => {
                let expected_error =
                    "Signature verification failed: Invalid signature";
                assert_eq!(
                    response[0].result.code,
                    u32::from(ErrorCodes::InvalidSig)
                );
                assert!(
                    response[0].result.info.contains(expected_error),
                    "Result info {} doesn't contain the expected error {}",
                    response[0].result.info,
                    expected_error
                );
            }
        }
    }

    /// Test that if the account submitting the tx is not known and the fee is
    /// non-zero, [`process_proposal`] rejects that block
    #[test]
    fn test_wrapper_unknown_address() {
        let (mut shell, _) = test_utils::setup(1);
        shell
            .wl_storage
            .write_log
            .write(
                &get_wrapper_tx_fees_key(),
                token::Amount::whole(MIN_FEE).try_to_vec().unwrap(),
            )
            .unwrap();
        let keypair = gen_keypair();
        let tx = Tx::new(
            "wasm_code".as_bytes().to_owned(),
            Some("transaction data".as_bytes().to_owned()),
            shell.chain_id.clone(),
            None,
        );
        let wrapper = WrapperTx::new(
            Fee {
                amount: 1.into(),
                token: shell.wl_storage.storage.native_token.clone(),
            },
            &keypair,
            Epoch(0),
            0.into(),
            tx,
            Default::default(),
            #[cfg(not(feature = "mainnet"))]
            None,
        )
        .sign(&keypair, shell.chain_id.clone(), None)
        .expect("Test failed");
        let request = ProcessProposal {
            txs: vec![wrapper.to_bytes()],
        };

        match shell.process_proposal(request) {
            Ok(_) => panic!("Test failed"),
            Err(TestError::RejectProposal(response)) => {
                assert_eq!(
                    response[0].result.code,
                    u32::from(ErrorCodes::InvalidTx)
                );
                assert_eq!(
                    response[0].result.info,
                    "The address given does not have sufficient balance to \
                     pay fee"
                        .to_string(),
                );
            }
        }
    }

    /// Test that if the account submitting the tx does
    /// not have sufficient balance to pay the fee,
    /// [`process_proposal`] rejects the entire block
    #[test]
    fn test_wrapper_insufficient_balance_address() {
        let (mut shell, _) = test_utils::setup(1);
        let keypair = crate::wallet::defaults::daewon_keypair();
        // reduce address balance to match the 100 token fee
        let balance_key = token::balance_key(
            &shell.wl_storage.storage.native_token,
            &Address::from(&keypair.ref_to()),
        );
        shell
            .wl_storage
            .write_log
            .write(&balance_key, Amount::whole(99).try_to_vec().unwrap())
            .unwrap();
        shell
            .wl_storage
            .write_log
            .write(
                &get_wrapper_tx_fees_key(),
                token::Amount::whole(MIN_FEE).try_to_vec().unwrap(),
            )
            .unwrap();

        let tx = Tx::new(
            "wasm_code".as_bytes().to_owned(),
            Some("transaction data".as_bytes().to_owned()),
            shell.chain_id.clone(),
            None,
        );
        let wrapper = WrapperTx::new(
            Fee {
                amount: Amount::whole(1_000_100),
                token: shell.wl_storage.storage.native_token.clone(),
            },
            &keypair,
            Epoch(0),
            0.into(),
            tx,
            Default::default(),
            #[cfg(not(feature = "mainnet"))]
            None,
        )
        .sign(&keypair, shell.chain_id.clone(), None)
        .expect("Test failed");

        let request = ProcessProposal {
            txs: vec![wrapper.to_bytes()],
        };

        match shell.process_proposal(request) {
            Ok(_) => panic!("Test failed"),
            Err(TestError::RejectProposal(response)) => {
                assert_eq!(
                    response[0].result.code,
                    u32::from(ErrorCodes::InvalidTx)
                );
                assert_eq!(
                    response[0].result.info,
                    String::from(
                        "The address given does not have sufficient balance \
                         to pay fee"
                    )
                );
            }
        }
    }

    /// Test that if the expected order of decrypted txs is
    /// validated, [`process_proposal`] rejects it
    #[test]
    fn test_decrypted_txs_out_of_order() {
        let (mut shell, _) = test_utils::setup(1);
        let keypair = gen_keypair();
        let mut txs = vec![];
        for i in 0..3 {
            let tx = Tx::new(
                "wasm_code".as_bytes().to_owned(),
                Some(format!("transaction data: {}", i).as_bytes().to_owned()),
                shell.chain_id.clone(),
                None,
            );
            let wrapper = WrapperTx::new(
                Fee {
                    amount: i.into(),
                    token: shell.wl_storage.storage.native_token.clone(),
                },
                &keypair,
                Epoch(0),
                0.into(),
                tx.clone(),
                Default::default(),
                #[cfg(not(feature = "mainnet"))]
                None,
            );
            shell.enqueue_tx(wrapper);
            let mut decrypted_tx =
                Tx::from(TxType::Decrypted(DecryptedTx::Decrypted {
                    tx,
                    #[cfg(not(feature = "mainnet"))]
                    has_valid_pow: false,
                }));
            decrypted_tx.chain_id = shell.chain_id.clone();
            txs.push(decrypted_tx);
        }
        let response = {
            let request = ProcessProposal {
                txs: vec![
                    txs[0].to_bytes(),
                    txs[2].to_bytes(),
                    txs[1].to_bytes(),
                ],
            };
            if let Err(TestError::RejectProposal(mut resp)) =
                shell.process_proposal(request)
            {
                assert_eq!(resp.len(), 3);
                resp.remove(1)
            } else {
                panic!("Test failed")
            }
        };
        assert_eq!(response.result.code, u32::from(ErrorCodes::InvalidOrder));
        assert_eq!(
            response.result.info,
            String::from(
                "Process proposal rejected a decrypted transaction that \
                 violated the tx order determined in the previous block"
            ),
        );
    }

    /// Test that a block containing a tx incorrectly labelled as undecryptable
    /// is rejected by [`process_proposal`]
    #[test]
    fn test_incorrectly_labelled_as_undecryptable() {
        let (mut shell, _) = test_utils::setup(1);
        let keypair = gen_keypair();

        let tx = Tx::new(
            "wasm_code".as_bytes().to_owned(),
            Some("transaction data".as_bytes().to_owned()),
            shell.chain_id.clone(),
            None,
        );
        let wrapper = WrapperTx::new(
            Fee {
                amount: 0.into(),
                token: shell.wl_storage.storage.native_token.clone(),
            },
            &keypair,
            Epoch(0),
            0.into(),
            tx,
            Default::default(),
            #[cfg(not(feature = "mainnet"))]
            None,
        );
        shell.enqueue_tx(wrapper.clone());

        let mut tx =
            Tx::from(TxType::Decrypted(DecryptedTx::Undecryptable(wrapper)));
        tx.chain_id = shell.chain_id.clone();

        let request = ProcessProposal {
            txs: vec![tx.to_bytes()],
        };

        match shell.process_proposal(request) {
            Ok(_) => panic!("Test failed"),
            Err(TestError::RejectProposal(response)) => {
                assert_eq!(
                    response[0].result.code,
                    u32::from(ErrorCodes::InvalidTx)
                );
                assert_eq!(
                    response[0].result.info,
                    String::from(
                        "The encrypted payload of tx was incorrectly marked \
                         as un-decryptable"
                    ),
                );
            }
        }
    }

    /// Test that a wrapper tx whose inner_tx does not have
    /// the same hash as the wrappers tx_hash field is marked
    /// undecryptable but still accepted
    #[test]
    fn test_invalid_hash_commitment() {
<<<<<<< HEAD
        let (mut shell, _) = TestShell::new();
        shell.init_chain(
            RequestInitChain {
                time: Some(Timestamp {
                    seconds: 0,
                    nanos: 0,
                }),
                chain_id: ChainId::default().to_string(),
                ..Default::default()
            },
            1,
        );
=======
        let (mut shell, _) = test_utils::setup(1);
>>>>>>> be403f73
        let keypair = crate::wallet::defaults::daewon_keypair();

        let tx = Tx::new(
            "wasm_code".as_bytes().to_owned(),
            Some("transaction data".as_bytes().to_owned()),
            shell.chain_id.clone(),
            None,
        );
        let mut wrapper = WrapperTx::new(
            Fee {
                amount: 0.into(),
                token: shell.wl_storage.storage.native_token.clone(),
            },
            &keypair,
            Epoch(0),
            0.into(),
            tx,
            Default::default(),
            #[cfg(not(feature = "mainnet"))]
            None,
        );
        wrapper.tx_hash = Hash([0; 32]);

        shell.enqueue_tx(wrapper.clone());
        let mut tx = Tx::from(TxType::Decrypted(DecryptedTx::Undecryptable(
            #[allow(clippy::redundant_clone)]
            wrapper.clone(),
        )));
        tx.chain_id = shell.chain_id.clone();

        let request = ProcessProposal {
            txs: vec![tx.to_bytes()],
        };
        let response = if let [resp] = shell
            .process_proposal(request)
            .expect("Test failed")
            .as_slice()
        {
            resp.clone()
        } else {
            panic!("Test failed")
        };
        assert_eq!(response.result.code, u32::from(ErrorCodes::Ok));
    }

    /// Test that if a wrapper tx contains garbage bytes
    /// as its encrypted inner tx, it is correctly
    /// marked undecryptable and the errors handled correctly
    #[test]
    fn test_undecryptable() {
<<<<<<< HEAD
        let (mut shell, _) = TestShell::new();
        shell.init_chain(
            RequestInitChain {
                time: Some(Timestamp {
                    seconds: 0,
                    nanos: 0,
                }),
                chain_id: ChainId::default().to_string(),
                ..Default::default()
            },
            1,
        );
=======
        let (mut shell, _) = test_utils::setup(1);
>>>>>>> be403f73
        let keypair = crate::wallet::defaults::daewon_keypair();
        let pubkey = EncryptionKey::default();
        // not valid tx bytes
        let tx = "garbage data".as_bytes().to_owned();
        let inner_tx = EncryptedTx::encrypt(&tx, pubkey);
        let wrapper = WrapperTx {
            fee: Fee {
                amount: 0.into(),
                token: shell.wl_storage.storage.native_token.clone(),
            },
            pk: keypair.ref_to(),
            epoch: Epoch(0),
            gas_limit: 0.into(),
            inner_tx,
            tx_hash: hash_tx(&tx),
            #[cfg(not(feature = "mainnet"))]
            pow_solution: None,
        };

        shell.enqueue_tx(wrapper.clone());
        let mut signed =
            Tx::from(TxType::Decrypted(DecryptedTx::Undecryptable(
                #[allow(clippy::redundant_clone)]
                wrapper.clone(),
            )));
        signed.chain_id = shell.chain_id.clone();
        let request = ProcessProposal {
            txs: vec![signed.to_bytes()],
        };
        let response = if let [resp] = shell
            .process_proposal(request)
            .expect("Test failed")
            .as_slice()
        {
            resp.clone()
        } else {
            panic!("Test failed")
        };
        assert_eq!(response.result.code, u32::from(ErrorCodes::Ok));
    }

    /// Test that if more decrypted txs are submitted to
    /// [`process_proposal`] than expected, they are rejected
    #[test]
    fn test_too_many_decrypted_txs() {
        let (mut shell, _) = test_utils::setup(1);

        let tx = Tx::new(
            "wasm_code".as_bytes().to_owned(),
            Some("transaction data".as_bytes().to_owned()),
            shell.chain_id.clone(),
            None,
        );

        let mut tx = Tx::from(TxType::Decrypted(DecryptedTx::Decrypted {
            tx,
            #[cfg(not(feature = "mainnet"))]
            has_valid_pow: false,
        }));
        tx.chain_id = shell.chain_id.clone();

        let request = ProcessProposal {
            txs: vec![tx.to_bytes()],
        };
        let response = if let Err(TestError::RejectProposal(resp)) =
            shell.process_proposal(request)
        {
            if let [resp] = resp.as_slice() {
                resp.clone()
            } else {
                panic!("Test failed")
            }
        } else {
            panic!("Test failed")
        };
        assert_eq!(response.result.code, u32::from(ErrorCodes::ExtraTxs));
        assert_eq!(
            response.result.info,
            String::from("Received more decrypted txs than expected"),
        );
    }

    /// Process Proposal should reject a block containing a RawTx, but not panic
    #[test]
    fn test_raw_tx_rejected() {
        let (mut shell, _) = test_utils::setup(1);

        let tx = Tx::new(
            "wasm_code".as_bytes().to_owned(),
            Some("transaction data".as_bytes().to_owned()),
            shell.chain_id.clone(),
            None,
        );
        let mut tx = Tx::from(TxType::Raw(tx));
        tx.chain_id = shell.chain_id.clone();
        let request = ProcessProposal {
            txs: vec![tx.to_bytes()],
        };

        match shell.process_proposal(request) {
            Ok(_) => panic!("Test failes"),
            Err(TestError::RejectProposal(response)) => {
                assert_eq!(
                    response[0].result.code,
                    u32::from(ErrorCodes::InvalidTx)
                );
                assert_eq!(
                    response[0].result.info,
                    String::from(
                        "Transaction rejected: Non-encrypted transactions are \
                         not supported"
                    ),
                );
            }
        }
    }

    /// Test that if the unsigned wrapper tx hash is known (replay attack), the
    /// block is rejected
    #[test]
    fn test_wrapper_tx_hash() {
        let (mut shell, _) = test_utils::setup(1);

        let keypair = crate::wallet::defaults::daewon_keypair();

        let tx = Tx::new(
            "wasm_code".as_bytes().to_owned(),
            Some("transaction data".as_bytes().to_owned()),
            shell.chain_id.clone(),
            None,
        );
        let wrapper = WrapperTx::new(
            Fee {
                amount: 0.into(),
                token: shell.wl_storage.storage.native_token.clone(),
            },
            &keypair,
            Epoch(0),
            0.into(),
            tx,
            Default::default(),
            #[cfg(not(feature = "mainnet"))]
            None,
        );
        let signed = wrapper
            .sign(&keypair, shell.chain_id.clone(), None)
            .expect("Test failed");

        // Write wrapper hash to storage
        let wrapper_unsigned_hash = Hash(signed.unsigned_hash());
        let hash_key =
            replay_protection::get_tx_hash_key(&wrapper_unsigned_hash);
        shell
            .wl_storage
            .storage
            .write(&hash_key, vec![])
            .expect("Test failed");

        // Run validation
        let request = ProcessProposal {
            txs: vec![signed.to_bytes()],
        };
        match shell.process_proposal(request) {
            Ok(_) => panic!("Test failed"),
            Err(TestError::RejectProposal(response)) => {
                assert_eq!(
                    response[0].result.code,
                    u32::from(ErrorCodes::ReplayTx)
                );
                assert_eq!(
                    response[0].result.info,
                    format!(
                        "Wrapper transaction hash {} already in storage, \
                         replay attempt",
                        wrapper_unsigned_hash
                    )
                );
            }
        }
    }

    /// Test that a block containing two identical wrapper txs is rejected
    #[test]
    fn test_wrapper_tx_hash_same_block() {
        let (mut shell, _) = test_utils::setup(1);

        let keypair = crate::wallet::defaults::daewon_keypair();

        // Add unshielded balance for fee payment
        let balance_key = token::balance_key(
            &shell.wl_storage.storage.native_token,
            &Address::from(&keypair.ref_to()),
        );
        shell
            .wl_storage
            .storage
            .write(&balance_key, Amount::whole(1000).try_to_vec().unwrap())
            .unwrap();

        let tx = Tx::new(
            "wasm_code".as_bytes().to_owned(),
            Some("transaction data".as_bytes().to_owned()),
            shell.chain_id.clone(),
            None,
        );
        let wrapper = WrapperTx::new(
            Fee {
                amount: 0.into(),
                token: shell.wl_storage.storage.native_token.clone(),
            },
            &keypair,
            Epoch(0),
            0.into(),
            tx,
            Default::default(),
            #[cfg(not(feature = "mainnet"))]
            None,
        );
        let signed = wrapper
            .sign(&keypair, shell.chain_id.clone(), None)
            .expect("Test failed");

        // Run validation
        let request = ProcessProposal {
            txs: vec![signed.to_bytes(); 2],
        };
        match shell.process_proposal(request) {
            Ok(_) => panic!("Test failed"),
            Err(TestError::RejectProposal(response)) => {
                assert_eq!(response[0].result.code, u32::from(ErrorCodes::Ok));
                assert_eq!(
                    response[1].result.code,
                    u32::from(ErrorCodes::ReplayTx)
                );
                // The checks happens on the inner hash first, so the tx is
                // rejected because of this hash, not the
                // wrapper one
                assert_eq!(
                    response[1].result.info,
                    format!(
                        "Inner transaction hash {} already in storage, replay \
                         attempt",
                        wrapper.tx_hash
                    )
                );
            }
        }
    }

    /// Test that if the unsigned inner tx hash is known (replay attack), the
    /// block is rejected
    #[test]
    fn test_inner_tx_hash() {
        let (mut shell, _) = test_utils::setup(1);

        let keypair = crate::wallet::defaults::daewon_keypair();

        let tx = Tx::new(
            "wasm_code".as_bytes().to_owned(),
            Some("transaction data".as_bytes().to_owned()),
            shell.chain_id.clone(),
            None,
        );
        let wrapper = WrapperTx::new(
            Fee {
                amount: 0.into(),
                token: shell.wl_storage.storage.native_token.clone(),
            },
            &keypair,
            Epoch(0),
            0.into(),
            tx,
            Default::default(),
            #[cfg(not(feature = "mainnet"))]
            None,
        );
        let inner_unsigned_hash = wrapper.tx_hash.clone();
        let signed = wrapper
            .sign(&keypair, shell.chain_id.clone(), None)
            .expect("Test failed");

        // Write inner hash to storage
        let hash_key = replay_protection::get_tx_hash_key(&inner_unsigned_hash);
        shell
            .wl_storage
            .storage
            .write(&hash_key, vec![])
            .expect("Test failed");

        // Run validation
        let request = ProcessProposal {
            txs: vec![signed.to_bytes()],
        };
        match shell.process_proposal(request) {
            Ok(_) => panic!("Test failed"),
            Err(TestError::RejectProposal(response)) => {
                assert_eq!(
                    response[0].result.code,
                    u32::from(ErrorCodes::ReplayTx)
                );
                assert_eq!(
                    response[0].result.info,
                    format!(
                        "Inner transaction hash {} already in storage, replay \
                         attempt",
                        inner_unsigned_hash
                    )
                );
            }
        }
    }

    /// Test that a block containing two identical inner transactions is
    /// rejected
    #[test]
    fn test_inner_tx_hash_same_block() {
        let (mut shell, _) = test_utils::setup(1);

        let keypair = crate::wallet::defaults::daewon_keypair();
        let keypair_2 = crate::wallet::defaults::daewon_keypair();

        // Add unshielded balance for fee payment
        let balance_key = token::balance_key(
            &shell.wl_storage.storage.native_token,
            &Address::from(&keypair.ref_to()),
        );
        shell
            .wl_storage
            .storage
            .write(&balance_key, Amount::whole(1000).try_to_vec().unwrap())
            .unwrap();

        // Add unshielded balance for fee payment
        let balance_key = token::balance_key(
            &shell.wl_storage.storage.native_token,
            &Address::from(&keypair_2.ref_to()),
        );
        shell
            .wl_storage
            .storage
            .write(&balance_key, Amount::whole(1000).try_to_vec().unwrap())
            .unwrap();

        let tx = Tx::new(
            "wasm_code".as_bytes().to_owned(),
            Some("transaction data".as_bytes().to_owned()),
            shell.chain_id.clone(),
            None,
        );
        let wrapper = WrapperTx::new(
            Fee {
                amount: 0.into(),
                token: shell.wl_storage.storage.native_token.clone(),
            },
            &keypair,
            Epoch(0),
            0.into(),
            tx.clone(),
            Default::default(),
            #[cfg(not(feature = "mainnet"))]
            None,
        );
        let inner_unsigned_hash = wrapper.tx_hash.clone();
        let signed = wrapper
            .sign(&keypair, shell.chain_id.clone(), None)
            .expect("Test failed");

        let new_wrapper = WrapperTx::new(
            Fee {
                amount: 0.into(),
                token: shell.wl_storage.storage.native_token.clone(),
            },
            &keypair_2,
            Epoch(0),
            0.into(),
            tx,
            Default::default(),
            #[cfg(not(feature = "mainnet"))]
            None,
        );
        let new_signed = new_wrapper
            .sign(&keypair, shell.chain_id.clone(), None)
            .expect("Test failed");

        // Run validation
        let request = ProcessProposal {
            txs: vec![signed.to_bytes(), new_signed.to_bytes()],
        };
        match shell.process_proposal(request) {
            Ok(_) => panic!("Test failed"),
            Err(TestError::RejectProposal(response)) => {
                assert_eq!(response[0].result.code, u32::from(ErrorCodes::Ok));
                assert_eq!(
                    response[1].result.code,
                    u32::from(ErrorCodes::ReplayTx)
                );
                assert_eq!(
                    response[1].result.info,
                    format!(
                        "Inner transaction hash {} already in storage, replay \
                         attempt",
                        inner_unsigned_hash
                    )
                );
            }
        }
    }

    /// Test that a wrapper or protocol transaction with a mismatching chain id
    /// causes the entire block to be rejected
    #[test]
    fn test_wong_chain_id() {
        let (mut shell, _) = test_utils::setup(1);
        let keypair = crate::wallet::defaults::daewon_keypair();

        let tx = Tx::new(
            "wasm_code".as_bytes().to_owned(),
            Some("transaction data".as_bytes().to_owned()),
            shell.chain_id.clone(),
            None,
        );
        let wrapper = WrapperTx::new(
            Fee {
                amount: 0.into(),
                token: shell.wl_storage.storage.native_token.clone(),
            },
            &keypair,
            Epoch(0),
            0.into(),
            tx.clone(),
            Default::default(),
            #[cfg(not(feature = "mainnet"))]
            None,
        );
        let wrong_chain_id = ChainId("Wrong chain id".to_string());
        let signed = wrapper
            .sign(&keypair, wrong_chain_id.clone(), None)
            .expect("Test failed");

        let protocol_tx = ProtocolTxType::EthereumStateUpdate(tx).sign(
            &keypair.ref_to(),
            &keypair,
            wrong_chain_id.clone(),
        );

        // Run validation
        let request = ProcessProposal {
            txs: vec![signed.to_bytes(), protocol_tx.to_bytes()],
        };
        match shell.process_proposal(request) {
            Ok(_) => panic!("Test failed"),
            Err(TestError::RejectProposal(response)) => {
                for res in response {
                    assert_eq!(
                        res.result.code,
                        u32::from(ErrorCodes::InvalidChainId)
                    );
                    assert_eq!(
                        res.result.info,
                        format!(
                            "Tx carries a wrong chain id: expected {}, found \
                             {}",
                            shell.chain_id, wrong_chain_id
                        )
                    );
                }
            }
        }
    }

    /// Test that a decrypted transaction with a mismatching chain id gets
    /// rejected without rejecting the entire block
    #[test]
    fn test_decrypted_wong_chain_id() {
        let (mut shell, _) = test_utils::setup(1);
        let keypair = crate::wallet::defaults::daewon_keypair();

        let wrong_chain_id = ChainId("Wrong chain id".to_string());
        let tx = Tx::new(
            "wasm_code".as_bytes().to_owned(),
            Some("new transaction data".as_bytes().to_owned()),
            wrong_chain_id.clone(),
            None,
        );
        let decrypted: Tx = DecryptedTx::Decrypted {
            tx: tx.clone(),
            has_valid_pow: false,
        }
        .into();
        let signed_decrypted = decrypted.sign(&keypair);
        let wrapper = WrapperTx::new(
            Fee {
                amount: 0.into(),
                token: shell.wl_storage.storage.native_token.clone(),
            },
            &keypair,
            Epoch(0),
            0.into(),
            tx,
            Default::default(),
            #[cfg(not(feature = "mainnet"))]
            None,
        );
        let wrapper_in_queue = WrapperTxInQueue {
            tx: wrapper,
            has_valid_pow: false,
        };
        shell.wl_storage.storage.tx_queue.push(wrapper_in_queue);

        // Run validation
        let request = ProcessProposal {
            txs: vec![signed_decrypted.to_bytes()],
        };

        match shell.process_proposal(request) {
            Ok(response) => {
                assert_eq!(
                    response[0].result.code,
                    u32::from(ErrorCodes::InvalidDecryptedChainId)
                );
                assert_eq!(
                    response[0].result.info,
                    format!(
                        "Decrypted tx carries a wrong chain id: expected {}, \
                         found {}",
                        shell.chain_id, wrong_chain_id
                    )
                )
            }
            Err(_) => panic!("Test failed"),
        }
    }

    /// Test that an expired wrapper transaction causes a block rejection
    #[test]
    fn test_expired_wrapper() {
        let (mut shell, _) = test_utils::setup(1);
        let keypair = crate::wallet::defaults::daewon_keypair();

        let tx = Tx::new(
            "wasm_code".as_bytes().to_owned(),
            Some("transaction data".as_bytes().to_owned()),
            shell.chain_id.clone(),
            None,
        );
        let wrapper = WrapperTx::new(
            Fee {
                amount: 0.into(),
                token: shell.wl_storage.storage.native_token.clone(),
            },
            &keypair,
            Epoch(0),
            0.into(),
            tx,
            Default::default(),
            #[cfg(not(feature = "mainnet"))]
            None,
        );
        let signed = wrapper
            .sign(&keypair, shell.chain_id.clone(), Some(DateTimeUtc::now()))
            .expect("Test failed");

        // Run validation
        let request = ProcessProposal {
            txs: vec![signed.to_bytes()],
        };
        match shell.process_proposal(request) {
            Ok(_) => panic!("Test failed"),
            Err(TestError::RejectProposal(response)) => {
                assert_eq!(
                    response[0].result.code,
                    u32::from(ErrorCodes::ExpiredTx)
                );
            }
        }
    }

    /// Test that an expired decrypted transaction is correctly marked as so
    /// without rejecting the entire block
    #[test]
    fn test_expired_decrypted() {
        let (mut shell, _) = test_utils::setup(1);
        let keypair = crate::wallet::defaults::daewon_keypair();

        let tx = Tx::new(
            "wasm_code".as_bytes().to_owned(),
            Some("new transaction data".as_bytes().to_owned()),
            shell.chain_id.clone(),
            Some(DateTimeUtc::now()),
        );
        let decrypted: Tx = DecryptedTx::Decrypted {
            tx: tx.clone(),
            has_valid_pow: false,
        }
        .into();
        let signed_decrypted = decrypted.sign(&keypair);
        let wrapper = WrapperTx::new(
            Fee {
                amount: 0.into(),
                token: shell.wl_storage.storage.native_token.clone(),
            },
            &keypair,
            Epoch(0),
            0.into(),
            tx,
            Default::default(),
            #[cfg(not(feature = "mainnet"))]
            None,
        );
        let wrapper_in_queue = WrapperTxInQueue {
            tx: wrapper,
            has_valid_pow: false,
        };
        shell.wl_storage.storage.tx_queue.push(wrapper_in_queue);

        // Run validation
        let request = ProcessProposal {
            txs: vec![signed_decrypted.to_bytes()],
        };
        match shell.process_proposal(request) {
            Ok(response) => {
                assert_eq!(
                    response[0].result.code,
                    u32::from(ErrorCodes::ExpiredDecryptedTx)
                );
            }
            Err(_) => panic!("Test failed"),
        }
    }
}<|MERGE_RESOLUTION|>--- conflicted
+++ resolved
@@ -944,22 +944,7 @@
     /// undecryptable but still accepted
     #[test]
     fn test_invalid_hash_commitment() {
-<<<<<<< HEAD
-        let (mut shell, _) = TestShell::new();
-        shell.init_chain(
-            RequestInitChain {
-                time: Some(Timestamp {
-                    seconds: 0,
-                    nanos: 0,
-                }),
-                chain_id: ChainId::default().to_string(),
-                ..Default::default()
-            },
-            1,
-        );
-=======
-        let (mut shell, _) = test_utils::setup(1);
->>>>>>> be403f73
+        let (mut shell, _) = test_utils::setup(1);
         let keypair = crate::wallet::defaults::daewon_keypair();
 
         let tx = Tx::new(
@@ -1010,22 +995,7 @@
     /// marked undecryptable and the errors handled correctly
     #[test]
     fn test_undecryptable() {
-<<<<<<< HEAD
-        let (mut shell, _) = TestShell::new();
-        shell.init_chain(
-            RequestInitChain {
-                time: Some(Timestamp {
-                    seconds: 0,
-                    nanos: 0,
-                }),
-                chain_id: ChainId::default().to_string(),
-                ..Default::default()
-            },
-            1,
-        );
-=======
-        let (mut shell, _) = test_utils::setup(1);
->>>>>>> be403f73
+        let (mut shell, _) = test_utils::setup(1);
         let keypair = crate::wallet::defaults::daewon_keypair();
         let pubkey = EncryptionKey::default();
         // not valid tx bytes
