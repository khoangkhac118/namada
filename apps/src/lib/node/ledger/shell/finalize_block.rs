--- conflicted
+++ resolved
@@ -1,6 +1,5 @@
 //! Implementation of the `FinalizeBlock` ABCI++ method for the Shell
 
-<<<<<<< HEAD
 use std::collections::HashMap;
 
 use data_encoding::HEXUPPER;
@@ -10,7 +9,7 @@
 use namada::ledger::storage::EPOCH_SWITCH_BLOCKS_DELAY;
 use namada::ledger::storage_api::token::credit_tokens;
 use namada::ledger::storage_api::{StorageRead, StorageWrite};
-use namada::ledger::{inflation, protocol};
+use namada::ledger::{inflation, protocol, replay_protection};
 use namada::proof_of_stake::{
     delegator_rewards_products_handle, find_validator_by_raw_hash,
     read_last_block_proposer_address, read_pos_params, read_total_stake,
@@ -23,15 +22,6 @@
 use namada::types::storage::{BlockHash, BlockResults, Epoch, Header};
 use namada::types::token::{total_supply_key, Amount};
 use rust_decimal::prelude::Decimal;
-=======
-use namada::ledger::pos::namada_proof_of_stake;
-use namada::ledger::pos::types::into_tm_voting_power;
-use namada::ledger::storage_api::StorageRead;
-use namada::ledger::{protocol, replay_protection};
-use namada::types::hash;
-use namada::types::storage::{BlockHash, BlockResults, Header};
-use namada::types::token::Amount;
->>>>>>> 48bcb8c1
 
 use super::governance::execute_governance_proposals;
 use super::*;
@@ -1399,7 +1389,6 @@
         }
     }
 
-<<<<<<< HEAD
     /// A unit test for PoS inflationary rewards
     #[test]
     fn test_inflation_accounting() {
@@ -1684,12 +1673,13 @@
         };
         shell.finalize_block(req).unwrap();
         shell.commit();
-=======
+    }
+
     /// Test that if a decrypted transaction fails because of out-of-gas, its
     /// hash is removed from storage to allow rewrapping it
     #[test]
     fn test_remove_tx_hash() {
-        let (mut shell, _) = setup();
+        let (mut shell, _) = setup(1);
         let keypair = gen_keypair();
 
         let mut wasm_path = top_level_directory();
@@ -1758,6 +1748,5 @@
         //         .expect("Test failed")
         //         .0
         // )
->>>>>>> 48bcb8c1
     }
 }