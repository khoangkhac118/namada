//! Implementation of the `FinalizeBlock` ABCI++ method for the Shell

use std::collections::{BTreeMap, HashMap};

use data_encoding::HEXUPPER;
use namada::ledger::events::EventType;
use namada::ledger::gas::TxGasMeter;
use namada::ledger::parameters::storage as params_storage;
use namada::ledger::pos::types::{decimal_mult_u64, into_tm_voting_power};
use namada::ledger::pos::{namada_proof_of_stake, staking_token_address};
use namada::ledger::storage::EPOCH_SWITCH_BLOCKS_DELAY;
use namada::ledger::storage_api::token::credit_tokens;
use namada::ledger::storage_api::{StorageRead, StorageWrite};
use namada::ledger::{inflation, protocol, replay_protection};
use namada::proof_of_stake::{
    delegator_rewards_products_handle, find_validator_by_raw_hash,
    read_last_block_proposer_address, read_pos_params, read_total_stake,
    read_validator_stake, rewards_accumulator_handle,
    validator_commission_rate_handle, validator_rewards_products_handle,
    write_last_block_proposer_address,
};
use namada::types::address::Address;
use namada::types::key::tm_raw_hash_to_string;
use namada::types::storage::{BlockHash, BlockResults, Epoch, Header};
use namada::types::token::{total_supply_key, Amount};
use rust_decimal::prelude::Decimal;

use super::governance::execute_governance_proposals;
use super::*;
use crate::facade::tendermint_proto::abci::{
    Misbehavior as Evidence, VoteInfo,
};
use crate::facade::tendermint_proto::crypto::PublicKey as TendermintPublicKey;
use crate::node::ledger::shell::stats::InternalStats;

impl<D, H> Shell<D, H>
where
    D: DB + for<'iter> DBIter<'iter> + Sync + 'static,
    H: StorageHasher + Sync + 'static,
{
    /// Updates the chain with new header, height, etc. Also keeps track
    /// of epoch changes and applies associated updates to validator sets,
    /// etc. as necessary.
    ///
    /// Validate and apply decrypted transactions unless
    /// [`Shell::process_proposal`] detected that they were not submitted in
    /// correct order or more decrypted txs arrived than expected. In that
    /// case, all decrypted transactions are not applied and must be
    /// included in the next `Shell::prepare_proposal` call.
    ///
    /// Incoming wrapper txs need no further validation. They
    /// are added to the block.
    ///
    /// Error codes:
    ///   0: Ok
    ///   1: Invalid tx
    ///   2: Tx is invalidly signed
    ///   3: Wasm runtime error
    ///   4: Invalid order of decrypted txs
    ///   5. More decrypted txs than expected
    pub fn finalize_block(
        &mut self,
        req: shim::request::FinalizeBlock,
    ) -> Result<shim::response::FinalizeBlock> {
        let mut response = shim::response::FinalizeBlock::default();

        // Begin the new block and check if a new epoch has begun
        let (height, new_epoch) =
            self.update_state(req.header, req.hash, req.byzantine_validators);

        let (current_epoch, _gas) = self.wl_storage.storage.get_current_epoch();
        let update_for_tendermint = matches!(
            self.wl_storage.storage.update_epoch_blocks_delay,
            Some(EPOCH_SWITCH_BLOCKS_DELAY)
        );

        tracing::info!(
            "Block height: {height}, epoch: {current_epoch}, is new epoch: \
             {new_epoch}."
        );
<<<<<<< HEAD
        let gas_table: BTreeMap<String, u64> = self
            .wl_storage
            .read(&parameters::storage::get_gas_table_storage_key())
            .expect("Error while reading from storage")
            .expect("Missing gas table in storage");
=======
        tracing::debug!(
            "New epoch block delay for updating the Tendermint validator set: \
             {:?}",
            self.wl_storage.storage.update_epoch_blocks_delay
        );
>>>>>>> fdeaf23f

        if new_epoch {
            namada::ledger::storage::update_allowed_conversions(
                &mut self.wl_storage,
            )?;

            let _proposals_result =
                execute_governance_proposals(self, &mut response, &gas_table)?;

            // Copy the new_epoch + pipeline_len - 1 validator set into
            // new_epoch + pipeline_len
            let pos_params =
                namada_proof_of_stake::read_pos_params(&self.wl_storage)?;
            namada_proof_of_stake::copy_validator_sets_and_positions(
                &mut self.wl_storage,
                current_epoch,
                current_epoch + pos_params.pipeline_len,
                &namada_proof_of_stake::consensus_validator_set_handle(),
                &namada_proof_of_stake::below_capacity_validator_set_handle(),
            )?;
        }

        // Invariant: This has to be applied after
        // `copy_validator_sets_and_positions` if we're starting a new epoch
        self.record_slashes_from_evidence();
        if new_epoch {
            self.process_slashes();
        }

        let mut stats = InternalStats::default();

        let native_block_proposer_address = {
            let tm_raw_hash_string =
                tm_raw_hash_to_string(req.proposer_address);
            find_validator_by_raw_hash(&self.wl_storage, tm_raw_hash_string)
                .unwrap().expect("Unable to find native validator address of block proposer from tendermint raw hash")
        };

        // Tracks the accepted transactions
        self.wl_storage.storage.block.results = BlockResults::default();
        for (tx_index, processed_tx) in req.txs.iter().enumerate() {
            let tx = if let Ok(tx) = Tx::try_from(processed_tx.tx.as_ref()) {
                tx
            } else {
                tracing::error!(
                    "FinalizeBlock received a tx that could not be \
                     deserialized to a Tx type. This is likely a protocol \
                     transaction."
                );
                continue;
            };
            // If [`process_proposal`] rejected a Tx due to invalid signature,
            // emit an event here and move on to next tx.
            if ErrorCodes::from_u32(processed_tx.result.code).unwrap()
                == ErrorCodes::InvalidSig
            {
                let mut tx_event = match tx.header().tx_type {
                    TxType::Wrapper(_) | TxType::Protocol(_) => {
                        Event::new_tx_event(&tx, height.0)
                    }
                    _ => {
                        tracing::error!(
                            "Internal logic error: FinalizeBlock received a \
                             tx with an invalid signature error code that \
                             could not be deserialized to a WrapperTx / \
                             ProtocolTx type"
                        );
                        continue;
                    }
                };
                tx_event["code"] = processed_tx.result.code.to_string();
                tx_event["info"] =
                    format!("Tx rejected: {}", &processed_tx.result.info);
                tx_event["gas_used"] = "0".into();
                response.events.push(tx_event);
                continue;
            }

            let tx = if let Ok(()) = tx.validate_header() {
                tx
            } else {
                tracing::error!(
                    "Internal logic error: FinalizeBlock received tx that \
                     could not be deserialized to a valid TxType"
                );
                continue;
            };
            let tx_type = tx.header();
            // If [`process_proposal`] rejected a Tx, emit an event here and
            // move on to next tx
            if ErrorCodes::from_u32(processed_tx.result.code).unwrap()
                != ErrorCodes::Ok
            {
                let mut tx_event = Event::new_tx_event(&tx, height.0);
                tx_event["code"] = processed_tx.result.code.to_string();
                tx_event["info"] =
                    format!("Tx rejected: {}", &processed_tx.result.info);
                tx_event["gas_used"] = "0".into();
                response.events.push(tx_event);
                // if the rejected tx was decrypted, remove it
                // from the queue of txs to be processed and remove the hash
                // from storage
                if let TxType::Decrypted(_) = &tx_type.tx_type {
                    let tx_hash = self
                        .wl_storage
                        .storage
                        .tx_queue
                        .pop()
                        .expect("Missing wrapper tx in queue")
                        .tx
                        .clone()
                        .update_header(TxType::Raw)
                        .header_hash();
                    let tx_hash_key =
                        replay_protection::get_tx_hash_key(&tx_hash);
                    self.wl_storage
                        .storage
                        .delete(&tx_hash_key)
                        .expect("Error while deleting tx hash from storage");
                }

                #[cfg(not(any(feature = "abciplus", feature = "abcipp")))]
                if let TxType::Wrapper(wrapper) = &tx_type {
                    // Charge fee if wrapper transaction went out of gas or failed because of fees
                    let error_code =
                        ErrorCodes::from_u32(processed_tx.result.code).unwrap();
                    if (error_code == ErrorCodes::TxGasLimit)
                        | (error_code == ErrorCodes::FeeError)
                    {
                        #[cfg(not(feature = "mainnet"))]
                        let has_valid_pow =
                            self.invalidate_pow_solution_if_valid(wrapper);
                        if let Err(msg) = protocol::charge_fee(
                            wrapper,
                            &gas_table,
                            #[cfg(not(feature = "mainnet"))]
                            has_valid_pow,
                            Some(native_block_proposer_address),
                            &mut self.wl_storage.write_log,
                            &self.wl_storage.storage,
                            &mut BTreeSet::default(),
                            &mut self.vp_wasm_cache,
                            &mut self.tx_wasm_cache,
                        ) {
                            tracing::error!(
                                "Rejected wrapper tx {} could not pay fee: {}",
                                Hash(
                                    Tx::try_from(processed_tx.tx.as_ref())
                                        .unwrap()
                                        .unsigned_hash()
                                ),
                                msg
                            )
                        }
                    }
                }

                continue;
            }

<<<<<<< HEAD
            let (
                mut tx_event,
                tx_unsigned_hash,
                mut tx_gas_meter,
                has_valid_pow,
                wrapper,
            ) = match &tx_type {
                TxType::Wrapper(wrapper) => {
=======
            let (mut tx_event, tx_unsigned_hash) = match &tx_type.tx_type {
                TxType::Wrapper(wrapper) => {
                    stats.increment_wrapper_txs();
                    let mut tx_event = Event::new_tx_event(&tx, height.0);

                    // Writes both txs hash to storage
                    let processed_tx =
                        Tx::try_from(processed_tx.tx.as_ref()).unwrap();
                    let wrapper_tx_hash_key =
                        replay_protection::get_tx_hash_key(&hash::Hash(
                            processed_tx.header_hash().0,
                        ));
                    self.wl_storage
                        .storage
                        .write(&wrapper_tx_hash_key, vec![])
                        .expect("Error while writing tx hash to storage");

                    let inner_tx_hash_key = replay_protection::get_tx_hash_key(
                        &tx.clone().update_header(TxType::Raw).header_hash(),
                    );
                    self.wl_storage
                        .storage
                        .write(&inner_tx_hash_key, vec![])
                        .expect("Error while writing tx hash to storage");

>>>>>>> fdeaf23f
                    #[cfg(not(feature = "mainnet"))]
                    let has_valid_pow =
                        self.invalidate_pow_solution_if_valid(wrapper);

                    let tx_event = Event::new_tx_event(&tx_type, height.0);
                    let gas_meter =
                        TxGasMeter::new(u64::from(&wrapper.gas_limit));

<<<<<<< HEAD
                    (
                        tx_event,
                        None,
                        gas_meter,
=======
                    match balance.checked_sub(wrapper_fees) {
                        Some(amount) => {
                            self.wl_storage
                                .storage
                                .write(
                                    &balance_key,
                                    amount.try_to_vec().unwrap(),
                                )
                                .unwrap();
                        }
                        None => {
                            #[cfg(not(feature = "mainnet"))]
                            let reject = !has_valid_pow;
                            #[cfg(feature = "mainnet")]
                            let reject = true;
                            if reject {
                                // Burn remaining funds
                                self.wl_storage
                                    .storage
                                    .write(
                                        &balance_key,
                                        Amount::from(0).try_to_vec().unwrap(),
                                    )
                                    .unwrap();
                                tx_event["info"] =
                                    "Insufficient balance for fee".into();
                                tx_event["code"] = ErrorCodes::InvalidTx.into();
                                tx_event["gas_used"] = "0".to_string();

                                response.events.push(tx_event);
                                continue;
                            }
                        }
                    }

                    self.wl_storage.storage.tx_queue.push(TxInQueue {
                        tx: processed_tx.clone(),
>>>>>>> fdeaf23f
                        #[cfg(not(feature = "mainnet"))]
                        has_valid_pow,
                        Some(wrapper.to_owned()),
                    )
                }
                TxType::Decrypted(inner) => {
                    // We remove the corresponding wrapper tx from the queue
                    let wrapper = self
                        .wl_storage
                        .storage
                        .tx_queue
                        .pop()
<<<<<<< HEAD
                        .expect("Missing wrapper tx in queue");
                    let mut event = Event::new_tx_event(&tx_type, height.0);
=======
                        .expect("Missing wrapper tx in queue")
                        .tx
                        .clone()
                        .update_header(TxType::Raw)
                        .header_hash();
                    let mut event = Event::new_tx_event(&tx, height.0);
>>>>>>> fdeaf23f

                    match inner {
                        DecryptedTx::Decrypted { has_valid_pow: _ } => {
                            if let Some(code_sec) = tx
                                .get_section(tx.code_sechash())
                                .and_then(Section::code_sec)
                            {
                                stats.increment_tx_type(
                                    code_sec.code.hash().to_string(),
                                );
                            }
                        }
<<<<<<< HEAD
                        DecryptedTx::Undecryptable(_) => {
                            event["log"] = "Transaction could not be \
                                                decrypted."
                                .into();
=======
                        DecryptedTx::Undecryptable => {
                            event["log"] =
                                "Transaction could not be decrypted.".into();
>>>>>>> fdeaf23f
                            event["code"] = ErrorCodes::Undecryptable.into();
                        }
                    }

                    (
                        event,
                        Some(wrapper.tx.tx_hash),
                        TxGasMeter::new(wrapper.gas),
                        #[cfg(not(feature = "mainnet"))]
                        false,
                        None,
                    )
                }
                TxType::Raw => {
                    tracing::error!(
                        "Internal logic error: FinalizeBlock received a \
                             TxType::Raw transaction"
                    );
                    continue;
                }
                TxType::Protocol(_) => {
                    tracing::error!(
                        "Internal logic error: FinalizeBlock received a \
                             TxType::Protocol transaction"
                    );
                    continue;
                }
            };

            match protocol::apply_tx(
<<<<<<< HEAD
                tx_type,
                processed_tx.tx.as_ref(),
=======
                tx.clone(),
                tx_length,
>>>>>>> fdeaf23f
                TxIndex(
                    tx_index
                        .try_into()
                        .expect("transaction index out of bounds"),
                ),
                &mut tx_gas_meter,
                &gas_table,
                &mut self.wl_storage.write_log,
                &self.wl_storage.storage,
                &mut self.vp_wasm_cache,
                &mut self.tx_wasm_cache,
                Some(&native_block_proposer_address),
                #[cfg(not(feature = "mainnet"))]
                has_valid_pow,
            )
            .map_err(Error::TxApply)
            {
                Ok(result) => {
                    if result.is_accepted() {
                        if let EventType::Accepted = tx_event.event_type {
                            // Wrapper transaction
                            tracing::trace!(
                                "Wrapper transaction {} was accepted",
                                tx_event["hash"]
                            );
                            let spare_gas =
                                u64::from(tx_gas_meter.tx_gas_limit)
                                    .checked_sub(
                                        tx_gas_meter
                                            .get_current_transaction_gas(),
                                    )
                                    .unwrap_or_default();
                            self.wl_storage.storage.tx_queue.push(
                                WrapperTxInQueue {
                                    tx: wrapper
                                        .expect("Missing expected wrapper"),
                                    gas: spare_gas,
                                    #[cfg(not(feature = "mainnet"))]
                                    has_valid_pow,
                                },
                            );
                        } else {
                            tracing::trace!(
                                "all VPs accepted transaction {} storage \
                             modification {:#?}",
                                tx_event["hash"],
                                result
                            );
                            stats.increment_successful_txs();
                        }
                        self.wl_storage.commit_tx();
                        if !tx_event.contains_key("code") {
                            tx_event["code"] = ErrorCodes::Ok.into();
                            self.wl_storage
                                .storage
                                .block
                                .results
                                .accept(tx_index);
                        }
                        for ibc_event in &result.ibc_events {
                            // Add the IBC event besides the tx_event
                            let mut event = Event::from(ibc_event.clone());
                            // Add the height for IBC event query
                            event["height"] = height.to_string();
                            response.events.push(event);
                        }
                        match serde_json::to_string(
                            &result.initialized_accounts,
                        ) {
                            Ok(initialized_accounts) => {
                                tx_event["initialized_accounts"] =
                                    initialized_accounts;
                            }
                            Err(err) => {
                                tracing::error!(
                                    "Failed to serialize the initialized \
                                     accounts: {}",
                                    err
                                );
                            }
                        }
                    } else {
                        tracing::trace!(
                            "some VPs rejected transaction {} storage \
                             modification {:#?}",
                            tx_event["hash"],
                            result.vps_result.rejected_vps
                        );
                        stats.increment_rejected_txs();
                        self.wl_storage.drop_tx();
                        tx_event["code"] = ErrorCodes::InvalidTx.into();
                    }
                    tx_event["gas_used"] = result.gas_used.to_string();
                    tx_event["info"] = result.to_string();
                }
                Err(msg) => {
                    tracing::info!(
                        "Transaction {} failed with: {}",
                        tx_event["hash"],
                        msg
                    );
                    stats.increment_errored_txs();

                    // If transaction type is Decrypted and failed because of
                    // out of gas, remove its hash from storage to allow
                    // rewrapping it
                    if let Some(hash) = tx_unsigned_hash {
                        if let Error::TxApply(protocol::Error::GasError(_)) =
                            msg
                        {
                            let tx_hash_key =
                                replay_protection::get_tx_hash_key(&hash);
                            self.wl_storage
                                .storage
                                .delete(&tx_hash_key)
                                .expect(
<<<<<<< HEAD
                                    "Error while deleting tx hash key from \
                                     storage",
=======
                                    "Error while deleting tx hash key from storage",
>>>>>>> fdeaf23f
                                );
                        }
                    }

                    self.wl_storage.drop_tx();
                    tx_event["gas_used"] =
                        tx_gas_meter.get_current_transaction_gas().to_string();
                    tx_event["info"] = msg.to_string();
                    if let EventType::Accepted = tx_event.event_type {
                        // If wrapper, invalid tx error code
                        tx_event["code"] = ErrorCodes::InvalidTx.into();
                    } else {
                        tx_event["code"] = ErrorCodes::WasmRuntimeError.into();
                    }
                }
            }
            response.events.push(tx_event);
        }

        stats.set_tx_cache_size(
            self.tx_wasm_cache.get_size(),
            self.tx_wasm_cache.get_cache_size(),
        );
        stats.set_vp_cache_size(
            self.vp_wasm_cache.get_size(),
            self.vp_wasm_cache.get_cache_size(),
        );

        tracing::info!("{}", stats);
        tracing::info!("{}", stats.format_tx_executed());

        if update_for_tendermint {
            self.update_epoch(&mut response);
        }

        // Read the block proposer of the previously committed block in storage
        // (n-1 if we are in the process of finalizing n right now).
        match read_last_block_proposer_address(&self.wl_storage)? {
            Some(proposer_address) => {
                tracing::debug!(
                    "Found last block proposer: {proposer_address}"
                );
                let votes = pos_votes_from_abci(&self.wl_storage, &req.votes);
                namada_proof_of_stake::log_block_rewards(
                    &mut self.wl_storage,
                    if new_epoch {
                        current_epoch.prev()
                    } else {
                        current_epoch
                    },
                    &proposer_address,
                    votes,
                )?;
            }
            None => {
                if height > BlockHeight::default().next_height() {
                    tracing::error!(
                        "Can't find the last block proposer at height {height}"
                    );
                } else {
                    tracing::debug!(
                        "No last block proposer at height {height}"
                    );
                }
            }
        }

        if new_epoch {
            self.apply_inflation(current_epoch)?;
        }

        write_last_block_proposer_address(
            &mut self.wl_storage,
            native_block_proposer_address,
        )?;

        self.event_log_mut().log_events(response.events.clone());
        tracing::debug!("End finalize_block {height} of epoch {current_epoch}");

        Ok(response)
    }

    /// Sets the metadata necessary for a new block, including
    /// the hash, height, validator changes, and evidence of
    /// byzantine behavior. Applies slashes if necessary.
    /// Returns a bool indicating if a new epoch began and
    /// the height of the new block.
    fn update_state(
        &mut self,
        header: Header,
        hash: BlockHash,
        byzantine_validators: Vec<Evidence>,
    ) -> (BlockHeight, bool) {
        let height = self.wl_storage.storage.get_last_block_height() + 1;

        self.wl_storage
            .storage
            .begin_block(hash, height)
            .expect("Beginning a block shouldn't fail");

        let header_time = header.time;
        self.wl_storage
            .storage
            .set_header(header)
            .expect("Setting a header shouldn't fail");

        self.byzantine_validators = byzantine_validators;

        let new_epoch = self
            .wl_storage
            .update_epoch(height, header_time)
            .expect("Must be able to update epoch");
        (height, new_epoch)
    }

    /// If a new epoch begins, we update the response to include
    /// changes to the validator sets and consensus parameters
    fn update_epoch(&self, response: &mut shim::response::FinalizeBlock) {
        // Apply validator set update
        let (current_epoch, _gas) = self.wl_storage.storage.get_current_epoch();
        let pos_params =
            namada_proof_of_stake::read_pos_params(&self.wl_storage)
                .expect("Could not find the PoS parameters");
        // TODO ABCI validator updates on block H affects the validator set
        // on block H+2, do we need to update a block earlier?
        response.validator_updates =
            namada_proof_of_stake::validator_set_update_tendermint(
                &self.wl_storage,
                &pos_params,
                current_epoch,
                |update| {
                    let (consensus_key, power) = match update {
                        ValidatorSetUpdate::Consensus(ConsensusValidator {
                            consensus_key,
                            bonded_stake,
                        }) => {
                            let power: i64 = into_tm_voting_power(
                                pos_params.tm_votes_per_token,
                                bonded_stake,
                            );
                            (consensus_key, power)
                        }
                        ValidatorSetUpdate::Deactivated(consensus_key) => {
                            // Any validators that have been dropped from the
                            // consensus set must have voting power set to 0 to
                            // remove them from the conensus set
                            let power = 0_i64;
                            (consensus_key, power)
                        }
                    };
                    let pub_key = TendermintPublicKey {
                        sum: Some(key_to_tendermint(&consensus_key).unwrap()),
                    };
                    let pub_key = Some(pub_key);
                    ValidatorUpdate { pub_key, power }
                },
            )
            .expect("Must be able to update validator sets");
    }

    /// Calculate the new inflation rate, mint the new tokens to the PoS
    /// account, then update the reward products of the validators. This is
    /// executed while finalizing the first block of a new epoch and is applied
    /// with respect to the previous epoch.
    fn apply_inflation(&mut self, current_epoch: Epoch) -> Result<()> {
        let last_epoch = current_epoch.prev();
        // Get input values needed for the PD controller for PoS and MASP.
        // Run the PD controllers to calculate new rates.
        //
        // MASP is included below just for some completeness.

        let params = read_pos_params(&self.wl_storage)?;

        // Read from Parameters storage
        let epochs_per_year: u64 = self
            .read_storage_key(&params_storage::get_epochs_per_year_key())
            .expect("Epochs per year should exist in storage");
        let pos_p_gain_nom: Decimal = self
            .read_storage_key(&params_storage::get_pos_gain_p_key())
            .expect("PoS P-gain factor should exist in storage");
        let pos_d_gain_nom: Decimal = self
            .read_storage_key(&params_storage::get_pos_gain_d_key())
            .expect("PoS D-gain factor should exist in storage");

        let pos_last_staked_ratio: Decimal = self
            .read_storage_key(&params_storage::get_staked_ratio_key())
            .expect("PoS staked ratio should exist in storage");
        let pos_last_inflation_amount: u64 = self
            .read_storage_key(&params_storage::get_pos_inflation_amount_key())
            .expect("PoS inflation rate should exist in storage");
        // Read from PoS storage
        let total_tokens = self
            .read_storage_key(&total_supply_key(&staking_token_address(
                &self.wl_storage,
            )))
            .expect("Total NAM balance should exist in storage");
        let pos_locked_supply =
            read_total_stake(&self.wl_storage, &params, last_epoch)?;
        let pos_locked_ratio_target = params.target_staked_ratio;
        let pos_max_inflation_rate = params.max_inflation_rate;

        // TODO: properly fetch these values (arbitrary for now)
        let masp_locked_supply: Amount = Amount::default();
        let masp_locked_ratio_target = Decimal::new(5, 1);
        let masp_locked_ratio_last = Decimal::new(5, 1);
        let masp_max_inflation_rate = Decimal::new(2, 1);
        let masp_last_inflation_rate = Decimal::new(12, 2);
        let masp_p_gain = Decimal::new(1, 1);
        let masp_d_gain = Decimal::new(1, 1);

        // Run rewards PD controller
        let pos_controller = inflation::RewardsController {
            locked_tokens: pos_locked_supply,
            total_tokens,
            locked_ratio_target: pos_locked_ratio_target,
            locked_ratio_last: pos_last_staked_ratio,
            max_reward_rate: pos_max_inflation_rate,
            last_inflation_amount: token::Amount::from(
                pos_last_inflation_amount,
            ),
            p_gain_nom: pos_p_gain_nom,
            d_gain_nom: pos_d_gain_nom,
            epochs_per_year,
        };
        let _masp_controller = inflation::RewardsController {
            locked_tokens: masp_locked_supply,
            total_tokens,
            locked_ratio_target: masp_locked_ratio_target,
            locked_ratio_last: masp_locked_ratio_last,
            max_reward_rate: masp_max_inflation_rate,
            last_inflation_amount: token::Amount::from(
                masp_last_inflation_rate,
            ),
            p_gain_nom: masp_p_gain,
            d_gain_nom: masp_d_gain,
            epochs_per_year,
        };

        // Run the rewards controllers
        let inflation::ValsToUpdate {
            locked_ratio,
            inflation,
        } = pos_controller.run();
        // let new_masp_vals = _masp_controller.run();

        // Get the number of blocks in the last epoch
        let first_block_of_last_epoch = self
            .wl_storage
            .storage
            .block
            .pred_epochs
            .first_block_heights[last_epoch.0 as usize]
            .0;
        let num_blocks_in_last_epoch = if first_block_of_last_epoch == 0 {
            self.wl_storage.storage.block.height.0 - 1
        } else {
            self.wl_storage.storage.block.height.0 - first_block_of_last_epoch
        };

        // Read the rewards accumulator and calculate the new rewards products
        // for the previous epoch
        //
        // TODO: think about changing the reward to Decimal
        let mut reward_tokens_remaining = inflation;
        let mut new_rewards_products: HashMap<Address, (Decimal, Decimal)> =
            HashMap::new();
        for acc in rewards_accumulator_handle().iter(&self.wl_storage)? {
            let (address, value) = acc?;

            // Get reward token amount for this validator
            let fractional_claim =
                value / Decimal::from(num_blocks_in_last_epoch);
            let reward = decimal_mult_u64(fractional_claim, inflation);

            // Get validator data at the last epoch
            let stake = read_validator_stake(
                &self.wl_storage,
                &params,
                &address,
                last_epoch,
            )?
            .map(Decimal::from)
            .unwrap_or_default();
            let last_rewards_product =
                validator_rewards_products_handle(&address)
                    .get(&self.wl_storage, &last_epoch)?
                    .unwrap_or(Decimal::ONE);
            let last_delegation_product =
                delegator_rewards_products_handle(&address)
                    .get(&self.wl_storage, &last_epoch)?
                    .unwrap_or(Decimal::ONE);
            let commission_rate = validator_commission_rate_handle(&address)
                .get(&self.wl_storage, last_epoch, &params)?
                .expect("Should be able to find validator commission rate");

            let new_product = last_rewards_product
                * (Decimal::ONE + Decimal::from(reward) / stake);
            let new_delegation_product = last_delegation_product
                * (Decimal::ONE
                    + (Decimal::ONE - commission_rate) * Decimal::from(reward)
                        / stake);
            new_rewards_products
                .insert(address, (new_product, new_delegation_product));
            reward_tokens_remaining -= reward;
        }
        for (
            address,
            (new_validator_reward_product, new_delegator_reward_product),
        ) in new_rewards_products
        {
            validator_rewards_products_handle(&address).insert(
                &mut self.wl_storage,
                last_epoch,
                new_validator_reward_product,
            )?;
            delegator_rewards_products_handle(&address).insert(
                &mut self.wl_storage,
                last_epoch,
                new_delegator_reward_product,
            )?;
        }

        let staking_token = staking_token_address(&self.wl_storage);

        // Mint tokens to the PoS account for the last epoch's inflation
        let pos_reward_tokens =
            Amount::from(inflation - reward_tokens_remaining);
        tracing::info!(
            "Minting tokens for PoS rewards distribution into the PoS \
             account. Amount: {pos_reward_tokens}.",
        );
        credit_tokens(
            &mut self.wl_storage,
            &staking_token,
            &address::POS,
            pos_reward_tokens,
        )?;

        if reward_tokens_remaining > 0 {
            let amount = Amount::from(reward_tokens_remaining);
            tracing::info!(
                "Minting tokens remaining from PoS rewards distribution into \
                 the Governance account. Amount: {amount}.",
            );
            credit_tokens(
                &mut self.wl_storage,
                &staking_token,
                &address::GOV,
                amount,
            )?;
        }

        // Write new rewards parameters that will be used for the inflation of
        // the current new epoch
        self.wl_storage
            .write(&params_storage::get_pos_inflation_amount_key(), inflation)
            .expect("unable to write new reward rate");
        self.wl_storage
            .write(&params_storage::get_staked_ratio_key(), locked_ratio)
            .expect("unable to write new locked ratio");

        // Delete the accumulators from storage
        // TODO: refactor with https://github.com/anoma/namada/issues/1225
        let addresses_to_drop: HashSet<Address> = rewards_accumulator_handle()
            .iter(&self.wl_storage)?
            .map(|a| a.unwrap().0)
            .collect();
        for address in addresses_to_drop.into_iter() {
            rewards_accumulator_handle()
                .remove(&mut self.wl_storage, &address)?;
        }

        Ok(())
    }
}

/// Convert ABCI vote info to PoS vote info. Any info which fails the conversion
/// will be skipped and errors logged.
///
/// # Panics
/// Panics if a validator's address cannot be converted to native address
/// (either due to storage read error or the address not being found) or
/// if the voting power cannot be converted to u64.
fn pos_votes_from_abci(
    storage: &impl StorageRead,
    votes: &[VoteInfo],
) -> Vec<namada_proof_of_stake::types::VoteInfo> {
    votes
        .iter()
        .filter_map(
            |VoteInfo {
                 validator,
                 signed_last_block,
             }| {
                if let Some(
                    crate::facade::tendermint_proto::abci::Validator {
                        address,
                        power,
                    },
                ) = validator
                {
                    let tm_raw_hash_string = HEXUPPER.encode(address);
                    if *signed_last_block {
                        tracing::debug!(
                            "Looking up validator from Tendermint VoteInfo's \
                             raw hash {tm_raw_hash_string}"
                        );

                        // Look-up the native address
                        let validator_address = find_validator_by_raw_hash(
                            storage,
                            &tm_raw_hash_string,
                        )
                        .expect(
                            "Must be able to read from storage to find native \
                             address of validator from tendermint raw hash",
                        )
                        .expect(
                            "Must be able to find the native address of \
                             validator from tendermint raw hash",
                        );

                        // Try to convert voting power to u64
                        let validator_vp = u64::try_from(*power).expect(
                            "Must be able to convert voting power from i64 to \
                             u64",
                        );

                        return Some(namada_proof_of_stake::types::VoteInfo {
                            validator_address,
                            validator_vp,
                        });
                    } else {
                        tracing::debug!(
                            "Validator {tm_raw_hash_string} didn't sign last \
                             block"
                        )
                    }
                }
                None
            },
        )
        .collect()
}

/// We test the failure cases of [`finalize_block`]. The happy flows
/// are covered by the e2e tests.
#[cfg(test)]
mod test_finalize_block {
    use std::collections::{BTreeMap, BTreeSet};

    use data_encoding::HEXUPPER;
    use namada::ledger::parameters::EpochDuration;
    use namada::ledger::storage_api;
    use namada::proof_of_stake::btree_set::BTreeSetShims;
    use namada::proof_of_stake::parameters::PosParams;
    use namada::proof_of_stake::storage::{
        is_validator_slashes_key, slashes_prefix,
    };
    use namada::proof_of_stake::types::{
        decimal_mult_amount, BondId, SlashType, ValidatorState,
        WeightedValidator,
    };
    use namada::proof_of_stake::{
        enqueued_slashes_handle, get_num_consensus_validators,
        read_consensus_validator_set_addresses_with_stake,
        rewards_accumulator_handle, unjail_validator,
        validator_consensus_key_handle, validator_rewards_products_handle,
        validator_slashes_handle, validator_state_handle, write_pos_params,
    };
    use namada::proto::{Code, Data, Section, Signature};
    use namada::types::governance::ProposalVote;
    use namada::types::key::tm_consensus_key_raw_hash;
    use namada::types::storage::Epoch;
    use namada::types::time::DurationSecs;
    use namada::types::token::Amount;
    use namada::types::transaction::governance::{
        InitProposalData, ProposalType, VoteProposalData,
    };
<<<<<<< HEAD
    use namada::types::transaction::{EncryptionKey, Fee, WrapperTx};
=======
    use namada::types::transaction::{Fee, WrapperTx, MIN_FEE};
>>>>>>> fdeaf23f
    use namada_test_utils::TestWasms;
    use rust_decimal_macros::dec;
    use test_log::test;

    use super::*;
    use crate::facade::tendermint_proto::abci::{
        Misbehavior, Validator, VoteInfo,
    };
    use crate::node::ledger::shell::test_utils::*;
    use crate::node::ledger::shims::abcipp_shim_types::shim::request::{
        FinalizeBlock, ProcessedTx,
    };

    const GAS_LIMIT_MULTIPLIER: u64 = 300_000;

    /// Check that if a wrapper tx was rejected by [`process_proposal`],
    /// check that the correct event is returned. Check that it does
    /// not appear in the queue of txs to be decrypted
    #[test]
    fn test_process_proposal_rejected_wrapper_tx() {
        let (mut shell, _) = setup(1);
        let keypair = gen_keypair();
        let mut processed_txs = vec![];
        let mut valid_wrappers = vec![];

        // Add unshielded balance for fee paymenty
        let balance_key = token::balance_key(
            &shell.wl_storage.storage.native_token,
            &Address::from(&keypair.ref_to()),
        );
        shell
            .wl_storage
            .storage
            .write(&balance_key, Amount::whole(1000).try_to_vec().unwrap())
            .unwrap();

        // create some wrapper txs
        for i in 1u64..5 {
<<<<<<< HEAD
            let raw_tx = Tx::new(
                "wasm_code".as_bytes().to_owned(),
                Some(format!("transaction data: {}", i).as_bytes().to_owned()),
                shell.chain_id.clone(),
                None,
            );
            let wrapper = WrapperTx::new(
                Fee {
                    amount_per_gas_unit: 1.into(),
                    token: shell.wl_storage.storage.native_token.clone(),
                },
                &keypair,
                Epoch(0),
                GAS_LIMIT_MULTIPLIER.into(),
                raw_tx.clone(),
                Default::default(),
                #[cfg(not(feature = "mainnet"))]
                None,
                None,
            );
            let tx = wrapper
                .sign(&keypair, shell.chain_id.clone(), None)
                .expect("Test failed");
=======
            let mut wrapper =
                Tx::new(TxType::Wrapper(Box::new(WrapperTx::new(
                    Fee {
                        amount: MIN_FEE.into(),
                        token: shell.wl_storage.storage.native_token.clone(),
                    },
                    &keypair,
                    Epoch(0),
                    0.into(),
                    #[cfg(not(feature = "mainnet"))]
                    None,
                ))));
            wrapper.header.chain_id = shell.chain_id.clone();
            wrapper.set_data(Data::new("wasm_code".as_bytes().to_owned()));
            wrapper.set_code(Code::new(
                format!("transaction data: {}", i).as_bytes().to_owned(),
            ));
            wrapper.add_section(Section::Signature(Signature::new(
                &wrapper.header_hash(),
                &keypair,
            )));
            wrapper.encrypt(&Default::default());
>>>>>>> fdeaf23f
            if i > 1 {
                processed_txs.push(ProcessedTx {
                    tx: wrapper.to_bytes(),
                    result: TxResult {
                        code: u32::try_from(i.rem_euclid(2))
                            .expect("Test failed"),
                        info: "".into(),
                    },
                });
            } else {
                shell.enqueue_tx(
                    wrapper.clone(),
                    u64::from(&wrapper.gas_limit) - tx.to_bytes().len() as u64,
                );
            }

            if i != 3 {
                valid_wrappers.push(wrapper)
            }
        }

        // check that the correct events were created
        for (index, event) in shell
            .finalize_block(FinalizeBlock {
                txs: processed_txs.clone(),
                ..Default::default()
            })
            .expect("Test failed")
            .iter()
            .enumerate()
        {
            assert_eq!(event.event_type.to_string(), String::from("accepted"));
            let code = event.attributes.get("code").expect("Test failed");
            assert_eq!(code, &index.rem_euclid(2).to_string());
        }
        // verify that the queue of wrapper txs to be processed is correct
        let mut valid_tx = valid_wrappers.iter();
        let mut counter = 0;
        for wrapper in shell.iter_tx_queue() {
            // we cannot easily implement the PartialEq trait for WrapperTx
            // so we check the hashes of the inner txs for equality
            let valid_tx = valid_tx.next().expect("Test failed");
            assert_eq!(wrapper.tx.header.code_hash, *valid_tx.code_sechash());
            assert_eq!(wrapper.tx.header.data_hash, *valid_tx.data_sechash());
            counter += 1;
        }
        assert_eq!(counter, 3);
    }

    /// Check that if a decrypted tx was rejected by [`process_proposal`],
    /// the correct event is returned. Check that it is still
    /// removed from the queue of txs to be included in the next block
    /// proposal
    #[test]
    fn test_process_proposal_rejected_decrypted_tx() {
        let (mut shell, _) = setup(1);
        let keypair = gen_keypair();
        let mut outer_tx = Tx::new(TxType::Wrapper(Box::new(WrapperTx::new(
            Fee {
                amount_per_gas_unit: 0.into(),
                token: shell.wl_storage.storage.native_token.clone(),
            },
            &keypair,
            Epoch(0),
<<<<<<< HEAD
            GAS_LIMIT_MULTIPLIER.into(),
            raw_tx.clone(),
            Default::default(),
            #[cfg(not(feature = "mainnet"))]
            None,
            None,
        );
        let signed_wrapper = wrapper
            .sign(&keypair, shell.chain_id.clone(), None)
            .unwrap()
            .to_bytes();

=======
            0.into(),
            #[cfg(not(feature = "mainnet"))]
            None,
        ))));
        outer_tx.header.chain_id = shell.chain_id.clone();
        outer_tx.set_code(Code::new("wasm_code".as_bytes().to_owned()));
        outer_tx.set_data(Data::new(
            String::from("transaction data").as_bytes().to_owned(),
        ));
        outer_tx.encrypt(&Default::default());
        shell.enqueue_tx(outer_tx.clone());

        outer_tx.update_header(TxType::Decrypted(DecryptedTx::Decrypted {
            #[cfg(not(feature = "mainnet"))]
            has_valid_pow: false,
        }));
>>>>>>> fdeaf23f
        let processed_tx = ProcessedTx {
            tx: outer_tx.to_bytes(),
            result: TxResult {
                code: ErrorCodes::InvalidTx.into(),
                info: "".into(),
            },
        };
<<<<<<< HEAD
        let gas_limit =
            u64::from(&wrapper.gas_limit) - signed_wrapper.len() as u64;
        shell.enqueue_tx(wrapper, gas_limit);
=======
>>>>>>> fdeaf23f

        // check that the decrypted tx was not applied
        for event in shell
            .finalize_block(FinalizeBlock {
                txs: vec![processed_tx],
                ..Default::default()
            })
            .expect("Test failed")
        {
            assert_eq!(event.event_type.to_string(), String::from("applied"));
            let code = event.attributes.get("code").expect("Test failed");
            assert_eq!(code, &String::from(ErrorCodes::InvalidTx));
        }
        // check that the corresponding wrapper tx was removed from the queue
        assert!(shell.wl_storage.storage.tx_queue.is_empty());
    }

    /// Test that if a tx is undecryptable, it is applied
    /// but the tx result contains the appropriate error code.
    #[test]
    fn test_undecryptable_returns_error_code() {
        let (mut shell, _) = setup(1);

        let keypair = crate::wallet::defaults::daewon_keypair();
        // not valid tx bytes
        let wrapper = WrapperTx {
            fee: Fee {
                amount_per_gas_unit: 0.into(),
                token: shell.wl_storage.storage.native_token.clone(),
            },
            pk: keypair.ref_to(),
            epoch: Epoch(0),
<<<<<<< HEAD
            gas_limit: GAS_LIMIT_MULTIPLIER.into(),
            inner_tx,
            tx_hash: hash_tx(&tx),
=======
            gas_limit: 0.into(),
>>>>>>> fdeaf23f
            #[cfg(not(feature = "mainnet"))]
            pow_solution: None,
            unshield: None,
        };
        let signed_wrapper = wrapper
            .sign(&keypair, shell.chain_id.clone(), None)
            .unwrap()
            .to_bytes();
        let processed_tx = ProcessedTx {
            tx: Tx::new(TxType::Decrypted(DecryptedTx::Undecryptable))
                .to_bytes(),
            result: TxResult {
                code: ErrorCodes::Ok.into(),
                info: "".into(),
            },
        };

<<<<<<< HEAD
        let gas_limit =
            u64::from(&wrapper.gas_limit) - signed_wrapper.len() as u64;
        shell.enqueue_tx(wrapper, gas_limit);
=======
        let tx = Tx::new(TxType::Wrapper(Box::new(wrapper)));
        shell.enqueue_tx(tx);
>>>>>>> fdeaf23f

        // check that correct error message is returned
        for event in shell
            .finalize_block(FinalizeBlock {
                txs: vec![processed_tx],
                ..Default::default()
            })
            .expect("Test failed")
        {
            assert_eq!(event.event_type.to_string(), String::from("applied"));
            let code = event.attributes.get("code").expect("Test failed");
            assert_eq!(code, &String::from(ErrorCodes::Undecryptable));
            let log = event.attributes.get("log").expect("Test failed");
            assert!(log.contains("Transaction could not be decrypted."))
        }
        // check that the corresponding wrapper tx was removed from the queue
        assert!(shell.wl_storage.storage.tx_queue.is_empty());
    }

    /// Test that the wrapper txs are queued in the order they
    /// are received from the block. Tests that the previously
    /// decrypted txs are de-queued.
    #[test]
    fn test_mixed_txs_queued_in_correct_order() {
        let (mut shell, _) = setup(1);
        let keypair = gen_keypair();
        let mut processed_txs = vec![];
        let mut valid_txs = vec![];

        // Add unshielded balance for fee payment
        let balance_key = token::balance_key(
            &shell.wl_storage.storage.native_token,
            &Address::from(&keypair.ref_to()),
        );
        shell
            .wl_storage
            .storage
            .write(&balance_key, Amount::whole(1000).try_to_vec().unwrap())
            .unwrap();

        // create two decrypted txs
        let tx_code = TestWasms::TxNoOp.read_bytes();
        for i in 0..2 {
<<<<<<< HEAD
            let raw_tx = Tx::new(
                tx_code.clone(),
                Some(
                    format!("Decrypted transaction data: {}", i)
                        .as_bytes()
                        .to_owned(),
                ),
                shell.chain_id.clone(),
                None,
            );
            let wrapper_tx = WrapperTx::new(
                Fee {
                    amount_per_gas_unit: 1.into(),
                    token: shell.wl_storage.storage.native_token.clone(),
                },
                &keypair,
                Epoch(0),
                GAS_LIMIT_MULTIPLIER.into(),
                raw_tx.clone(),
                Default::default(),
                #[cfg(not(feature = "mainnet"))]
                None,
                None,
            );
            let signed_wrapper = wrapper_tx
                .sign(&keypair, shell.chain_id.clone(), None)
                .unwrap()
                .to_bytes();
            let gas_limit =
                u64::from(&wrapper_tx.gas_limit) - signed_wrapper.len() as u64;
            shell.enqueue_tx(wrapper_tx, gas_limit);
=======
            let mut outer_tx =
                Tx::new(TxType::Wrapper(Box::new(WrapperTx::new(
                    Fee {
                        amount: MIN_FEE.into(),
                        token: shell.wl_storage.storage.native_token.clone(),
                    },
                    &keypair,
                    Epoch(0),
                    0.into(),
                    #[cfg(not(feature = "mainnet"))]
                    None,
                ))));
            outer_tx.header.chain_id = shell.chain_id.clone();
            outer_tx.set_code(Code::new(tx_code.clone()));
            outer_tx.set_data(Data::new(
                format!("Decrypted transaction data: {}", i)
                    .as_bytes()
                    .to_owned(),
            ));
            outer_tx.encrypt(&Default::default());
            shell.enqueue_tx(outer_tx.clone());
            outer_tx.update_header(TxType::Decrypted(DecryptedTx::Decrypted {
                #[cfg(not(feature = "mainnet"))]
                has_valid_pow: false,
            }));
            outer_tx.decrypt(<EllipticCurve as PairingEngine>::G2Affine::prime_subgroup_generator())
                .expect("Test failed");
>>>>>>> fdeaf23f
            processed_txs.push(ProcessedTx {
                tx: outer_tx.to_bytes(),
                result: TxResult {
                    code: ErrorCodes::Ok.into(),
                    info: "".into(),
                },
            });
        }
        // create two wrapper txs
        for i in 0..2 {
<<<<<<< HEAD
            let raw_tx = Tx::new(
                "wasm_code".as_bytes().to_owned(),
                Some(
                    format!("Encrypted transaction data: {}", i)
                        .as_bytes()
                        .to_owned(),
                ),
                shell.chain_id.clone(),
                None,
            );
            let wrapper_tx = WrapperTx::new(
                Fee {
                    amount_per_gas_unit: 1.into(),
                    token: shell.wl_storage.storage.native_token.clone(),
                },
                &keypair,
                Epoch(0),
                GAS_LIMIT_MULTIPLIER.into(),
                raw_tx.clone(),
                Default::default(),
                #[cfg(not(feature = "mainnet"))]
                None,
                None,
            );
            let wrapper = wrapper_tx
                .sign(&keypair, shell.chain_id.clone(), None)
                .expect("Test failed");
            valid_txs.push(wrapper_tx);
=======
            let mut wrapper_tx =
                Tx::new(TxType::Wrapper(Box::new(WrapperTx::new(
                    Fee {
                        amount: MIN_FEE.into(),
                        token: shell.wl_storage.storage.native_token.clone(),
                    },
                    &keypair,
                    Epoch(0),
                    0.into(),
                    #[cfg(not(feature = "mainnet"))]
                    None,
                ))));
            wrapper_tx.header.chain_id = shell.chain_id.clone();
            wrapper_tx.set_code(Code::new("wasm_code".as_bytes().to_owned()));
            wrapper_tx.set_data(Data::new(
                format!("Encrypted transaction data: {}", i)
                    .as_bytes()
                    .to_owned(),
            ));
            wrapper_tx.add_section(Section::Signature(Signature::new(
                &wrapper_tx.header_hash(),
                &keypair,
            )));
            wrapper_tx.encrypt(&Default::default());
            valid_txs.push(wrapper_tx.clone());
>>>>>>> fdeaf23f
            processed_txs.push(ProcessedTx {
                tx: wrapper_tx.to_bytes(),
                result: TxResult {
                    code: ErrorCodes::Ok.into(),
                    info: "".into(),
                },
            });
        }
        // Put the wrapper txs in front of the decrypted txs
        processed_txs.rotate_left(2);
        // check that the correct events were created
        for (index, event) in shell
            .finalize_block(FinalizeBlock {
                txs: processed_txs,
                ..Default::default()
            })
            .expect("Test failed")
            .iter()
            .enumerate()
        {
            if index < 2 {
                // these should be accepted wrapper txs
                assert_eq!(
                    event.event_type.to_string(),
                    String::from("accepted")
                );
                let code =
                    event.attributes.get("code").expect("Test failed").as_str();
                assert_eq!(code, String::from(ErrorCodes::Ok).as_str());
            } else {
                // these should be accepted decrypted txs
                assert_eq!(
                    event.event_type.to_string(),
                    String::from("applied")
                );
                let code =
                    event.attributes.get("code").expect("Test failed").as_str();
                assert_eq!(code, String::from(ErrorCodes::Ok).as_str());
            }
        }

        // check that the applied decrypted txs were dequeued and the
        // accepted wrappers were enqueued in correct order
        let mut txs = valid_txs.iter();

        let mut counter = 0;
        for wrapper in shell.iter_tx_queue() {
            let next = txs.next().expect("Test failed");
            assert_eq!(wrapper.tx.header.code_hash, *next.code_sechash());
            assert_eq!(wrapper.tx.header.data_hash, *next.data_sechash());
            counter += 1;
        }
        assert_eq!(counter, 2);
    }

    /// Test that the finalize block handler never commits changes directly to
    /// the DB.
    #[test]
    fn test_finalize_doesnt_commit_db() {
        let (mut shell, _) = setup(1);

        // Update epoch duration to make sure we go through couple epochs
        let epoch_duration = EpochDuration {
            min_num_of_blocks: 5,
            min_duration: DurationSecs(0),
        };
        namada::ledger::parameters::update_epoch_parameter(
            &mut shell.wl_storage,
            &epoch_duration,
        )
        .unwrap();
        shell.wl_storage.storage.next_epoch_min_start_height = BlockHeight(5);
        shell.wl_storage.storage.next_epoch_min_start_time = DateTimeUtc::now();

        // Add a proposal to be executed on next epoch change.
        let mut add_proposal = |proposal_id, vote| {
            let validator = shell.mode.get_validator_address().unwrap().clone();
            shell.proposal_data.insert(proposal_id);

            let proposal = InitProposalData {
                id: Some(proposal_id),
                content: vec![],
                author: validator.clone(),
                voting_start_epoch: Epoch::default(),
                voting_end_epoch: Epoch::default().next(),
                grace_epoch: Epoch::default().next(),
                r#type: ProposalType::Default(None),
            };

            storage_api::governance::init_proposal(
                &mut shell.wl_storage,
                proposal,
            )
            .unwrap();

            let vote = VoteProposalData {
                id: proposal_id,
                vote,
                voter: validator,
                delegations: vec![],
            };
            // Vote to accept the proposal (there's only one validator, so its
            // vote decides)
            storage_api::governance::vote_proposal(&mut shell.wl_storage, vote)
                .unwrap();
        };

        // Add a proposal to be accepted and one to be rejected.
        add_proposal(
            0,
            ProposalVote::Yay(namada::types::governance::VoteType::Default),
        );
        add_proposal(1, ProposalVote::Nay);

        // Commit the genesis state
        shell.wl_storage.commit_block().unwrap();
        shell.commit();

        // Collect all storage key-vals into a sorted map
        let store_block_state = |shell: &TestShell| -> BTreeMap<_, _> {
            shell
                .wl_storage
                .storage
                .db
                .iter_optional_prefix(None)
                .map(|(key, val, _gas)| (key, val))
                .collect()
        };

        // Store the full state in sorted map
        let mut last_storage_state: std::collections::BTreeMap<
            String,
            Vec<u8>,
        > = store_block_state(&shell);

        // Keep applying finalize block
        let validator = shell.mode.get_validator_address().unwrap();
        let pos_params =
            namada_proof_of_stake::read_pos_params(&shell.wl_storage).unwrap();
        let consensus_key =
            namada_proof_of_stake::validator_consensus_key_handle(validator)
                .get(&shell.wl_storage, Epoch::default(), &pos_params)
                .unwrap()
                .unwrap();
        let proposer_address = HEXUPPER
            .decode(consensus_key.tm_raw_hash().as_bytes())
            .unwrap();
        let val_stake = read_validator_stake(
            &shell.wl_storage,
            &pos_params,
            validator,
            Epoch::default(),
        )
        .unwrap()
        .unwrap();

        let votes = vec![VoteInfo {
            validator: Some(Validator {
                address: proposer_address.clone(),
                power: u64::from(val_stake) as i64,
            }),
            signed_last_block: true,
        }];

        // Need to supply a proposer address and votes to flow through the
        // inflation code
        for _ in 0..20 {
            let req = FinalizeBlock {
                proposer_address: proposer_address.clone(),
                votes: votes.clone(),
                ..Default::default()
            };
            let _events = shell.finalize_block(req).unwrap();
            let new_state = store_block_state(&shell);
            // The new state must be unchanged
            itertools::assert_equal(
                last_storage_state.iter(),
                new_state.iter(),
            );
            // Commit the block to move on to the next one
            shell.wl_storage.commit_block().unwrap();

            // Store the state after commit for the next iteration
            last_storage_state = store_block_state(&shell);
        }
    }

    /// A unit test for PoS inflationary rewards
    #[test]
    fn test_inflation_accounting() {
        // GENERAL IDEA OF THE TEST:
        // For the duration of an epoch, choose some number of times for each of
        // 4 genesis validators to propose a block and choose some arbitrary
        // voting distribution for each block. After each call of
        // finalize_block, check the validator rewards accumulators to ensure
        // that the proper inflation is being applied for each validator. Can
        // also check that the last and current block proposers are being stored
        // properly. At the end of the epoch, check that the validator rewards
        // products are appropriately updated.

        let (mut shell, _) = setup(4);

        let mut validator_set: BTreeSet<WeightedValidator> =
            read_consensus_validator_set_addresses_with_stake(
                &shell.wl_storage,
                Epoch::default(),
            )
            .unwrap()
            .into_iter()
            .collect();

        let params = read_pos_params(&shell.wl_storage).unwrap();

        let val1 = validator_set.pop_first_shim().unwrap();
        let val2 = validator_set.pop_first_shim().unwrap();
        let val3 = validator_set.pop_first_shim().unwrap();
        let val4 = validator_set.pop_first_shim().unwrap();

        let get_pkh = |address, epoch| {
            let ck = validator_consensus_key_handle(&address)
                .get(&shell.wl_storage, epoch, &params)
                .unwrap()
                .unwrap();
            let hash_string = tm_consensus_key_raw_hash(&ck);
            HEXUPPER.decode(hash_string.as_bytes()).unwrap()
        };

        let pkh1 = get_pkh(val1.address.clone(), Epoch::default());
        let pkh2 = get_pkh(val2.address.clone(), Epoch::default());
        let pkh3 = get_pkh(val3.address.clone(), Epoch::default());
        let pkh4 = get_pkh(val4.address.clone(), Epoch::default());

        // All validators sign blocks initially
        let votes = vec![
            VoteInfo {
                validator: Some(Validator {
                    address: pkh1.clone(),
                    power: u64::from(val1.bonded_stake) as i64,
                }),
                signed_last_block: true,
            },
            VoteInfo {
                validator: Some(Validator {
                    address: pkh2.clone(),
                    power: u64::from(val2.bonded_stake) as i64,
                }),
                signed_last_block: true,
            },
            VoteInfo {
                validator: Some(Validator {
                    address: pkh3.clone(),
                    power: u64::from(val3.bonded_stake) as i64,
                }),
                signed_last_block: true,
            },
            VoteInfo {
                validator: Some(Validator {
                    address: pkh4.clone(),
                    power: u64::from(val4.bonded_stake) as i64,
                }),
                signed_last_block: true,
            },
        ];

        let rewards_prod_1 = validator_rewards_products_handle(&val1.address);
        let rewards_prod_2 = validator_rewards_products_handle(&val2.address);
        let rewards_prod_3 = validator_rewards_products_handle(&val3.address);
        let rewards_prod_4 = validator_rewards_products_handle(&val4.address);

        let is_decimal_equal_enough =
            |target: Decimal, to_compare: Decimal| -> bool {
                // also return false if to_compare > target since this should
                // never happen for the use cases
                if to_compare < target {
                    let tolerance = Decimal::new(1, 9);
                    let res = Decimal::ONE - to_compare / target;
                    res < tolerance
                } else {
                    to_compare == target
                }
            };

        // NOTE: Want to manually set the block proposer and the vote
        // information in a FinalizeBlock object. In non-abcipp mode,
        // the block proposer is written in ProcessProposal, so need to
        // manually do it here let proposer_address = pkh1.clone();

        // FINALIZE BLOCK 1. Tell Namada that val1 is the block proposer. We
        // won't receive votes from TM since we receive votes at a 1-block
        // delay, so votes will be empty here
<<<<<<< HEAD
        next_block_for_inflation(&mut shell, pkh1.clone(), vec![]);
        assert!(rewards_accumulator_handle()
            .is_empty(&shell.wl_storage)
            .unwrap());
=======
        next_block_for_inflation(&mut shell, pkh1.clone(), vec![], None);
        assert!(
            rewards_accumulator_handle()
                .is_empty(&shell.wl_storage)
                .unwrap()
        );
>>>>>>> fdeaf23f

        // FINALIZE BLOCK 2. Tell Namada that val1 is the block proposer.
        // Include votes that correspond to block 1. Make val2 the next block's
        // proposer.
        next_block_for_inflation(&mut shell, pkh2.clone(), votes.clone(), None);
        assert!(rewards_prod_1.is_empty(&shell.wl_storage).unwrap());
        assert!(rewards_prod_2.is_empty(&shell.wl_storage).unwrap());
        assert!(rewards_prod_3.is_empty(&shell.wl_storage).unwrap());
        assert!(rewards_prod_4.is_empty(&shell.wl_storage).unwrap());
        assert!(!rewards_accumulator_handle()
            .is_empty(&shell.wl_storage)
            .unwrap());
        // Val1 was the proposer, so its reward should be larger than all
        // others, which should themselves all be equal
        let acc_sum = get_rewards_sum(&shell.wl_storage);
        assert!(is_decimal_equal_enough(Decimal::ONE, acc_sum));
        let acc = get_rewards_acc(&shell.wl_storage);
        assert_eq!(acc.get(&val2.address), acc.get(&val3.address));
        assert_eq!(acc.get(&val2.address), acc.get(&val4.address));
        assert!(
            acc.get(&val1.address).cloned().unwrap()
                > acc.get(&val2.address).cloned().unwrap()
        );

        // FINALIZE BLOCK 3, with val1 as proposer for the next block.
        next_block_for_inflation(&mut shell, pkh1.clone(), votes, None);
        assert!(rewards_prod_1.is_empty(&shell.wl_storage).unwrap());
        assert!(rewards_prod_2.is_empty(&shell.wl_storage).unwrap());
        assert!(rewards_prod_3.is_empty(&shell.wl_storage).unwrap());
        assert!(rewards_prod_4.is_empty(&shell.wl_storage).unwrap());
        // Val2 was the proposer for this block, so its rewards accumulator
        // should be the same as val1 now. Val3 and val4 should be equal as
        // well.
        let acc_sum = get_rewards_sum(&shell.wl_storage);
        assert!(is_decimal_equal_enough(Decimal::TWO, acc_sum));
        let acc = get_rewards_acc(&shell.wl_storage);
        assert_eq!(acc.get(&val1.address), acc.get(&val2.address));
        assert_eq!(acc.get(&val3.address), acc.get(&val4.address));
        assert!(
            acc.get(&val1.address).cloned().unwrap()
                > acc.get(&val3.address).cloned().unwrap()
        );

        // Now we don't receive a vote from val4.
        let votes = vec![
            VoteInfo {
                validator: Some(Validator {
                    address: pkh1.clone(),
                    power: u64::from(val1.bonded_stake) as i64,
                }),
                signed_last_block: true,
            },
            VoteInfo {
                validator: Some(Validator {
                    address: pkh2,
                    power: u64::from(val2.bonded_stake) as i64,
                }),
                signed_last_block: true,
            },
            VoteInfo {
                validator: Some(Validator {
                    address: pkh3,
                    power: u64::from(val3.bonded_stake) as i64,
                }),
                signed_last_block: true,
            },
            VoteInfo {
                validator: Some(Validator {
                    address: pkh4,
                    power: u64::from(val4.bonded_stake) as i64,
                }),
                signed_last_block: false,
            },
        ];

        // FINALIZE BLOCK 4. The next block proposer will be val1. Only val1,
        // val2, and val3 vote on this block.
        next_block_for_inflation(&mut shell, pkh1.clone(), votes.clone(), None);
        assert!(rewards_prod_1.is_empty(&shell.wl_storage).unwrap());
        assert!(rewards_prod_2.is_empty(&shell.wl_storage).unwrap());
        assert!(rewards_prod_3.is_empty(&shell.wl_storage).unwrap());
        assert!(rewards_prod_4.is_empty(&shell.wl_storage).unwrap());
        let acc_sum = get_rewards_sum(&shell.wl_storage);
        assert!(is_decimal_equal_enough(dec!(3), acc_sum));
        let acc = get_rewards_acc(&shell.wl_storage);
        assert!(
            acc.get(&val1.address).cloned().unwrap()
                > acc.get(&val2.address).cloned().unwrap()
        );
        assert!(
            acc.get(&val2.address).cloned().unwrap()
                > acc.get(&val3.address).cloned().unwrap()
        );
        assert!(
            acc.get(&val3.address).cloned().unwrap()
                > acc.get(&val4.address).cloned().unwrap()
        );

        // Advance to the start of epoch 1. Val1 is the only block proposer for
        // the rest of the epoch. Val4 does not vote for the rest of the epoch.
        let height_of_next_epoch =
            shell.wl_storage.storage.next_epoch_min_start_height;
        let current_height = 4_u64;
        assert_eq!(current_height, shell.wl_storage.storage.block.height.0);

        for _ in current_height..height_of_next_epoch.0 + 2 {
            dbg!(
                get_rewards_acc(&shell.wl_storage),
                get_rewards_sum(&shell.wl_storage),
            );
            next_block_for_inflation(
                &mut shell,
                pkh1.clone(),
                votes.clone(),
                None,
            );
        }
        assert!(rewards_accumulator_handle()
            .is_empty(&shell.wl_storage)
            .unwrap());
        let rp1 = rewards_prod_1
            .get(&shell.wl_storage, &Epoch::default())
            .unwrap()
            .unwrap();
        let rp2 = rewards_prod_2
            .get(&shell.wl_storage, &Epoch::default())
            .unwrap()
            .unwrap();
        let rp3 = rewards_prod_3
            .get(&shell.wl_storage, &Epoch::default())
            .unwrap()
            .unwrap();
        let rp4 = rewards_prod_4
            .get(&shell.wl_storage, &Epoch::default())
            .unwrap()
            .unwrap();
        assert!(rp1 > rp2);
        assert!(rp2 > rp3);
        assert!(rp3 > rp4);
    }

    fn get_rewards_acc<S>(storage: &S) -> HashMap<Address, Decimal>
    where
        S: StorageRead,
    {
        rewards_accumulator_handle()
            .iter(storage)
            .unwrap()
            .map(|elem| elem.unwrap())
            .collect::<HashMap<Address, Decimal>>()
    }

    fn get_rewards_sum<S>(storage: &S) -> Decimal
    where
        S: StorageRead,
    {
        let acc = get_rewards_acc(storage);
        if acc.is_empty() {
            Decimal::ZERO
        } else {
            acc.iter().fold(Decimal::default(), |sum, elm| sum + *elm.1)
        }
    }

    fn next_block_for_inflation(
        shell: &mut TestShell,
        proposer_address: Vec<u8>,
        votes: Vec<VoteInfo>,
        byzantine_validators: Option<Vec<Misbehavior>>,
    ) {
        // Let the header time be always ahead of the next epoch min start time
        let header = Header {
            time: shell
                .wl_storage
                .storage
                .next_epoch_min_start_time
                .next_second(),
            ..Default::default()
        };
        let mut req = FinalizeBlock {
            header,
            proposer_address,
            votes,
            ..Default::default()
        };
        if let Some(byz_vals) = byzantine_validators {
            req.byzantine_validators = byz_vals;
        }
        shell.finalize_block(req).unwrap();
        shell.commit();
    }

    /// Test that if a decrypted transaction fails because of out-of-gas, its
    /// hash is removed from storage to allow rewrapping it
    #[test]
    fn test_remove_tx_hash() {
        let (mut shell, _) = setup(1);
        let keypair = gen_keypair();

        let mut wasm_path = top_level_directory();
        wasm_path.push("wasm_for_tests/tx_no_op.wasm");
        let tx_code = std::fs::read(wasm_path)
            .expect("Expected a file at given code path");
<<<<<<< HEAD
        let raw_tx = Tx::new(
            tx_code,
            Some("Encrypted transaction data".as_bytes().to_owned()),
            shell.chain_id.clone(),
            None,
        );
        let wrapper_tx = WrapperTx::new(
            Fee {
                amount_per_gas_unit: 0.into(),
                token: shell.wl_storage.storage.native_token.clone(),
            },
            &keypair,
            Epoch(0),
            0.into(),
            raw_tx.clone(),
            Default::default(),
            #[cfg(not(feature = "mainnet"))]
            None,
            None,
        );
=======
        let mut wrapper_tx =
            Tx::new(TxType::Wrapper(Box::new(WrapperTx::new(
                Fee {
                    amount: 0.into(),
                    token: shell.wl_storage.storage.native_token.clone(),
                },
                &keypair,
                Epoch(0),
                0.into(),
                #[cfg(not(feature = "mainnet"))]
                None,
            ))));
        wrapper_tx.header.chain_id = shell.chain_id.clone();
        wrapper_tx.set_code(Code::new(tx_code));
        wrapper_tx.set_data(Data::new(
            "Encrypted transaction data".as_bytes().to_owned(),
        ));
        let mut decrypted_tx = wrapper_tx.clone();
        wrapper_tx.encrypt(&Default::default());

        decrypted_tx.update_header(TxType::Decrypted(DecryptedTx::Decrypted {
            #[cfg(not(feature = "mainnet"))]
            has_valid_pow: false,
        }));
>>>>>>> fdeaf23f

        // Write inner hash in storage
        let inner_hash_key = replay_protection::get_tx_hash_key(
            &wrapper_tx.clone().update_header(TxType::Raw).header_hash(),
        );
        shell
            .wl_storage
            .storage
            .write(&inner_hash_key, vec![])
            .expect("Test failed");

        let processed_tx = ProcessedTx {
            tx: decrypted_tx.to_bytes(),
            result: TxResult {
                code: ErrorCodes::Ok.into(),
                info: "".into(),
            },
        };
        let gas_limit = u64::from(&wrapper_tx.gas_limit);
        shell.enqueue_tx(wrapper_tx, gas_limit);

        let event = &shell
            .finalize_block(FinalizeBlock {
                txs: vec![processed_tx],
                ..Default::default()
            })
            .expect("Test failed")[0];

        // Check inner tx hash has been removed from storage
        assert_eq!(event.event_type.to_string(), String::from("applied"));
        let code = event.attributes.get("code").expect("Testfailed").as_str();
        assert_eq!(code, String::from(ErrorCodes::WasmRuntimeError).as_str());

        assert!(!shell
            .wl_storage
            .has_key(&inner_hash_key)
            .expect("Test failed"))
    }

    // Test that the fees collected from a block are withdrew from the wrapper signer and credited to the block proposer
    #[test]
    fn test_fee_payment_to_block_proposer() {
        let (mut shell, _) = setup(1);

        let validator = shell.mode.get_validator_address().unwrap().to_owned();
        let pos_params =
            namada_proof_of_stake::read_pos_params(&shell.wl_storage).unwrap();
        let consensus_key =
            namada_proof_of_stake::validator_consensus_key_handle(&validator)
                .get(&shell.wl_storage, Epoch::default(), &pos_params)
                .unwrap()
                .unwrap();
        let proposer_address = HEXUPPER
            .decode(consensus_key.tm_raw_hash().as_bytes())
            .unwrap();

        let proposer_balance = storage_api::token::read_balance(
            &shell.wl_storage,
            &shell.wl_storage.storage.native_token,
            &validator,
        )
        .unwrap();

        let mut wasm_path = top_level_directory();
        wasm_path.push("wasm_for_tests/tx_no_op.wasm");
        let tx_code = std::fs::read(wasm_path)
            .expect("Expected a file at given code path");
        let raw_tx = Tx::new(
            tx_code,
            Some("Encrypted transaction data".as_bytes().to_owned()),
            shell.chain_id.clone(),
            None,
        );
        let wrapper_tx = WrapperTx::new(
            Fee {
                amount_per_gas_unit: 1.into(),
                token: shell.wl_storage.storage.native_token.clone(),
            },
            &crate::wallet::defaults::albert_keypair(),
            Epoch(0),
            GAS_LIMIT_MULTIPLIER.into(),
            raw_tx.clone(),
            Default::default(),
            #[cfg(not(feature = "mainnet"))]
            None,
            None,
        );
        let fee_amount = wrapper_tx.get_tx_fee().unwrap();

        let wrapper = wrapper_tx
            .sign(
                &crate::wallet::defaults::albert_keypair(),
                shell.chain_id.clone(),
                None,
            )
            .expect("Test failed");
        let signer_balance = storage_api::token::read_balance(
            &shell.wl_storage,
            &shell.wl_storage.storage.native_token,
            &wrapper_tx.fee_payer(),
        )
        .unwrap();

        let processed_tx = ProcessedTx {
            tx: wrapper.to_bytes(),
            result: TxResult {
                code: ErrorCodes::Ok.into(),
                info: "".into(),
            },
        };

        let event = &shell
            .finalize_block(FinalizeBlock {
                txs: vec![processed_tx],
                proposer_address,
                ..Default::default()
            })
            .expect("Test failed")[0];

        // Check fee payment
        assert_eq!(event.event_type.to_string(), String::from("accepted"));
        let code = event.attributes.get("code").expect("Test failed").as_str();
        assert_eq!(code, String::from(ErrorCodes::Ok).as_str());

        let new_proposer_balance = storage_api::token::read_balance(
            &shell.wl_storage,
            &shell.wl_storage.storage.native_token,
            &validator,
        )
        .unwrap();
        assert_eq!(
            new_proposer_balance,
            proposer_balance.checked_add(fee_amount).unwrap()
        );

        let new_signer_balance = storage_api::token::read_balance(
            &shell.wl_storage,
            &shell.wl_storage.storage.native_token,
            &wrapper_tx.fee_payer(),
        )
        .unwrap();
        assert_eq!(
            new_signer_balance,
            signer_balance.checked_sub(fee_amount).unwrap()
        )
    }

    #[test]
    fn test_ledger_slashing() -> storage_api::Result<()> {
        let num_validators = 7_u64;
        let (mut shell, _) = setup(num_validators);
        let mut params = read_pos_params(&shell.wl_storage).unwrap();
        params.unbonding_len = 4;
        write_pos_params(&mut shell.wl_storage, params.clone())?;

        let validator_set: Vec<WeightedValidator> =
            read_consensus_validator_set_addresses_with_stake(
                &shell.wl_storage,
                Epoch::default(),
            )
            .unwrap()
            .into_iter()
            .collect();

        let val1 = validator_set[0].clone();
        let val2 = validator_set[1].clone();

        let initial_stake = val1.bonded_stake;
        let total_initial_stake = num_validators * initial_stake;

        let get_pkh = |address, epoch| {
            let ck = validator_consensus_key_handle(&address)
                .get(&shell.wl_storage, epoch, &params)
                .unwrap()
                .unwrap();
            let hash_string = tm_consensus_key_raw_hash(&ck);
            HEXUPPER.decode(hash_string.as_bytes()).unwrap()
        };

        let mut all_pkhs: Vec<Vec<u8>> = Vec::new();
        let mut behaving_pkhs: Vec<Vec<u8>> = Vec::new();
        for (idx, validator) in validator_set.iter().enumerate() {
            // Every validator should be in the consensus set
            assert_eq!(
                validator_state_handle(&validator.address)
                    .get(&shell.wl_storage, Epoch::default(), &params)
                    .unwrap(),
                Some(ValidatorState::Consensus)
            );
            all_pkhs.push(get_pkh(validator.address.clone(), Epoch::default()));
            if idx > 1_usize {
                behaving_pkhs
                    .push(get_pkh(validator.address.clone(), Epoch::default()));
            }
        }

        let pkh1 = all_pkhs[0].clone();
        let pkh2 = all_pkhs[1].clone();

        // Finalize block 1 (no votes since this is the first block)
        next_block_for_inflation(&mut shell, pkh1.clone(), vec![], None);

        let votes = get_default_true_votes(
            &shell.wl_storage,
            shell.wl_storage.storage.block.epoch,
        );
        assert!(!votes.is_empty());
        assert_eq!(votes.len(), 7_usize);

        // For block 2, include the evidences found for block 1.
        // NOTE: Only the type, height, and validator address fields from the
        // Misbehavior struct are used in Namada
        let byzantine_validators = vec![
            Misbehavior {
                r#type: 1,
                validator: Some(Validator {
                    address: pkh1.clone(),
                    power: Default::default(),
                }),
                height: 1,
                time: Default::default(),
                total_voting_power: Default::default(),
            },
            Misbehavior {
                r#type: 2,
                validator: Some(Validator {
                    address: pkh2,
                    power: Default::default(),
                }),
                height: 1,
                time: Default::default(),
                total_voting_power: Default::default(),
            },
        ];
        next_block_for_inflation(
            &mut shell,
            pkh1.clone(),
            votes,
            Some(byzantine_validators),
        );

        let processing_epoch = shell.wl_storage.storage.block.epoch
            + params.unbonding_len
            + 1_u64
            + params.cubic_slashing_window_length;

        // Check that the ValidatorState, enqueued slashes, and validator sets
        // are properly updated
        assert_eq!(
            validator_state_handle(&val1.address)
                .get(&shell.wl_storage, Epoch::default(), &params)
                .unwrap(),
            Some(ValidatorState::Consensus)
        );
        assert_eq!(
            validator_state_handle(&val2.address)
                .get(&shell.wl_storage, Epoch::default(), &params)
                .unwrap(),
            Some(ValidatorState::Consensus)
        );
        assert!(
            enqueued_slashes_handle()
                .at(&Epoch::default())
                .is_empty(&shell.wl_storage)?
        );
        assert_eq!(
            get_num_consensus_validators(&shell.wl_storage, Epoch::default())
                .unwrap(),
            7_u64
        );
        for epoch in Epoch::default().next().iter_range(params.pipeline_len) {
            assert_eq!(
                validator_state_handle(&val1.address)
                    .get(&shell.wl_storage, epoch, &params)
                    .unwrap(),
                Some(ValidatorState::Jailed)
            );
            assert_eq!(
                validator_state_handle(&val2.address)
                    .get(&shell.wl_storage, epoch, &params)
                    .unwrap(),
                Some(ValidatorState::Jailed)
            );
            assert!(
                enqueued_slashes_handle()
                    .at(&epoch)
                    .is_empty(&shell.wl_storage)?
            );
            assert_eq!(
                get_num_consensus_validators(&shell.wl_storage, epoch).unwrap(),
                5_u64
            );
        }
        assert!(
            !enqueued_slashes_handle()
                .at(&processing_epoch)
                .is_empty(&shell.wl_storage)?
        );

        // Advance to the processing epoch
        let votes = get_default_true_votes(&shell.wl_storage, Epoch::default());
        loop {
            next_block_for_inflation(
                &mut shell,
                pkh1.clone(),
                votes.clone(),
                None,
            );
            // println!(
            //     "Block {} epoch {}",
            //     shell.wl_storage.storage.block.height,
            //     shell.wl_storage.storage.block.epoch
            // );
            if shell.wl_storage.storage.block.epoch == processing_epoch {
                // println!("Reached processing epoch");
                break;
            } else {
                assert!(
                    enqueued_slashes_handle()
                        .at(&shell.wl_storage.storage.block.epoch)
                        .is_empty(&shell.wl_storage)?
                );
                let stake1 = read_validator_stake(
                    &shell.wl_storage,
                    &params,
                    &val1.address,
                    shell.wl_storage.storage.block.epoch,
                )?
                .unwrap();
                let stake2 = read_validator_stake(
                    &shell.wl_storage,
                    &params,
                    &val2.address,
                    shell.wl_storage.storage.block.epoch,
                )?
                .unwrap();
                let total_stake = read_total_stake(
                    &shell.wl_storage,
                    &params,
                    shell.wl_storage.storage.block.epoch,
                )?;
                assert_eq!(stake1, initial_stake);
                assert_eq!(stake2, initial_stake);
                assert_eq!(total_stake, total_initial_stake);
            }
        }

        let num_slashes = storage_api::iter_prefix_bytes(
            &shell.wl_storage,
            &slashes_prefix(),
        )?
        .filter(|kv_res| {
            let (k, _v) = kv_res.as_ref().unwrap();
            is_validator_slashes_key(k).is_some()
        })
        .count();

        assert_eq!(num_slashes, 2);
        assert_eq!(
            validator_slashes_handle(&val1.address)
                .len(&shell.wl_storage)
                .unwrap(),
            1_u64
        );
        assert_eq!(
            validator_slashes_handle(&val2.address)
                .len(&shell.wl_storage)
                .unwrap(),
            1_u64
        );

        let slash1 = validator_slashes_handle(&val1.address)
            .get(&shell.wl_storage, 0)?
            .unwrap();
        let slash2 = validator_slashes_handle(&val2.address)
            .get(&shell.wl_storage, 0)?
            .unwrap();

        assert_eq!(slash1.r#type, SlashType::DuplicateVote);
        assert_eq!(slash2.r#type, SlashType::LightClientAttack);
        assert_eq!(slash1.epoch, Epoch::default());
        assert_eq!(slash2.epoch, Epoch::default());

        // Each validator has equal weight in this test, and two have been
        // slashed
        let frac = dec!(2) / dec!(7);
        let cubic_rate = dec!(9) * frac * frac;

        assert_eq!(slash1.rate, cubic_rate);
        assert_eq!(slash2.rate, cubic_rate);

        // Check that there are still 5 consensus validators and the 2
        // misbehaving ones are still jailed
        for epoch in shell
            .wl_storage
            .storage
            .block
            .epoch
            .iter_range(params.pipeline_len + 1)
        {
            assert_eq!(
                validator_state_handle(&val1.address)
                    .get(&shell.wl_storage, epoch, &params)
                    .unwrap(),
                Some(ValidatorState::Jailed)
            );
            assert_eq!(
                validator_state_handle(&val2.address)
                    .get(&shell.wl_storage, epoch, &params)
                    .unwrap(),
                Some(ValidatorState::Jailed)
            );
            assert_eq!(
                get_num_consensus_validators(&shell.wl_storage, epoch).unwrap(),
                5_u64
            );
        }

        // Check that the deltas at the pipeline epoch are slashed
        let pipeline_epoch =
            shell.wl_storage.storage.block.epoch + params.pipeline_len;
        let stake1 = read_validator_stake(
            &shell.wl_storage,
            &params,
            &val1.address,
            pipeline_epoch,
        )?
        .unwrap();
        let stake2 = read_validator_stake(
            &shell.wl_storage,
            &params,
            &val2.address,
            pipeline_epoch,
        )?
        .unwrap();
        let total_stake =
            read_total_stake(&shell.wl_storage, &params, pipeline_epoch)?;

        let expected_slashed = decimal_mult_amount(cubic_rate, initial_stake);
        assert_eq!(stake1, initial_stake - expected_slashed);
        assert_eq!(stake2, initial_stake - expected_slashed);
        assert_eq!(total_stake, total_initial_stake - 2 * expected_slashed);

        // Unjail one of the validators
        let current_epoch = shell.wl_storage.storage.block.epoch;
        unjail_validator(&mut shell.wl_storage, &val1.address, current_epoch)?;
        let pipeline_epoch = current_epoch + params.pipeline_len;

        // Check that the state is the same until the pipeline epoch, at which
        // point one validator is unjailed
        for epoch in shell
            .wl_storage
            .storage
            .block
            .epoch
            .iter_range(params.pipeline_len)
        {
            assert_eq!(
                validator_state_handle(&val1.address)
                    .get(&shell.wl_storage, epoch, &params)
                    .unwrap(),
                Some(ValidatorState::Jailed)
            );
            assert_eq!(
                validator_state_handle(&val2.address)
                    .get(&shell.wl_storage, epoch, &params)
                    .unwrap(),
                Some(ValidatorState::Jailed)
            );
            assert_eq!(
                get_num_consensus_validators(&shell.wl_storage, epoch).unwrap(),
                5_u64
            );
        }
        assert_eq!(
            validator_state_handle(&val1.address)
                .get(&shell.wl_storage, pipeline_epoch, &params)
                .unwrap(),
            Some(ValidatorState::Consensus)
        );
        assert_eq!(
            validator_state_handle(&val2.address)
                .get(&shell.wl_storage, pipeline_epoch, &params)
                .unwrap(),
            Some(ValidatorState::Jailed)
        );
        assert_eq!(
            get_num_consensus_validators(&shell.wl_storage, pipeline_epoch)
                .unwrap(),
            6_u64
        );

        Ok(())
    }

    /// NOTE: must call `get_default_true_votes` before every call to
    /// `next_block_for_inflation`
    #[test]
    fn test_multiple_misbehaviors() -> storage_api::Result<()> {
        for num_validators in 4u64..10u64 {
            println!("NUM VALIDATORS = {}", num_validators);
            test_multiple_misbehaviors_by_num_vals(num_validators)?;
        }
        Ok(())
    }

    /// Current test procedure (prefixed by epoch in which the event occurs):
    /// 0) Validator initial stake of 200_000
    /// 1) Delegate 67_231 to validator
    /// 1) Self-unbond 154_654
    /// 2) Unbond delegation of 18_000
    /// 3) Self-bond 9_123
    /// 4) Self-unbond 15_000
    /// 5) Delegate 8_144 to validator
    /// 6) Discover misbehavior in epoch 3
    /// 7) Discover misbehavior in epoch 3
    /// 7) Discover misbehavior in epoch 4
    fn test_multiple_misbehaviors_by_num_vals(
        num_validators: u64,
    ) -> storage_api::Result<()> {
        // Setup the network with pipeline_len = 2, unbonding_len = 4
        // let num_validators = 8_u64;
        let (mut shell, _) = setup(num_validators);
        let mut params = read_pos_params(&shell.wl_storage).unwrap();
        params.unbonding_len = 4;
        params.max_validator_slots = 4;
        write_pos_params(&mut shell.wl_storage, params.clone())?;

        // Slash pool balance
        let nam_address = shell.wl_storage.storage.native_token.clone();
        let slash_balance_key = token::balance_key(
            &nam_address,
            &namada_proof_of_stake::SLASH_POOL_ADDRESS,
        );
        let slash_pool_balance_init: token::Amount = shell
            .wl_storage
            .read(&slash_balance_key)
            .expect("must be able to read")
            .unwrap_or_default();
        debug_assert_eq!(slash_pool_balance_init, token::Amount::default());

        let consensus_set: Vec<WeightedValidator> =
            read_consensus_validator_set_addresses_with_stake(
                &shell.wl_storage,
                Epoch::default(),
            )
            .unwrap()
            .into_iter()
            .collect();

        let val1 = consensus_set[0].clone();
        let pkh1 = get_pkh_from_address(
            &shell.wl_storage,
            &params,
            val1.address.clone(),
            Epoch::default(),
        );

        let initial_stake = val1.bonded_stake;
        let total_initial_stake = num_validators * initial_stake;

        // Finalize block 1
        next_block_for_inflation(&mut shell, pkh1.clone(), vec![], None);

        let votes = get_default_true_votes(&shell.wl_storage, Epoch::default());
        assert!(!votes.is_empty());

        // Advance to epoch 1 and
        // 1. Delegate 67231 NAM to validator
        // 2. Validator self-unbond 154654 NAM
        let current_epoch = advance_epoch(&mut shell, &pkh1, &votes, None);
        assert_eq!(shell.wl_storage.storage.block.epoch.0, 1_u64);

        // Make an account with balance and delegate some tokens
        let delegator = address::testing::gen_implicit_address();
        let del_1_amount = token::Amount::whole(67_231);
        let staking_token = shell.wl_storage.storage.native_token.clone();
        credit_tokens(
            &mut shell.wl_storage,
            &staking_token,
            &delegator,
            token::Amount::whole(200_000),
        )
        .unwrap();
        namada_proof_of_stake::bond_tokens(
            &mut shell.wl_storage,
            Some(&delegator),
            &val1.address,
            del_1_amount,
            current_epoch,
        )
        .unwrap();

        // Self-unbond
        let self_unbond_1_amount = token::Amount::whole(154_654);
        namada_proof_of_stake::unbond_tokens(
            &mut shell.wl_storage,
            None,
            &val1.address,
            self_unbond_1_amount,
            current_epoch,
        )
        .unwrap();

        let val_stake = namada_proof_of_stake::read_validator_stake(
            &shell.wl_storage,
            &params,
            &val1.address,
            current_epoch + params.pipeline_len,
        )
        .unwrap()
        .unwrap_or_default();

        let total_stake = namada_proof_of_stake::read_total_stake(
            &shell.wl_storage,
            &params,
            current_epoch + params.pipeline_len,
        )
        .unwrap();

        assert_eq!(
            val_stake,
            initial_stake + del_1_amount - self_unbond_1_amount
        );
        assert_eq!(
            total_stake,
            total_initial_stake + del_1_amount - self_unbond_1_amount
        );

        // Advance to epoch 2 and
        // 1. Unbond 18000 NAM from delegation
        let votes = get_default_true_votes(
            &shell.wl_storage,
            shell.wl_storage.storage.block.epoch,
        );
        let current_epoch = advance_epoch(&mut shell, &pkh1, &votes, None);
        println!("\nUnbonding in epoch 2");
        let del_unbond_1_amount = token::Amount::whole(18_000);
        namada_proof_of_stake::unbond_tokens(
            &mut shell.wl_storage,
            Some(&delegator),
            &val1.address,
            del_unbond_1_amount,
            current_epoch,
        )
        .unwrap();

        let val_stake = namada_proof_of_stake::read_validator_stake(
            &shell.wl_storage,
            &params,
            &val1.address,
            current_epoch + params.pipeline_len,
        )
        .unwrap()
        .unwrap_or_default();
        let total_stake = namada_proof_of_stake::read_total_stake(
            &shell.wl_storage,
            &params,
            current_epoch + params.pipeline_len,
        )
        .unwrap();
        assert_eq!(
            val_stake,
            initial_stake + del_1_amount
                - self_unbond_1_amount
                - del_unbond_1_amount
        );
        assert_eq!(
            total_stake,
            total_initial_stake + del_1_amount
                - self_unbond_1_amount
                - del_unbond_1_amount
        );

        // Advance to epoch 3 and
        // 1. Validator self-bond 9123 NAM
        let votes = get_default_true_votes(
            &shell.wl_storage,
            shell.wl_storage.storage.block.epoch,
        );
        let current_epoch = advance_epoch(&mut shell, &pkh1, &votes, None);
        println!("\nBonding in epoch 3");

        let self_bond_1_amount = token::Amount::whole(9_123);
        namada_proof_of_stake::bond_tokens(
            &mut shell.wl_storage,
            None,
            &val1.address,
            self_bond_1_amount,
            current_epoch,
        )
        .unwrap();

        // Advance to epoch 4
        // 1. Validator self-unbond 15000 NAM
        let votes = get_default_true_votes(
            &shell.wl_storage,
            shell.wl_storage.storage.block.epoch,
        );
        let current_epoch = advance_epoch(&mut shell, &pkh1, &votes, None);
        assert_eq!(current_epoch.0, 4_u64);

        let self_unbond_2_amount = token::Amount::whole(15_000);
        namada_proof_of_stake::unbond_tokens(
            &mut shell.wl_storage,
            None,
            &val1.address,
            self_unbond_2_amount,
            current_epoch,
        )
        .unwrap();

        // Advance to epoch 5 and
        // Delegate 8144 NAM to validator
        let votes = get_default_true_votes(
            &shell.wl_storage,
            shell.wl_storage.storage.block.epoch,
        );
        let current_epoch = advance_epoch(&mut shell, &pkh1, &votes, None);
        assert_eq!(current_epoch.0, 5_u64);
        println!("Delegating in epoch 5");

        // Delegate
        let del_2_amount = token::Amount::whole(8_144);
        namada_proof_of_stake::bond_tokens(
            &mut shell.wl_storage,
            Some(&delegator),
            &val1.address,
            del_2_amount,
            current_epoch,
        )
        .unwrap();

        println!("Advancing to epoch 6");

        // Advance to epoch 6
        let votes = get_default_true_votes(
            &shell.wl_storage,
            shell.wl_storage.storage.block.epoch,
        );
        let current_epoch = advance_epoch(&mut shell, &pkh1, &votes, None);
        assert_eq!(current_epoch.0, 6_u64);

        // Discover a misbehavior committed in epoch 3
        // NOTE: Only the type, height, and validator address fields from the
        // Misbehavior struct are used in Namada
        let misbehavior_epoch = Epoch(3_u64);
        let height = shell
            .wl_storage
            .storage
            .block
            .pred_epochs
            .first_block_heights[misbehavior_epoch.0 as usize];
        let misbehaviors = vec![Misbehavior {
            r#type: 1,
            validator: Some(Validator {
                address: pkh1.clone(),
                power: Default::default(),
            }),
            height: height.0 as i64,
            time: Default::default(),
            total_voting_power: Default::default(),
        }];
        let votes = get_default_true_votes(
            &shell.wl_storage,
            shell.wl_storage.storage.block.epoch,
        );
        next_block_for_inflation(
            &mut shell,
            pkh1.clone(),
            votes.clone(),
            Some(misbehaviors),
        );

        // Assertions
        assert_eq!(current_epoch.0, 6_u64);
        let processing_epoch = misbehavior_epoch
            + params.unbonding_len
            + 1_u64
            + params.cubic_slashing_window_length;
        let enqueued_slash = enqueued_slashes_handle()
            .at(&processing_epoch)
            .at(&val1.address)
            .front(&shell.wl_storage)
            .unwrap()
            .unwrap();
        assert_eq!(enqueued_slash.epoch, misbehavior_epoch);
        assert_eq!(enqueued_slash.r#type, SlashType::DuplicateVote);
        assert_eq!(enqueued_slash.rate, Decimal::ZERO);
        let last_slash =
            namada_proof_of_stake::read_validator_last_slash_epoch(
                &shell.wl_storage,
                &val1.address,
            )
            .unwrap();
        assert_eq!(last_slash, Some(misbehavior_epoch));
        assert!(
            namada_proof_of_stake::validator_slashes_handle(&val1.address)
                .is_empty(&shell.wl_storage)
                .unwrap()
        );

        println!("Advancing to epoch 7");

        // Advance to epoch 7
        let current_epoch = advance_epoch(&mut shell, &pkh1, &votes, None);

        // Discover two more misbehaviors, one committed in epoch 3, one in
        // epoch 4
        let height4 = shell
            .wl_storage
            .storage
            .block
            .pred_epochs
            .first_block_heights[4];
        let misbehaviors = vec![
            Misbehavior {
                r#type: 1,
                validator: Some(Validator {
                    address: pkh1.clone(),
                    power: Default::default(),
                }),
                height: height.0 as i64,
                time: Default::default(),
                total_voting_power: Default::default(),
            },
            Misbehavior {
                r#type: 2,
                validator: Some(Validator {
                    address: pkh1.clone(),
                    power: Default::default(),
                }),
                height: height4.0 as i64,
                time: Default::default(),
                total_voting_power: Default::default(),
            },
        ];
        next_block_for_inflation(
            &mut shell,
            pkh1.clone(),
            votes.clone(),
            Some(misbehaviors),
        );
        assert_eq!(current_epoch.0, 7_u64);
        let enqueued_slashes_8 = enqueued_slashes_handle()
            .at(&processing_epoch)
            .at(&val1.address);
        let enqueued_slashes_9 = enqueued_slashes_handle()
            .at(&processing_epoch.next())
            .at(&val1.address);

        assert_eq!(enqueued_slashes_8.len(&shell.wl_storage).unwrap(), 2_u64);
        assert_eq!(enqueued_slashes_9.len(&shell.wl_storage).unwrap(), 1_u64);
        let last_slash =
            namada_proof_of_stake::read_validator_last_slash_epoch(
                &shell.wl_storage,
                &val1.address,
            )
            .unwrap();
        assert_eq!(last_slash, Some(Epoch(4)));
        assert!(
            namada_proof_of_stake::is_validator_frozen(
                &shell.wl_storage,
                &val1.address,
                current_epoch,
                &params
            )
            .unwrap()
        );
        assert!(
            namada_proof_of_stake::validator_slashes_handle(&val1.address)
                .is_empty(&shell.wl_storage)
                .unwrap()
        );

        let pre_stake_10 = namada_proof_of_stake::read_validator_stake(
            &shell.wl_storage,
            &params,
            &val1.address,
            Epoch(10),
        )
        .unwrap()
        .unwrap_or_default();
        assert_eq!(
            pre_stake_10,
            initial_stake + del_1_amount
                - self_unbond_1_amount
                - del_unbond_1_amount
                + self_bond_1_amount
                - self_unbond_2_amount
                + del_2_amount
        );

        println!("\nNow processing the infractions\n");

        // Advance to epoch 9, where the infractions committed in epoch 3 will
        // be processed
        let votes = get_default_true_votes(
            &shell.wl_storage,
            shell.wl_storage.storage.block.epoch,
        );
        let _ = advance_epoch(&mut shell, &pkh1, &votes, None);
        let votes = get_default_true_votes(
            &shell.wl_storage,
            shell.wl_storage.storage.block.epoch,
        );
        let current_epoch = advance_epoch(&mut shell, &pkh1, &votes, None);
        assert_eq!(current_epoch.0, 9_u64);

        let val_stake_3 = namada_proof_of_stake::read_validator_stake(
            &shell.wl_storage,
            &params,
            &val1.address,
            Epoch(3),
        )
        .unwrap()
        .unwrap_or_default();
        let val_stake_4 = namada_proof_of_stake::read_validator_stake(
            &shell.wl_storage,
            &params,
            &val1.address,
            Epoch(4),
        )
        .unwrap()
        .unwrap_or_default();

        let tot_stake_3 = namada_proof_of_stake::read_total_stake(
            &shell.wl_storage,
            &params,
            Epoch(3),
        )
        .unwrap();
        let tot_stake_4 = namada_proof_of_stake::read_total_stake(
            &shell.wl_storage,
            &params,
            Epoch(4),
        )
        .unwrap();

        let vp_frac_3 = Decimal::from(val_stake_3) / Decimal::from(tot_stake_3);
        let vp_frac_4 = Decimal::from(val_stake_4) / Decimal::from(tot_stake_4);
        let tot_frac = dec!(2) * vp_frac_3 + vp_frac_4;
        let cubic_rate =
            std::cmp::min(Decimal::ONE, dec!(9) * tot_frac * tot_frac);
        dbg!(&cubic_rate);

        let equal_enough = |rate1: Decimal, rate2: Decimal| -> bool {
            let tolerance = dec!(0.000000001);
            (rate1 - rate2).abs() < tolerance
        };

        // There should be 2 slashes processed for the validator, each with rate
        // equal to the cubic slashing rate
        let val_slashes =
            namada_proof_of_stake::validator_slashes_handle(&val1.address);
        assert_eq!(val_slashes.len(&shell.wl_storage).unwrap(), 2u64);
        let is_rate_good = val_slashes
            .iter(&shell.wl_storage)
            .unwrap()
            .all(|s| equal_enough(s.unwrap().rate, cubic_rate));
        assert!(is_rate_good);

        // Check the amount of stake deducted from the futuremost epoch while
        // processing the slashes
        let post_stake_10 = namada_proof_of_stake::read_validator_stake(
            &shell.wl_storage,
            &params,
            &val1.address,
            Epoch(10),
        )
        .unwrap()
        .unwrap_or_default();
        // The amount unbonded after the infraction that affected the deltas
        // before processing is `del_unbond_1_amount + self_bond_1_amount -
        // self_unbond_2_amount` (since this self-bond was enacted then unbonded
        // all after the infraction). Thus, the additional deltas to be
        // deducted is the (infraction stake - this) * rate
        let slash_rate_3 = std::cmp::min(Decimal::ONE, dec!(2) * cubic_rate);
        let exp_slashed_during_processing_9 = decimal_mult_amount(
            slash_rate_3,
            initial_stake + del_1_amount
                - self_unbond_1_amount
                - del_unbond_1_amount
                + self_bond_1_amount
                - self_unbond_2_amount,
        );
        assert_eq!(
            pre_stake_10 - post_stake_10,
            exp_slashed_during_processing_9
        );

        // Check that we can compute the stake at the pipeline epoch
        // NOTE: may be off. by 1 namnam due to rounding;
        let exp_pipeline_stake = decimal_mult_amount(
            Decimal::ONE - slash_rate_3,
            initial_stake + del_1_amount
                - self_unbond_1_amount
                - del_unbond_1_amount
                + self_bond_1_amount
                - self_unbond_2_amount,
        ) + del_2_amount;
        assert!(
            (exp_pipeline_stake.change() - post_stake_10.change()).abs() <= 1
        );

        // Check the balance of the Slash Pool
        // TODO: finish once implemented
        // let slash_pool_balance: token::Amount = shell
        //     .wl_storage
        //     .read(&slash_balance_key)
        //     .expect("must be able to read")
        //     .unwrap_or_default();
        // let exp_slashed_3 = decimal_mult_amount(
        //     std::cmp::min(Decimal::TWO * cubic_rate, Decimal::ONE),
        //     val_stake_3 - del_unbond_1_amount + self_bond_1_amount
        //         - self_unbond_2_amount,
        // );
        // assert_eq!(slash_pool_balance, exp_slashed_3);

        let _pre_stake_11 = namada_proof_of_stake::read_validator_stake(
            &shell.wl_storage,
            &params,
            &val1.address,
            Epoch(10),
        )
        .unwrap()
        .unwrap_or_default();

        // Advance to epoch 10, where the infraction committed in epoch 4 will
        // be processed
        let votes = get_default_true_votes(
            &shell.wl_storage,
            shell.wl_storage.storage.block.epoch,
        );
        let current_epoch = advance_epoch(&mut shell, &pkh1, &votes, None);
        assert_eq!(current_epoch.0, 10_u64);

        // Check the balance of the Slash Pool
        // TODO: finish once implemented
        // let slash_pool_balance: token::Amount = shell
        //     .wl_storage
        //     .read(&slash_balance_key)
        //     .expect("must be able to read")
        //     .unwrap_or_default();

        // let exp_slashed_4 = if dec!(2) * cubic_rate >= Decimal::ONE {
        //     token::Amount::default()
        // } else if dec!(3) * cubic_rate >= Decimal::ONE {
        //     decimal_mult_amount(
        //         Decimal::ONE - dec!(2) * cubic_rate,
        //         val_stake_4 + self_bond_1_amount - self_unbond_2_amount,
        //     )
        // } else {
        //     decimal_mult_amount(
        //         std::cmp::min(cubic_rate, Decimal::ONE),
        //         val_stake_4 + self_bond_1_amount - self_unbond_2_amount,
        //     )
        // };
        // dbg!(slash_pool_balance, exp_slashed_3 + exp_slashed_4);
        // assert!(
        //     (slash_pool_balance.change()
        //         - (exp_slashed_3 + exp_slashed_4).change())
        //     .abs()
        //         <= 1
        // );

        let val_stake = read_validator_stake(
            &shell.wl_storage,
            &params,
            &val1.address,
            current_epoch + params.pipeline_len,
        )?
        .unwrap_or_default();

        let post_stake_11 = namada_proof_of_stake::read_validator_stake(
            &shell.wl_storage,
            &params,
            &val1.address,
            Epoch(10),
        )
        .unwrap()
        .unwrap_or_default();

        assert_eq!(post_stake_11, val_stake);
        // dbg!(&val_stake);
        // dbg!(pre_stake_10 - post_stake_10);

        // dbg!(&exp_slashed_during_processing_9);
        // TODO: finish once implemented
        // assert!(
        //     ((pre_stake_11 - post_stake_11).change() -
        // exp_slashed_4.change())         .abs()
        //         <= 1
        // );

        // dbg!(&val_stake, &exp_stake);
        // dbg!(exp_slashed_during_processing_8 +
        // exp_slashed_during_processing_9); dbg!(
        //     val_stake_3
        //         - (exp_slashed_during_processing_8 +
        //           exp_slashed_during_processing_9)
        // );

        // let exp_stake = val_stake_3 - del_unbond_1_amount +
        // self_bond_1_amount
        //     - self_unbond_2_amount
        //     + del_2_amount
        //     - exp_slashed_3
        //     - exp_slashed_4;

        // assert!((exp_stake.change() - post_stake_11.change()).abs() <= 1);

        for _ in 0..2 {
            let votes = get_default_true_votes(
                &shell.wl_storage,
                shell.wl_storage.storage.block.epoch,
            );
            let _ = advance_epoch(&mut shell, &pkh1, &votes, None);
        }
        let current_epoch = shell.wl_storage.storage.block.epoch;
        assert_eq!(current_epoch.0, 12_u64);

        println!("\nCHECK BOND AND UNBOND DETAILS");
        let details = namada_proof_of_stake::bonds_and_unbonds(
            &shell.wl_storage,
            None,
            None,
        )
        .unwrap();

        let del_id = BondId {
            source: delegator.clone(),
            validator: val1.address.clone(),
        };
        let self_id = BondId {
            source: val1.address.clone(),
            validator: val1.address.clone(),
        };

        let del_details = details.get(&del_id).unwrap();
        let self_details = details.get(&self_id).unwrap();
        // dbg!(del_details, self_details);

        // Check slashes
        assert_eq!(del_details.slashes, self_details.slashes);
        assert_eq!(del_details.slashes.len(), 3);
        assert_eq!(del_details.slashes[0].epoch, Epoch(3));
        assert!(equal_enough(del_details.slashes[0].rate, cubic_rate));
        assert_eq!(del_details.slashes[1].epoch, Epoch(3));
        assert!(equal_enough(del_details.slashes[1].rate, cubic_rate));
        assert_eq!(del_details.slashes[2].epoch, Epoch(4));
        assert!(equal_enough(del_details.slashes[2].rate, cubic_rate));

        // Check delegations
        assert_eq!(del_details.bonds.len(), 2);
        assert_eq!(del_details.bonds[0].start, Epoch(3));
        assert_eq!(
            del_details.bonds[0].amount,
            del_1_amount - del_unbond_1_amount
        );
        // TODO: decimal mult issues should be resolved with PR 1282
        assert!(
            (del_details.bonds[0].slashed_amount.unwrap().change()
                - decimal_mult_amount(
                    std::cmp::min(Decimal::ONE, dec!(3) * cubic_rate),
                    del_1_amount - del_unbond_1_amount
                )
                .change())
            .abs()
                <= 2
        );
        assert_eq!(del_details.bonds[1].start, Epoch(7));
        assert_eq!(del_details.bonds[1].amount, del_2_amount);
        assert_eq!(del_details.bonds[1].slashed_amount, None);

        // Check self-bonds
        assert_eq!(self_details.bonds.len(), 1);
        assert_eq!(self_details.bonds[0].start, Epoch(0));
        assert_eq!(
            self_details.bonds[0].amount,
            initial_stake - self_unbond_1_amount + self_bond_1_amount
                - self_unbond_2_amount
        );
        // TODO: not sure why this is correct??? (with + self_bond_1_amount -
        // self_unbond_2_amount)
        // TODO: Make sure this is sound and what we expect
        assert_eq!(
            self_details.bonds[0].slashed_amount,
            Some(decimal_mult_amount(
                std::cmp::min(Decimal::ONE, dec!(3) * cubic_rate),
                initial_stake - self_unbond_1_amount + self_bond_1_amount
                    - self_unbond_2_amount
            ))
        );

        // Check delegation unbonds
        assert_eq!(del_details.unbonds.len(), 1);
        assert_eq!(del_details.unbonds[0].start, Epoch(3));
        assert_eq!(del_details.unbonds[0].withdraw, Epoch(9));
        assert_eq!(del_details.unbonds[0].amount, del_unbond_1_amount);
        assert!(
            (del_details.unbonds[0].slashed_amount.unwrap().change()
                - decimal_mult_amount(
                    std::cmp::min(Decimal::ONE, dec!(2) * cubic_rate),
                    del_unbond_1_amount
                )
                .change())
            .abs()
                <= 1
        );

        // Check self-unbonds
        assert_eq!(self_details.unbonds.len(), 3);
        assert_eq!(self_details.unbonds[0].start, Epoch(0));
        assert_eq!(self_details.unbonds[0].withdraw, Epoch(8));
        assert_eq!(self_details.unbonds[1].start, Epoch(0));
        assert_eq!(self_details.unbonds[1].withdraw, Epoch(11));
        assert_eq!(self_details.unbonds[2].start, Epoch(5));
        assert_eq!(self_details.unbonds[2].withdraw, Epoch(11));
        assert_eq!(self_details.unbonds[0].amount, self_unbond_1_amount);
        assert_eq!(self_details.unbonds[0].slashed_amount, None);
        assert_eq!(
            self_details.unbonds[1].amount,
            self_unbond_2_amount - self_bond_1_amount
        );
        assert_eq!(
            self_details.unbonds[1].slashed_amount,
            Some(decimal_mult_amount(
                std::cmp::min(Decimal::ONE, dec!(3) * cubic_rate),
                self_unbond_2_amount - self_bond_1_amount
            ))
        );
        assert_eq!(self_details.unbonds[2].amount, self_bond_1_amount);
        assert_eq!(self_details.unbonds[2].slashed_amount, None);

        println!("\nWITHDRAWING DELEGATION UNBOND");
        // let slash_pool_balance_pre_withdraw = slash_pool_balance;
        // Withdraw the delegation unbonds, which total to 18_000. This should
        // only be affected by the slashes in epoch 3
        let del_withdraw = namada_proof_of_stake::withdraw_tokens(
            &mut shell.wl_storage,
            Some(&delegator),
            &val1.address,
            current_epoch,
        )
        .unwrap();

        let exp_del_withdraw_slashed_amount =
            decimal_mult_amount(slash_rate_3, del_unbond_1_amount);
        assert_eq!(
            del_withdraw,
            del_unbond_1_amount - exp_del_withdraw_slashed_amount
        );

        // TODO: finish once implemented
        // Check the balance of the Slash Pool
        // let slash_pool_balance: token::Amount = shell
        //     .wl_storage
        //     .read(&slash_balance_key)
        //     .expect("must be able to read")
        //     .unwrap_or_default();
        // dbg!(del_withdraw, slash_pool_balance);
        // assert_eq!(
        //     slash_pool_balance - slash_pool_balance_pre_withdraw,
        //     exp_del_withdraw_slashed_amount
        // );

        // println!("\nWITHDRAWING SELF UNBOND");
        // Withdraw the self unbonds, which total 154_654 + 15_000 - 9_123. Only
        // the (15_000 - 9_123) tokens are slashable.
        // let self_withdraw = namada_proof_of_stake::withdraw_tokens(
        //     &mut shell.wl_storage,
        //     None,
        //     &val1.address,
        //     current_epoch,
        // )
        // .unwrap();

        // let exp_self_withdraw_slashed_amount = decimal_mult_amount(
        //     std::cmp::min(dec!(3) * cubic_rate, Decimal::ONE),
        //     self_unbond_2_amount - self_bond_1_amount,
        // );
        // Check the balance of the Slash Pool
        // let slash_pool_balance: token::Amount = shell
        //     .wl_storage
        //     .read(&slash_balance_key)
        //     .expect("must be able to read")
        //     .unwrap_or_default();

        // dbg!(self_withdraw, slash_pool_balance);
        // dbg!(
        //     decimal_mult_amount(dec!(2) * cubic_rate, val_stake_3)
        //         + decimal_mult_amount(cubic_rate, val_stake_4)
        // );

        // assert_eq!(
        //     exp_self_withdraw_slashed_amount,
        //     slash_pool_balance
        //         - slash_pool_balance_pre_withdraw
        //         - exp_del_withdraw_slashed_amount
        // );

        Ok(())
    }

    fn get_default_true_votes<S>(storage: &S, epoch: Epoch) -> Vec<VoteInfo>
    where
        S: StorageRead,
    {
        let params = read_pos_params(storage).unwrap();
        read_consensus_validator_set_addresses_with_stake(storage, epoch)
            .unwrap()
            .into_iter()
            .map(|val| {
                let pkh = get_pkh_from_address(
                    storage,
                    &params,
                    val.address.clone(),
                    epoch,
                );
                VoteInfo {
                    validator: Some(Validator {
                        address: pkh,
                        power: u64::from(val.bonded_stake) as i64,
                    }),
                    signed_last_block: true,
                }
            })
            .collect::<Vec<_>>()
    }

    fn advance_epoch(
        shell: &mut TestShell,
        proposer_address: &[u8],
        consensus_votes: &[VoteInfo],
        misbehaviors: Option<Vec<Misbehavior>>,
    ) -> Epoch {
        let current_epoch = shell.wl_storage.storage.block.epoch;
        loop {
            next_block_for_inflation(
                shell,
                proposer_address.to_owned(),
                consensus_votes.to_owned(),
                misbehaviors.clone(),
            );
            if shell.wl_storage.storage.block.epoch == current_epoch.next() {
                break;
            }
        }
        shell.wl_storage.storage.block.epoch
    }

    fn get_pkh_from_address<S>(
        storage: &S,
        params: &PosParams,
        address: Address,
        epoch: Epoch,
    ) -> Vec<u8>
    where
        S: StorageRead,
    {
        let ck = validator_consensus_key_handle(&address)
            .get(storage, epoch, params)
            .unwrap()
            .unwrap();
        let hash_string = tm_consensus_key_raw_hash(&ck);
        HEXUPPER.decode(hash_string.as_bytes()).unwrap()
    }
}<|MERGE_RESOLUTION|>--- conflicted
+++ resolved
@@ -78,19 +78,16 @@
             "Block height: {height}, epoch: {current_epoch}, is new epoch: \
              {new_epoch}."
         );
-<<<<<<< HEAD
         let gas_table: BTreeMap<String, u64> = self
             .wl_storage
             .read(&parameters::storage::get_gas_table_storage_key())
             .expect("Error while reading from storage")
             .expect("Missing gas table in storage");
-=======
         tracing::debug!(
             "New epoch block delay for updating the Tendermint validator set: \
              {:?}",
             self.wl_storage.storage.update_epoch_blocks_delay
         );
->>>>>>> fdeaf23f
 
         if new_epoch {
             namada::ledger::storage::update_allowed_conversions(
@@ -251,94 +248,27 @@
                 continue;
             }
 
-<<<<<<< HEAD
             let (
                 mut tx_event,
                 tx_unsigned_hash,
                 mut tx_gas_meter,
                 has_valid_pow,
                 wrapper,
-            ) = match &tx_type {
-                TxType::Wrapper(wrapper) => {
-=======
-            let (mut tx_event, tx_unsigned_hash) = match &tx_type.tx_type {
+            ) = match &tx_type.tx_type {
                 TxType::Wrapper(wrapper) => {
                     stats.increment_wrapper_txs();
                     let mut tx_event = Event::new_tx_event(&tx, height.0);
-
-                    // Writes both txs hash to storage
-                    let processed_tx =
-                        Tx::try_from(processed_tx.tx.as_ref()).unwrap();
-                    let wrapper_tx_hash_key =
-                        replay_protection::get_tx_hash_key(&hash::Hash(
-                            processed_tx.header_hash().0,
-                        ));
-                    self.wl_storage
-                        .storage
-                        .write(&wrapper_tx_hash_key, vec![])
-                        .expect("Error while writing tx hash to storage");
-
-                    let inner_tx_hash_key = replay_protection::get_tx_hash_key(
-                        &tx.clone().update_header(TxType::Raw).header_hash(),
-                    );
-                    self.wl_storage
-                        .storage
-                        .write(&inner_tx_hash_key, vec![])
-                        .expect("Error while writing tx hash to storage");
-
->>>>>>> fdeaf23f
                     #[cfg(not(feature = "mainnet"))]
                     let has_valid_pow =
                         self.invalidate_pow_solution_if_valid(wrapper);
 
-                    let tx_event = Event::new_tx_event(&tx_type, height.0);
                     let gas_meter =
                         TxGasMeter::new(u64::from(&wrapper.gas_limit));
 
-<<<<<<< HEAD
                     (
                         tx_event,
                         None,
                         gas_meter,
-=======
-                    match balance.checked_sub(wrapper_fees) {
-                        Some(amount) => {
-                            self.wl_storage
-                                .storage
-                                .write(
-                                    &balance_key,
-                                    amount.try_to_vec().unwrap(),
-                                )
-                                .unwrap();
-                        }
-                        None => {
-                            #[cfg(not(feature = "mainnet"))]
-                            let reject = !has_valid_pow;
-                            #[cfg(feature = "mainnet")]
-                            let reject = true;
-                            if reject {
-                                // Burn remaining funds
-                                self.wl_storage
-                                    .storage
-                                    .write(
-                                        &balance_key,
-                                        Amount::from(0).try_to_vec().unwrap(),
-                                    )
-                                    .unwrap();
-                                tx_event["info"] =
-                                    "Insufficient balance for fee".into();
-                                tx_event["code"] = ErrorCodes::InvalidTx.into();
-                                tx_event["gas_used"] = "0".to_string();
-
-                                response.events.push(tx_event);
-                                continue;
-                            }
-                        }
-                    }
-
-                    self.wl_storage.storage.tx_queue.push(TxInQueue {
-                        tx: processed_tx.clone(),
->>>>>>> fdeaf23f
                         #[cfg(not(feature = "mainnet"))]
                         has_valid_pow,
                         Some(wrapper.to_owned()),
@@ -351,17 +281,12 @@
                         .storage
                         .tx_queue
                         .pop()
-<<<<<<< HEAD
-                        .expect("Missing wrapper tx in queue");
-                    let mut event = Event::new_tx_event(&tx_type, height.0);
-=======
                         .expect("Missing wrapper tx in queue")
                         .tx
                         .clone()
                         .update_header(TxType::Raw)
                         .header_hash();
                     let mut event = Event::new_tx_event(&tx, height.0);
->>>>>>> fdeaf23f
 
                     match inner {
                         DecryptedTx::Decrypted { has_valid_pow: _ } => {
@@ -374,16 +299,9 @@
                                 );
                             }
                         }
-<<<<<<< HEAD
-                        DecryptedTx::Undecryptable(_) => {
-                            event["log"] = "Transaction could not be \
-                                                decrypted."
-                                .into();
-=======
                         DecryptedTx::Undecryptable => {
                             event["log"] =
                                 "Transaction could not be decrypted.".into();
->>>>>>> fdeaf23f
                             event["code"] = ErrorCodes::Undecryptable.into();
                         }
                     }
@@ -414,13 +332,8 @@
             };
 
             match protocol::apply_tx(
-<<<<<<< HEAD
                 tx_type,
                 processed_tx.tx.as_ref(),
-=======
-                tx.clone(),
-                tx_length,
->>>>>>> fdeaf23f
                 TxIndex(
                     tx_index
                         .try_into()
@@ -453,15 +366,12 @@
                                             .get_current_transaction_gas(),
                                     )
                                     .unwrap_or_default();
-                            self.wl_storage.storage.tx_queue.push(
-                                WrapperTxInQueue {
-                                    tx: wrapper
-                                        .expect("Missing expected wrapper"),
-                                    gas: spare_gas,
-                                    #[cfg(not(feature = "mainnet"))]
-                                    has_valid_pow,
-                                },
-                            );
+                            self.wl_storage.storage.tx_queue.push(TxInQueue {
+                                tx: wrapper.expect("Missing expected wrapper"),
+                                gas: spare_gas,
+                                #[cfg(not(feature = "mainnet"))]
+                                has_valid_pow,
+                            });
                         } else {
                             tracing::trace!(
                                 "all VPs accepted transaction {} storage \
@@ -537,13 +447,8 @@
                                 .storage
                                 .delete(&tx_hash_key)
                                 .expect(
-<<<<<<< HEAD
-                                    "Error while deleting tx hash key from \
-                                     storage",
-=======
-                                    "Error while deleting tx hash key from storage",
->>>>>>> fdeaf23f
-                                );
+                                "Error while deleting tx hash key from storage",
+                            );
                         }
                     }
 
@@ -1022,11 +927,7 @@
     use namada::types::transaction::governance::{
         InitProposalData, ProposalType, VoteProposalData,
     };
-<<<<<<< HEAD
-    use namada::types::transaction::{EncryptionKey, Fee, WrapperTx};
-=======
-    use namada::types::transaction::{Fee, WrapperTx, MIN_FEE};
->>>>>>> fdeaf23f
+    use namada::types::transaction::{Fee, WrapperTx};
     use namada_test_utils::TestWasms;
     use rust_decimal_macros::dec;
     use test_log::test;
@@ -1065,40 +966,15 @@
 
         // create some wrapper txs
         for i in 1u64..5 {
-<<<<<<< HEAD
-            let raw_tx = Tx::new(
-                "wasm_code".as_bytes().to_owned(),
-                Some(format!("transaction data: {}", i).as_bytes().to_owned()),
-                shell.chain_id.clone(),
-                None,
-            );
-            let wrapper = WrapperTx::new(
-                Fee {
-                    amount_per_gas_unit: 1.into(),
-                    token: shell.wl_storage.storage.native_token.clone(),
-                },
-                &keypair,
-                Epoch(0),
-                GAS_LIMIT_MULTIPLIER.into(),
-                raw_tx.clone(),
-                Default::default(),
-                #[cfg(not(feature = "mainnet"))]
-                None,
-                None,
-            );
-            let tx = wrapper
-                .sign(&keypair, shell.chain_id.clone(), None)
-                .expect("Test failed");
-=======
             let mut wrapper =
                 Tx::new(TxType::Wrapper(Box::new(WrapperTx::new(
                     Fee {
-                        amount: MIN_FEE.into(),
+                        amount: 1.into(),
                         token: shell.wl_storage.storage.native_token.clone(),
                     },
                     &keypair,
                     Epoch(0),
-                    0.into(),
+                    GAS_LIMIT_MULTIPLIER.into(),
                     #[cfg(not(feature = "mainnet"))]
                     None,
                 ))));
@@ -1112,7 +988,6 @@
                 &keypair,
             )));
             wrapper.encrypt(&Default::default());
->>>>>>> fdeaf23f
             if i > 1 {
                 processed_txs.push(ProcessedTx {
                     tx: wrapper.to_bytes(),
@@ -1177,21 +1052,7 @@
             },
             &keypair,
             Epoch(0),
-<<<<<<< HEAD
             GAS_LIMIT_MULTIPLIER.into(),
-            raw_tx.clone(),
-            Default::default(),
-            #[cfg(not(feature = "mainnet"))]
-            None,
-            None,
-        );
-        let signed_wrapper = wrapper
-            .sign(&keypair, shell.chain_id.clone(), None)
-            .unwrap()
-            .to_bytes();
-
-=======
-            0.into(),
             #[cfg(not(feature = "mainnet"))]
             None,
         ))));
@@ -1207,7 +1068,6 @@
             #[cfg(not(feature = "mainnet"))]
             has_valid_pow: false,
         }));
->>>>>>> fdeaf23f
         let processed_tx = ProcessedTx {
             tx: outer_tx.to_bytes(),
             result: TxResult {
@@ -1215,12 +1075,8 @@
                 info: "".into(),
             },
         };
-<<<<<<< HEAD
         let gas_limit =
             u64::from(&wrapper.gas_limit) - signed_wrapper.len() as u64;
-        shell.enqueue_tx(wrapper, gas_limit);
-=======
->>>>>>> fdeaf23f
 
         // check that the decrypted tx was not applied
         for event in shell
@@ -1253,13 +1109,7 @@
             },
             pk: keypair.ref_to(),
             epoch: Epoch(0),
-<<<<<<< HEAD
             gas_limit: GAS_LIMIT_MULTIPLIER.into(),
-            inner_tx,
-            tx_hash: hash_tx(&tx),
-=======
-            gas_limit: 0.into(),
->>>>>>> fdeaf23f
             #[cfg(not(feature = "mainnet"))]
             pow_solution: None,
             unshield: None,
@@ -1277,14 +1127,10 @@
             },
         };
 
-<<<<<<< HEAD
         let gas_limit =
             u64::from(&wrapper.gas_limit) - signed_wrapper.len() as u64;
-        shell.enqueue_tx(wrapper, gas_limit);
-=======
         let tx = Tx::new(TxType::Wrapper(Box::new(wrapper)));
-        shell.enqueue_tx(tx);
->>>>>>> fdeaf23f
+        shell.enqueue_tx(tx, gas_limit);
 
         // check that correct error message is returned
         for event in shell
@@ -1328,48 +1174,15 @@
         // create two decrypted txs
         let tx_code = TestWasms::TxNoOp.read_bytes();
         for i in 0..2 {
-<<<<<<< HEAD
-            let raw_tx = Tx::new(
-                tx_code.clone(),
-                Some(
-                    format!("Decrypted transaction data: {}", i)
-                        .as_bytes()
-                        .to_owned(),
-                ),
-                shell.chain_id.clone(),
-                None,
-            );
-            let wrapper_tx = WrapperTx::new(
-                Fee {
-                    amount_per_gas_unit: 1.into(),
-                    token: shell.wl_storage.storage.native_token.clone(),
-                },
-                &keypair,
-                Epoch(0),
-                GAS_LIMIT_MULTIPLIER.into(),
-                raw_tx.clone(),
-                Default::default(),
-                #[cfg(not(feature = "mainnet"))]
-                None,
-                None,
-            );
-            let signed_wrapper = wrapper_tx
-                .sign(&keypair, shell.chain_id.clone(), None)
-                .unwrap()
-                .to_bytes();
-            let gas_limit =
-                u64::from(&wrapper_tx.gas_limit) - signed_wrapper.len() as u64;
-            shell.enqueue_tx(wrapper_tx, gas_limit);
-=======
             let mut outer_tx =
                 Tx::new(TxType::Wrapper(Box::new(WrapperTx::new(
                     Fee {
-                        amount: MIN_FEE.into(),
+                        amount: 1.into(),
                         token: shell.wl_storage.storage.native_token.clone(),
                     },
                     &keypair,
                     Epoch(0),
-                    0.into(),
+                    GAS_LIMIT_MULTIPLIER.into(),
                     #[cfg(not(feature = "mainnet"))]
                     None,
                 ))));
@@ -1388,7 +1201,6 @@
             }));
             outer_tx.decrypt(<EllipticCurve as PairingEngine>::G2Affine::prime_subgroup_generator())
                 .expect("Test failed");
->>>>>>> fdeaf23f
             processed_txs.push(ProcessedTx {
                 tx: outer_tx.to_bytes(),
                 result: TxResult {
@@ -1399,45 +1211,15 @@
         }
         // create two wrapper txs
         for i in 0..2 {
-<<<<<<< HEAD
-            let raw_tx = Tx::new(
-                "wasm_code".as_bytes().to_owned(),
-                Some(
-                    format!("Encrypted transaction data: {}", i)
-                        .as_bytes()
-                        .to_owned(),
-                ),
-                shell.chain_id.clone(),
-                None,
-            );
-            let wrapper_tx = WrapperTx::new(
-                Fee {
-                    amount_per_gas_unit: 1.into(),
-                    token: shell.wl_storage.storage.native_token.clone(),
-                },
-                &keypair,
-                Epoch(0),
-                GAS_LIMIT_MULTIPLIER.into(),
-                raw_tx.clone(),
-                Default::default(),
-                #[cfg(not(feature = "mainnet"))]
-                None,
-                None,
-            );
-            let wrapper = wrapper_tx
-                .sign(&keypair, shell.chain_id.clone(), None)
-                .expect("Test failed");
-            valid_txs.push(wrapper_tx);
-=======
             let mut wrapper_tx =
                 Tx::new(TxType::Wrapper(Box::new(WrapperTx::new(
                     Fee {
-                        amount: MIN_FEE.into(),
+                        amount: 1.into(),
                         token: shell.wl_storage.storage.native_token.clone(),
                     },
                     &keypair,
                     Epoch(0),
-                    0.into(),
+                    GAS_LIMIT_MULTIPLIER.into(),
                     #[cfg(not(feature = "mainnet"))]
                     None,
                 ))));
@@ -1454,7 +1236,6 @@
             )));
             wrapper_tx.encrypt(&Default::default());
             valid_txs.push(wrapper_tx.clone());
->>>>>>> fdeaf23f
             processed_txs.push(ProcessedTx {
                 tx: wrapper_tx.to_bytes(),
                 result: TxResult {
@@ -1745,19 +1526,10 @@
         // FINALIZE BLOCK 1. Tell Namada that val1 is the block proposer. We
         // won't receive votes from TM since we receive votes at a 1-block
         // delay, so votes will be empty here
-<<<<<<< HEAD
-        next_block_for_inflation(&mut shell, pkh1.clone(), vec![]);
+        next_block_for_inflation(&mut shell, pkh1.clone(), vec![], None);
         assert!(rewards_accumulator_handle()
             .is_empty(&shell.wl_storage)
             .unwrap());
-=======
-        next_block_for_inflation(&mut shell, pkh1.clone(), vec![], None);
-        assert!(
-            rewards_accumulator_handle()
-                .is_empty(&shell.wl_storage)
-                .unwrap()
-        );
->>>>>>> fdeaf23f
 
         // FINALIZE BLOCK 2. Tell Namada that val1 is the block proposer.
         // Include votes that correspond to block 1. Make val2 the next block's
@@ -1961,28 +1733,6 @@
         wasm_path.push("wasm_for_tests/tx_no_op.wasm");
         let tx_code = std::fs::read(wasm_path)
             .expect("Expected a file at given code path");
-<<<<<<< HEAD
-        let raw_tx = Tx::new(
-            tx_code,
-            Some("Encrypted transaction data".as_bytes().to_owned()),
-            shell.chain_id.clone(),
-            None,
-        );
-        let wrapper_tx = WrapperTx::new(
-            Fee {
-                amount_per_gas_unit: 0.into(),
-                token: shell.wl_storage.storage.native_token.clone(),
-            },
-            &keypair,
-            Epoch(0),
-            0.into(),
-            raw_tx.clone(),
-            Default::default(),
-            #[cfg(not(feature = "mainnet"))]
-            None,
-            None,
-        );
-=======
         let mut wrapper_tx =
             Tx::new(TxType::Wrapper(Box::new(WrapperTx::new(
                 Fee {
@@ -2007,7 +1757,6 @@
             #[cfg(not(feature = "mainnet"))]
             has_valid_pow: false,
         }));
->>>>>>> fdeaf23f
 
         // Write inner hash in storage
         let inner_hash_key = replay_protection::get_tx_hash_key(
@@ -2268,11 +2017,9 @@
                 .unwrap(),
             Some(ValidatorState::Consensus)
         );
-        assert!(
-            enqueued_slashes_handle()
-                .at(&Epoch::default())
-                .is_empty(&shell.wl_storage)?
-        );
+        assert!(enqueued_slashes_handle()
+            .at(&Epoch::default())
+            .is_empty(&shell.wl_storage)?);
         assert_eq!(
             get_num_consensus_validators(&shell.wl_storage, Epoch::default())
                 .unwrap(),
@@ -2291,21 +2038,17 @@
                     .unwrap(),
                 Some(ValidatorState::Jailed)
             );
-            assert!(
-                enqueued_slashes_handle()
-                    .at(&epoch)
-                    .is_empty(&shell.wl_storage)?
-            );
+            assert!(enqueued_slashes_handle()
+                .at(&epoch)
+                .is_empty(&shell.wl_storage)?);
             assert_eq!(
                 get_num_consensus_validators(&shell.wl_storage, epoch).unwrap(),
                 5_u64
             );
         }
-        assert!(
-            !enqueued_slashes_handle()
-                .at(&processing_epoch)
-                .is_empty(&shell.wl_storage)?
-        );
+        assert!(!enqueued_slashes_handle()
+            .at(&processing_epoch)
+            .is_empty(&shell.wl_storage)?);
 
         // Advance to the processing epoch
         let votes = get_default_true_votes(&shell.wl_storage, Epoch::default());
@@ -2325,11 +2068,9 @@
                 // println!("Reached processing epoch");
                 break;
             } else {
-                assert!(
-                    enqueued_slashes_handle()
-                        .at(&shell.wl_storage.storage.block.epoch)
-                        .is_empty(&shell.wl_storage)?
-                );
+                assert!(enqueued_slashes_handle()
+                    .at(&shell.wl_storage.storage.block.epoch)
+                    .is_empty(&shell.wl_storage)?);
                 let stake1 = read_validator_stake(
                     &shell.wl_storage,
                     &params,
@@ -2868,15 +2609,13 @@
             )
             .unwrap();
         assert_eq!(last_slash, Some(Epoch(4)));
-        assert!(
-            namada_proof_of_stake::is_validator_frozen(
-                &shell.wl_storage,
-                &val1.address,
-                current_epoch,
-                &params
-            )
-            .unwrap()
-        );
+        assert!(namada_proof_of_stake::is_validator_frozen(
+            &shell.wl_storage,
+            &val1.address,
+            current_epoch,
+            &params
+        )
+        .unwrap());
         assert!(
             namada_proof_of_stake::validator_slashes_handle(&val1.address)
                 .is_empty(&shell.wl_storage)
