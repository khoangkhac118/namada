//! The ledger shell connects the ABCI++ interface with the Namada ledger app.
//!
//! Any changes applied before [`Shell::finalize_block`] might have to be
//! reverted, so any changes applied in the methods [`Shell::prepare_proposal`]
//! and [`Shell::process_proposal`] must be also reverted
//! (unless we can simply overwrite them in the next block).
//! More info in <https://github.com/anoma/namada/issues/362>.
mod finalize_block;
mod governance;
mod init_chain;
mod prepare_proposal;
mod process_proposal;
pub(super) mod queries;
mod vote_extensions;

use std::collections::{BTreeSet, HashSet};
use std::convert::{TryFrom, TryInto};
use std::mem;
use std::path::{Path, PathBuf};
#[allow(unused_imports)]
use std::rc::Rc;

use borsh::{BorshDeserialize, BorshSerialize};
use namada::ledger::events::log::EventLog;
use namada::ledger::events::Event;
use namada::ledger::gas::BlockGasMeter;
use namada::ledger::pos::namada_proof_of_stake::types::{
    ActiveValidator, ValidatorSetUpdate,
};
use namada::ledger::pos::namada_proof_of_stake::PosBase;
use namada::ledger::protocol::ShellParams;
use namada::ledger::storage::traits::{Sha256Hasher, StorageHasher};
use namada::ledger::storage::write_log::WriteLog;
use namada::ledger::storage::{DBIter, Storage, DB};
use namada::ledger::{pos, protocol};
use namada::proto::{self, Tx};
<<<<<<< HEAD
use namada::types::address;
use namada::types::address::{masp, masp_tx_key};
=======
use namada::types::address::{masp, masp_tx_key, Address};
>>>>>>> 7ed315a9
use namada::types::chain::ChainId;
use namada::types::ethereum_events::EthereumEvent;
use namada::types::key::*;
use namada::types::storage::{BlockHeight, Key, TxIndex};
use namada::types::transaction::{
    hash_tx, process_tx, verify_decrypted_correctly, AffineCurve, DecryptedTx,
    EllipticCurve, PairingEngine, TxType, WrapperTx,
};
use namada::vm::wasm::{TxCache, VpCache};
use namada::vm::WasmCacheRwAccess;
use num_derive::{FromPrimitive, ToPrimitive};
use num_traits::{FromPrimitive, ToPrimitive};
use thiserror::Error;
use tokio::sync::mpsc::{Receiver, UnboundedSender};

use crate::config::{genesis, TendermintMode};
use crate::facade::tendermint_proto::abci::{
    Misbehavior as Evidence, MisbehaviorType as EvidenceType, ValidatorUpdate,
};
use crate::facade::tendermint_proto::crypto::public_key;
use crate::facade::tower_abci::{request, response};
use crate::node::ledger::shims::abcipp_shim_types::shim;
use crate::node::ledger::shims::abcipp_shim_types::shim::response::TxResult;
use crate::node::ledger::{storage, tendermint_node};
#[allow(unused_imports)]
use crate::wallet::{ValidatorData, ValidatorKeys};
use crate::{config, wallet};

fn key_to_tendermint(
    pk: &common::PublicKey,
) -> std::result::Result<public_key::Sum, ParsePublicKeyError> {
    match pk {
        common::PublicKey::Ed25519(_) => ed25519::PublicKey::try_from_pk(pk)
            .map(|pk| public_key::Sum::Ed25519(pk.try_to_vec().unwrap())),
        common::PublicKey::Secp256k1(_) => {
            secp256k1::PublicKey::try_from_pk(pk)
                .map(|pk| public_key::Sum::Secp256k1(pk.try_to_vec().unwrap()))
        }
    }
}

#[derive(Error, Debug)]
pub enum Error {
    #[error("Error removing the DB data: {0}")]
    RemoveDB(std::io::Error),
    #[error("chain ID mismatch: {0}")]
    ChainId(String),
    #[error("Error decoding a transaction from bytes: {0}")]
    TxDecoding(proto::Error),
    #[error("Error trying to apply a transaction: {0}")]
    TxApply(protocol::Error),
    #[error("Gas limit exceeding while applying transactions in block")]
    GasOverflow,
    #[error("{0}")]
    Tendermint(tendermint_node::Error),
    #[error("{0}")]
    Ethereum(super::ethereum_node::Error),
    #[error("Server error: {0}")]
    TowerServer(String),
    #[error("{0}")]
    Broadcaster(tokio::sync::mpsc::error::TryRecvError),
    #[error("Error executing proposal {0}: {1}")]
    BadProposal(u64, String),
    #[error("Error reading wasm: {0}")]
    ReadingWasm(#[from] eyre::Error),
}

impl From<Error> for TxResult {
    fn from(err: Error) -> Self {
        TxResult {
            code: 1,
            info: err.to_string(),
        }
    }
}

/// The different error codes that the ledger may
/// send back to a client indicating the status
/// of their submitted tx
#[derive(Debug, Copy, Clone, FromPrimitive, ToPrimitive, PartialEq)]
pub enum ErrorCodes {
    Ok = 0,
    InvalidTx = 1,
    InvalidSig = 2,
    WasmRuntimeError = 3,
    InvalidOrder = 4,
    ExtraTxs = 5,
    Undecryptable = 6,
    InvalidVoteExtension = 7,
    // NOTE: keep these values in sync with
    // [`ErrorCodes::is_recoverable`]
}

impl ErrorCodes {
    /// Checks if the given [`ErrorCodes`] value is a protocol level error,
    /// that can be recovered from at the finalize block stage.
    pub const fn is_recoverable(self) -> bool {
        (self as u32) <= 3
    }
}

impl From<ErrorCodes> for u32 {
    fn from(code: ErrorCodes) -> u32 {
        code.to_u32().unwrap()
    }
}

impl From<ErrorCodes> for String {
    fn from(code: ErrorCodes) -> String {
        u32::from(code).to_string()
    }
}

pub type Result<T> = std::result::Result<T, Error>;

pub fn reset(config: config::Ledger) -> Result<()> {
    // simply nuke the DB files
    let db_path = &config.db_dir();
    match std::fs::remove_dir_all(db_path) {
        Err(e) if e.kind() == std::io::ErrorKind::NotFound => (),
        res => res.map_err(Error::RemoveDB)?,
    };
    // reset Tendermint state
    tendermint_node::reset(config.tendermint_dir())
        .map_err(Error::Tendermint)?;
    Ok(())
}

#[derive(Debug)]
#[allow(dead_code, clippy::large_enum_variant)]
pub(super) enum ShellMode {
    Validator {
        data: ValidatorData,
        broadcast_sender: UnboundedSender<Vec<u8>>,
        ethereum_recv: EthereumReceiver,
    },
    Full,
    Seed,
}

/// A channel for pulling events from the Ethereum oracle
/// and queueing them up for inclusion in vote extensions
#[derive(Debug)]
pub(super) struct EthereumReceiver {
    channel: Receiver<EthereumEvent>,
    queue: BTreeSet<EthereumEvent>,
}

impl EthereumReceiver {
    /// Create a new [`EthereumReceiver`] from a channel connected
    /// to an Ethereum oracle
    pub fn new(channel: Receiver<EthereumEvent>) -> Self {
        Self {
            channel,
            queue: BTreeSet::new(),
        }
    }

    /// Pull messages from the channel and add to queue
    /// Since vote extensions require ordering of ethereum
    /// events, we do that here. We also de-duplicate events
    pub fn fill_queue(&mut self) {
        let mut new_events = 0;
        while let Ok(eth_event) = self.channel.try_recv() {
            if self.queue.insert(eth_event) {
                new_events += 1;
            };
        }
        if new_events > 0 {
            tracing::info!(n = new_events, "received Ethereum events");
        }
    }

    /// Get a copy of the queue
    pub fn get_events(&self) -> Vec<EthereumEvent> {
        self.queue.iter().cloned().collect()
    }

    /// Remove the given [`EthereumEvent`] from the queue, if present.
    ///
    /// **INVARIANT:** This method preserves the sorting and de-duplication
    /// of events in the queue.
    pub fn remove_event(&mut self, event: &EthereumEvent) {
        self.queue.remove(event);
    }
}

impl ShellMode {
    /// Get the validator address if ledger is in validator mode
    pub fn get_validator_address(&self) -> Option<&address::Address> {
        match &self {
            ShellMode::Validator { data, .. } => Some(&data.address),
            _ => None,
        }
    }

    /// Remove an Ethereum event from the internal queue
    pub fn dequeue_eth_event(&mut self, event: &EthereumEvent) {
        if let ShellMode::Validator { ethereum_recv, .. } = self {
            ethereum_recv.remove_event(event);
        }
    }

    /// Get the protocol keypair for this validator.
    pub fn get_protocol_key(&self) -> Option<&common::SecretKey> {
        match self {
            ShellMode::Validator {
                data:
                    ValidatorData {
                        keys:
                            ValidatorKeys {
                                protocol_keypair, ..
                            },
                        ..
                    },
                ..
            } => Some(protocol_keypair),
            _ => None,
        }
    }

    /// Get the Ethereum bridge keypair for this validator.
    #[cfg_attr(not(test), allow(dead_code))]
    pub fn get_eth_bridge_keypair(&self) -> Option<&common::SecretKey> {
        match self {
            ShellMode::Validator {
                data:
                    ValidatorData {
                        keys:
                            ValidatorKeys {
                                eth_bridge_keypair, ..
                            },
                        ..
                    },
                ..
            } => Some(eth_bridge_keypair),
            _ => None,
        }
    }

    /// If this node is a validator, broadcast a tx
    /// to the mempool using the broadcaster subprocess
    #[cfg_attr(feature = "abcipp", allow(dead_code))]
    pub fn broadcast(&self, data: Vec<u8>) {
        if let Self::Validator {
            broadcast_sender, ..
        } = self
        {
            broadcast_sender
                .send(data)
                .expect("The broadcaster should be running for a validator");
        }
    }
}

#[derive(Clone, Debug)]
pub enum MempoolTxType {
    /// A transaction that has not been validated by this node before
    NewTransaction,
    /// A transaction that has been validated at some previous level that may
    /// need to be validated again
    RecheckTransaction,
}

#[derive(Debug)]
pub struct Shell<D = storage::PersistentDB, H = Sha256Hasher>
where
    D: DB + for<'iter> DBIter<'iter> + Sync + 'static,
    H: StorageHasher + Sync + 'static,
{
    /// The id of the current chain
    #[allow(dead_code)]
    chain_id: ChainId,
    /// The persistent storage
    pub(super) storage: Storage<D, H>,
    /// Gas meter for the current block
    pub(super) gas_meter: BlockGasMeter,
    /// Write log for the current block
    pub(super) write_log: WriteLog,
    /// Byzantine validators given from ABCI++ `prepare_proposal` are stored in
    /// this field. They will be slashed when we finalize the block.
    byzantine_validators: Vec<Evidence>,
    /// Path to the base directory with DB data and configs
    #[allow(dead_code)]
    base_dir: PathBuf,
    /// Path to the WASM directory for files used in the genesis block.
    pub(super) wasm_dir: PathBuf,
    /// Information about the running shell instance
    #[allow(dead_code)]
    mode: ShellMode,
    /// VP WASM compilation cache
    pub(super) vp_wasm_cache: VpCache<WasmCacheRwAccess>,
    /// Tx WASM compilation cache
    pub(super) tx_wasm_cache: TxCache<WasmCacheRwAccess>,
    /// Taken from config `storage_read_past_height_limit`. When set, will
    /// limit the how many block heights in the past can the storage be
    /// queried for reading values.
    storage_read_past_height_limit: Option<u64>,
    /// Proposal execution tracking
    pub proposal_data: HashSet<u64>,
    /// Log of events emitted by `FinalizeBlock` ABCI calls.
    event_log: EventLog,
}

impl<D, H> Shell<D, H>
where
    D: DB + for<'iter> DBIter<'iter> + Sync + 'static,
    H: StorageHasher + Sync + 'static,
{
    /// Create a new shell from a path to a database and a chain id. Looks
    /// up the database with this data and tries to load the last state.
    pub fn new(
        config: config::Ledger,
        wasm_dir: PathBuf,
        broadcast_sender: UnboundedSender<Vec<u8>>,
        eth_receiver: Option<Receiver<EthereumEvent>>,
        db_cache: Option<&D::Cache>,
        vp_wasm_compilation_cache: u64,
        tx_wasm_compilation_cache: u64,
        native_token: Address,
    ) -> Self {
        let chain_id = config.chain_id;
        let db_path = config.shell.db_dir(&chain_id);
        let base_dir = config.shell.base_dir;
        let mode = config.tendermint.tendermint_mode;
        let storage_read_past_height_limit =
            config.shell.storage_read_past_height_limit;
        if !Path::new(&base_dir).is_dir() {
            std::fs::create_dir(&base_dir)
                .expect("Creating directory for Namada should not fail");
        }
        // load last state from storage
        let mut storage =
            Storage::open(db_path, chain_id.clone(), native_token, db_cache);
        storage
            .load_last_state()
            .map_err(|e| {
                tracing::error!("Cannot load the last state from the DB {}", e);
            })
            .expect("PersistentStorage cannot be initialized");

        let vp_wasm_cache_dir =
            base_dir.join(chain_id.as_str()).join("vp_wasm_cache");
        let tx_wasm_cache_dir =
            base_dir.join(chain_id.as_str()).join("tx_wasm_cache");
        // load in keys and address from wallet if mode is set to `Validator`
        let mode = match mode {
            TendermintMode::Validator => {
                #[cfg(not(feature = "dev"))]
                {
                    let wallet_path = &base_dir.join(chain_id.as_str());
                    let genesis_path =
                        &base_dir.join(format!("{}.toml", chain_id.as_str()));
                    tracing::debug!(
                        "{}",
                        wallet_path.as_path().to_str().unwrap()
                    );
                    let wallet = wallet::Wallet::load_or_new_from_genesis(
                        wallet_path,
                        genesis::genesis_config::open_genesis_config(
                            genesis_path,
                        )
                        .unwrap(),
                    );
                    wallet
                        .take_validator_data()
                        .map(|data| ShellMode::Validator {
                            data,
                            broadcast_sender,
                            ethereum_recv: EthereumReceiver::new(
                                eth_receiver.unwrap(),
                            ),
                        })
                        .expect(
                            "Validator data should have been stored in the \
                             wallet",
                        )
                }
                #[cfg(feature = "dev")]
                {
                    let (protocol_keypair, eth_bridge_keypair, dkg_keypair) =
                        wallet::defaults::validator_keys();
                    ShellMode::Validator {
                        data: wallet::ValidatorData {
                            address: wallet::defaults::validator_address(),
                            keys: wallet::ValidatorKeys {
                                protocol_keypair,
                                eth_bridge_keypair,
                                dkg_keypair: Some(dkg_keypair),
                            },
                        },
                        broadcast_sender,
                        ethereum_recv: EthereumReceiver::new(
                            eth_receiver.unwrap(),
                        ),
                    }
                }
            }
            TendermintMode::Full => ShellMode::Full,
            TendermintMode::Seed => ShellMode::Seed,
        };

        Self {
            chain_id,
            storage,
            gas_meter: BlockGasMeter::default(),
            write_log: WriteLog::default(),
            byzantine_validators: vec![],
            base_dir,
            wasm_dir,
            mode,
            vp_wasm_cache: VpCache::new(
                vp_wasm_cache_dir,
                vp_wasm_compilation_cache as usize,
            ),
            tx_wasm_cache: TxCache::new(
                tx_wasm_cache_dir,
                tx_wasm_compilation_cache as usize,
            ),
            storage_read_past_height_limit,
            proposal_data: HashSet::new(),
            // TODO: config event log params
            event_log: EventLog::default(),
        }
    }

    /// Return a reference to the [`EventLog`].
    #[inline]
    pub fn event_log(&self) -> &EventLog {
        &self.event_log
    }

    /// Return a mutable reference to the [`EventLog`].
    #[inline]
    pub fn event_log_mut(&mut self) -> &mut EventLog {
        &mut self.event_log
    }

    /// Iterate over the wrapper txs in order
    #[allow(dead_code)]
    fn iter_tx_queue(&mut self) -> impl Iterator<Item = &WrapperTx> {
        self.storage.tx_queue.iter()
    }

    /// Load the Merkle root hash and the height of the last committed block, if
    /// any. This is returned when ABCI sends an `info` request.
    pub fn last_state(&mut self) -> response::Info {
        let mut response = response::Info::default();
        let result = self.storage.get_state();

        match result {
            Some((root, height)) => {
                tracing::info!(
                    "Last state root hash: {}, height: {}",
                    root,
                    height
                );
                response.last_block_app_hash = root.0;
                response.last_block_height =
                    height.try_into().expect("Invalid block height");
            }
            None => {
                tracing::info!(
                    "No state could be found, chain is not initialized"
                );
            }
        };

        response
    }

    /// Read the value for a storage key dropping any error
    pub fn read_storage_key<T>(&self, key: &Key) -> Option<T>
    where
        T: Clone + BorshDeserialize,
    {
        let result = self.storage.read(key);

        match result {
            Ok((bytes, _gas)) => match bytes {
                Some(bytes) => match T::try_from_slice(&bytes) {
                    Ok(value) => Some(value),
                    Err(_) => None,
                },
                None => None,
            },
            Err(_) => None,
        }
    }

    /// Read the bytes for a storage key dropping any error
    pub fn read_storage_key_bytes(&self, key: &Key) -> Option<Vec<u8>> {
        let result = self.storage.read(key);

        match result {
            Ok((bytes, _gas)) => bytes,
            Err(_) => None,
        }
    }

    /// Apply PoS slashes from the evidence
    fn slash(&mut self) {
        if !self.byzantine_validators.is_empty() {
            let byzantine_validators =
                mem::take(&mut self.byzantine_validators);
            let pos_params = self.storage.read_pos_params();
            let current_epoch = self.storage.block.epoch;
            for evidence in byzantine_validators {
                tracing::info!("Processing evidence {evidence:?}.");
                let evidence_height = match u64::try_from(evidence.height) {
                    Ok(height) => height,
                    Err(err) => {
                        tracing::error!(
                            "Unexpected evidence block height {}",
                            err
                        );
                        continue;
                    }
                };
                let evidence_epoch = match self
                    .storage
                    .block
                    .pred_epochs
                    .get_epoch(BlockHeight(evidence_height))
                {
                    Some(epoch) => epoch,
                    None => {
                        tracing::error!(
                            "Couldn't find epoch for evidence block height {}",
                            evidence_height
                        );
                        continue;
                    }
                };
                if evidence_epoch + pos_params.unbonding_len <= current_epoch {
                    tracing::info!(
                        "Skipping outdated evidence from epoch \
                         {evidence_epoch}"
                    );
                    continue;
                }
                let slash_type = match EvidenceType::from_i32(evidence.r#type) {
                    Some(r#type) => match r#type {
                        EvidenceType::DuplicateVote => {
                            pos::types::SlashType::DuplicateVote
                        }
                        EvidenceType::LightClientAttack => {
                            pos::types::SlashType::LightClientAttack
                        }
                        EvidenceType::Unknown => {
                            tracing::error!(
                                "Unknown evidence: {:#?}",
                                evidence
                            );
                            continue;
                        }
                    },
                    None => {
                        tracing::error!(
                            "Unexpected evidence type {}",
                            evidence.r#type
                        );
                        continue;
                    }
                };
                let validator_raw_hash = match evidence.validator {
                    Some(validator) => tm_raw_hash_to_string(validator.address),
                    None => {
                        tracing::error!(
                            "Evidence without a validator {:#?}",
                            evidence
                        );
                        continue;
                    }
                };
                let validator = match self
                    .storage
                    .read_validator_address_raw_hash(&validator_raw_hash)
                {
                    Some(validator) => validator,
                    None => {
                        tracing::error!(
                            "Cannot find validator's address from raw hash {}",
                            validator_raw_hash
                        );
                        continue;
                    }
                };
                tracing::info!(
                    "Slashing {} for {} in epoch {}, block height {}",
                    validator,
                    slash_type,
                    evidence_epoch,
                    evidence_height
                );
                if let Err(err) = self.storage.slash(
                    &pos_params,
                    current_epoch,
                    evidence_epoch,
                    evidence_height,
                    slash_type,
                    &validator,
                ) {
                    tracing::error!("Error in slashing: {}", err);
                }
            }
        }
    }

    /// Commit a block. Persist the application state and return the Merkle root
    /// hash.
    pub fn commit(&mut self) -> response::Commit {
        let mut response = response::Commit::default();
        // commit changes from the write-log to storage
        self.write_log
            .commit_block(&mut self.storage)
            .expect("Expected committing block write log success");
        // store the block's data in DB
        self.storage.commit().unwrap_or_else(|e| {
            tracing::error!(
                "Encountered a storage error while committing a block {:?}",
                e
            )
        });

        let root = self.storage.merkle_root();
        tracing::info!(
            "Committed block hash: {}, height: {}",
            root,
            self.storage.last_height,
        );
        response.data = root.0;

        #[cfg(not(feature = "abcipp"))]
        {
            use crate::node::ledger::shell::vote_extensions::iter_protocol_txs;

            if let ShellMode::Validator { .. } = &self.mode {
                let ext = self.craft_extension();

                let protocol_key = self
                    .mode
                    .get_protocol_key()
                    .expect("Validators should have protocol keys");

                let protocol_txs = iter_protocol_txs(ext).map(|protocol_tx| {
                    protocol_tx.sign(protocol_key).to_bytes()
                });

                for tx in protocol_txs {
                    self.mode.broadcast(tx);
                }
            }
        }

        response
    }

    /// Validate a transaction request. On success, the transaction will
    /// included in the mempool and propagated to peers, otherwise it will be
    /// rejected.
    pub fn mempool_validate(
        &self,
        tx_bytes: &[u8],
        r#_type: MempoolTxType,
    ) -> response::CheckTx {
        use namada::types::transaction::protocol::{
            ProtocolTx, ProtocolTxType,
        };

        let mut response = response::CheckTx::default();
        const VALID_MSG: &str = "Mempool validation passed";

        match Tx::try_from(tx_bytes).map_err(Error::TxDecoding) {
            Ok(tx) => {
                match process_tx(tx) {
                    #[cfg(not(feature = "abcipp"))]
                    Ok(TxType::Protocol(ProtocolTx {
                        tx: ProtocolTxType::EthEventsVext(ext),
                        ..
                    })) => {
                        if self.validate_eth_events_vext(
                            ext,
                            self.storage.last_height,
                        ) {
                            response.log = String::from(VALID_MSG);
                        } else {
                            response.code = 1;
                            response.log = String::from(
                                "Invalid Ethereum events vote extension",
                            );
                        }
                    }
                    #[cfg(not(feature = "abcipp"))]
                    Ok(TxType::Protocol(ProtocolTx {
                        tx: ProtocolTxType::ValSetUpdateVext(ext),
                        ..
                    })) => {
                        if self.validate_valset_upd_vext(
                            ext,
                            self.storage.last_height,
                        ) {
                            response.log = String::from(VALID_MSG);
                        } else {
                            response.code = 1;
                            response.log = String::from(
                                "Invalid validator set update vote extension",
                            );
                        }
                    }
                    Ok(TxType::Protocol(ProtocolTx { tx, .. })) => {
                        response.code = 1;
                        response.log = format!(
                            "The following protocol tx cannot be added to the \
                             mempool: {tx:?}"
                        );
                    }
                    // `process_tx` errors are handled by
                    // `Shell::finalize_block`
                    _ => response.log = String::from(VALID_MSG),
                }
            }
            Err(msg) => {
                response.code = 1;
                response.log = msg.to_string();
            }
        }

        response
    }

    /// Lookup a validator's keypair for their established account from their
    /// wallet. If the node is not validator, this function returns None
    #[allow(dead_code)]
    fn get_account_keypair(&self) -> Option<common::SecretKey> {
        let wallet_path = &self.base_dir.join(self.chain_id.as_str());
        let genesis_path = &self
            .base_dir
            .join(format!("{}.toml", self.chain_id.as_str()));
        let mut wallet = wallet::Wallet::load_or_new_from_genesis(
            wallet_path,
            genesis::genesis_config::open_genesis_config(genesis_path).unwrap(),
        );
        self.mode.get_validator_address().map(|addr| {
            let pk_bytes = self
                .storage
                .read(&pk_key(addr))
                .expect(
                    "A validator should have a public key associated with \
                     it's established account",
                )
                .0
                .expect(
                    "A validator should have a public key associated with \
                     it's established account",
                );
            let pk = common::SecretKey::deserialize(&mut pk_bytes.as_slice())
                .expect("Validator's public key should be deserializable")
                .ref_to();
            wallet.find_key_by_pk(&pk).expect(
                "A validator's established keypair should be stored in its \
                 wallet",
            )
        })
    }
}

impl<'a, D, H> From<&'a mut Shell<D, H>>
    for ShellParams<'a, D, H, namada::vm::WasmCacheRwAccess>
where
    D: 'static + DB + for<'iter> DBIter<'iter> + Sync,
    H: 'static + StorageHasher + Sync,
{
    fn from(shell: &'a mut Shell<D, H>) -> Self {
        Self {
            block_gas_meter: &mut shell.gas_meter,
            write_log: &mut shell.write_log,
            storage: &shell.storage,
            vp_wasm_cache: &mut shell.vp_wasm_cache,
            tx_wasm_cache: &mut shell.tx_wasm_cache,
        }
    }
}

/// Helper functions and types for writing unit tests
/// for the shell
#[cfg(test)]
mod test_utils {
    use std::ops::{Deref, DerefMut};
    use std::path::PathBuf;

    #[cfg(not(feature = "abcipp"))]
    use namada::ledger::pos::namada_proof_of_stake::types::VotingPower;
    use namada::ledger::storage::mockdb::MockDB;
<<<<<<< HEAD
    use namada::ledger::storage::traits::Sha256Hasher;
    use namada::ledger::storage::{BlockStateWrite, MerkleTree};
    use namada::types::address::{nam, EstablishedAddressGen};
=======
    use namada::ledger::storage::{BlockStateWrite, MerkleTree, Sha256Hasher};
    use namada::types::address::EstablishedAddressGen;
>>>>>>> 7ed315a9
    use namada::types::chain::ChainId;
    use namada::types::hash::Hash;
    use namada::types::key::*;
    use namada::types::storage::{BlockHash, BlockResults, Epoch, Header};
    use namada::types::time::DateTimeUtc;
    use namada::types::transaction::Fee;
    use tempfile::tempdir;
    use tokio::sync::mpsc::{Sender, UnboundedReceiver};

    use super::*;
    #[cfg(feature = "abciplus")]
    use crate::facade::tendermint_proto::abci::{
        RequestInitChain, RequestProcessProposal,
    };
    use crate::facade::tendermint_proto::google::protobuf::Timestamp;
    use crate::node::ledger::shims::abcipp_shim_types::shim::request::{
        FinalizeBlock, ProcessedTx,
    };
    use crate::node::ledger::storage::{PersistentDB, PersistentStorageHasher};
    use crate::node::ledger::ORACLE_CHANNEL_BUFFER_SIZE;

    #[derive(Error, Debug)]
    pub enum TestError {
        #[error("Proposal rejected with tx results: {0:?}")]
        #[allow(dead_code)]
        RejectProposal(Vec<ProcessedTx>),
    }

    /// Gets the absolute path to root directory
    pub fn top_level_directory() -> PathBuf {
        let mut current_path = std::env::current_dir()
            .expect("Current directory should exist")
            .canonicalize()
            .expect("Current directory should exist");
        while current_path.file_name().unwrap() != "apps" {
            current_path.pop();
        }
        current_path.pop();
        current_path
    }

    /// Generate a random public/private keypair
    #[inline]
    pub(super) fn gen_keypair() -> common::SecretKey {
        gen_ed25519_keypair()
    }

    /// Generate a random ed25519 public/private keypair
    pub(super) fn gen_ed25519_keypair() -> common::SecretKey {
        use rand::prelude::ThreadRng;
        use rand::thread_rng;

        let mut rng: ThreadRng = thread_rng();
        ed25519::SigScheme::generate(&mut rng).try_to_sk().unwrap()
    }

    /// Generate a random secp256k1 public/private keypair
    pub(super) fn gen_secp256k1_keypair() -> common::SecretKey {
        use rand::prelude::ThreadRng;
        use rand::thread_rng;

        let mut rng: ThreadRng = thread_rng();
        secp256k1::SigScheme::generate(&mut rng)
            .try_to_sk()
            .unwrap()
    }

    /// Invalidate a valid signature `sig`.
    pub(super) fn invalidate_signature(
        sig: common::Signature,
    ) -> common::Signature {
        match sig {
            common::Signature::Ed25519(ed25519::Signature(ref sig)) => {
                let mut sig_bytes = sig.to_bytes();
                sig_bytes[0] = sig_bytes[0].wrapping_add(1);
                common::Signature::Ed25519(ed25519::Signature(sig_bytes.into()))
            }
            common::Signature::Secp256k1(secp256k1::Signature(
                ref sig,
                ref recovery_id,
            )) => {
                let mut sig_bytes = sig.serialize();
                let recovery_id_bytes = recovery_id.serialize();
                sig_bytes[0] = sig_bytes[0].wrapping_add(1);
                let bytes: [u8; 65] =
                    [sig_bytes.as_slice(), [recovery_id_bytes].as_slice()]
                        .concat()
                        .try_into()
                        .unwrap();
                common::Signature::Secp256k1((&bytes).try_into().unwrap())
            }
        }
    }

    /// A wrapper around the shell that implements
    /// Drop so as to clean up the files that it
    /// generates. Also allows illegal state
    /// modifications for testing purposes
    pub(super) struct TestShell {
        pub shell: Shell<MockDB, Sha256Hasher>,
    }

    impl Deref for TestShell {
        type Target = Shell<MockDB, Sha256Hasher>;

        fn deref(&self) -> &Self::Target {
            &self.shell
        }
    }

    impl DerefMut for TestShell {
        fn deref_mut(&mut self) -> &mut Self::Target {
            &mut self.shell
        }
    }

    #[derive(Clone)]
    /// Helper for testing process proposal which has very different
    /// input types depending on whether the ABCI++ feature is on or not.
    pub struct ProcessProposal {
        pub txs: Vec<Vec<u8>>,
    }

    impl TestShell {
        /// Returns a new shell with
        ///    - A broadcast receiver, which will receive any protocol txs sent
        ///      by the shell.
        ///    - A sender that can send Ethereum events into the ledger, mocking
        ///      the Ethereum fullnode process
        pub fn new_at_height<H: Into<BlockHeight>>(
            height: H,
        ) -> (Self, UnboundedReceiver<Vec<u8>>, Sender<EthereumEvent>) {
            let (sender, receiver) = tokio::sync::mpsc::unbounded_channel();
            let (eth_sender, eth_receiver) =
                tokio::sync::mpsc::channel(ORACLE_CHANNEL_BUFFER_SIZE);
            let base_dir = tempdir().unwrap().as_ref().canonicalize().unwrap();
            let vp_wasm_compilation_cache = 50 * 1024 * 1024; // 50 kiB
            let tx_wasm_compilation_cache = 50 * 1024 * 1024; // 50 kiB
<<<<<<< HEAD
            let mut shell = Shell::<MockDB, Sha256Hasher>::new(
                config::Ledger::new(
                    base_dir,
                    Default::default(),
                    TendermintMode::Validator,
                ),
                top_level_directory().join("wasm"),
                sender,
                Some(eth_receiver),
                None,
                vp_wasm_compilation_cache,
                tx_wasm_compilation_cache,
            );
            shell.storage.last_height = height.into();
            (Self { shell }, receiver, eth_sender)
        }

        /// Same as [`TestShell::new_at_height`], but returns a shell at block
        /// height 0.
        #[inline]
        pub fn new() -> (Self, UnboundedReceiver<Vec<u8>>, Sender<EthereumEvent>)
        {
            Self::new_at_height(BlockHeight(1))
=======
            (
                Self {
                    shell: Shell::<MockDB, Sha256Hasher>::new(
                        config::Ledger::new(
                            base_dir,
                            Default::default(),
                            TendermintMode::Validator,
                        ),
                        top_level_directory().join("wasm"),
                        sender,
                        None,
                        vp_wasm_compilation_cache,
                        tx_wasm_compilation_cache,
                        address::nam(),
                    ),
                },
                receiver,
            )
>>>>>>> 7ed315a9
        }

        /// Forward a InitChain request and expect a success
        pub fn init_chain(&mut self, req: RequestInitChain) {
            self.shell
                .init_chain(req)
                .expect("Test shell failed to initialize");
        }

        /// Forward a ProcessProposal request and extract the relevant
        /// response data to return
        pub fn process_proposal(
            &mut self,
            req: ProcessProposal,
        ) -> std::result::Result<Vec<ProcessedTx>, TestError> {
            let resp = self.shell.process_proposal(RequestProcessProposal {
                txs: req.txs.clone(),
                ..Default::default()
            });
            let results = resp
                .tx_results
                .into_iter()
                .zip(req.txs.into_iter())
                .map(|(res, tx_bytes)| ProcessedTx {
                    result: res,
                    tx: tx_bytes,
                })
                .collect();
            if resp.status != 1 {
                Err(TestError::RejectProposal(results))
            } else {
                Ok(results)
            }
        }

        /// Forward a FinalizeBlock request return a vector of
        /// the events created for each transaction
        pub fn finalize_block(
            &mut self,
            req: FinalizeBlock,
        ) -> Result<Vec<Event>> {
            match self.shell.finalize_block(req) {
                Ok(resp) => Ok(resp.events),
                Err(err) => Err(err),
            }
        }

        /// Add a wrapper tx to the queue of txs to be decrypted
        /// in the current block proposal
        #[cfg(test)]
        pub fn enqueue_tx(&mut self, wrapper: WrapperTx) {
            self.shell.storage.tx_queue.push(wrapper);
        }
    }

    /// Get the only validator's voting power.
    #[inline]
    #[cfg(not(feature = "abcipp"))]
    pub fn get_validator_voting_power() -> VotingPower {
        200.into()
    }

    /// Start a new test shell and initialize it. Returns the shell paired with
    /// a broadcast receiver, which will receives any protocol txs sent by the
    /// shell.
    pub(super) fn setup_at_height<H: Into<BlockHeight>>(
        height: H,
    ) -> (TestShell, UnboundedReceiver<Vec<u8>>, Sender<EthereumEvent>) {
        let (mut test, receiver, eth_receiver) =
            TestShell::new_at_height(height);
        test.init_chain(RequestInitChain {
            time: Some(Timestamp {
                seconds: 0,
                nanos: 0,
            }),
            chain_id: ChainId::default().to_string(),
            ..Default::default()
        });
        (test, receiver, eth_receiver)
    }

    /// Same as [`setup`], but returns a shell at block height 0.
    #[inline]
    pub(super) fn setup()
    -> (TestShell, UnboundedReceiver<Vec<u8>>, Sender<EthereumEvent>) {
        setup_at_height(BlockHeight(0))
    }

    /// This is just to be used in testing. It is not
    /// a meaningful default.
    impl Default for FinalizeBlock {
        fn default() -> Self {
            FinalizeBlock {
                hash: BlockHash([0u8; 32]),
                header: Header {
                    hash: Hash([0; 32]),
                    time: DateTimeUtc::now(),
                    next_validators_hash: Hash([0; 32]),
                },
                byzantine_validators: vec![],
                txs: vec![],
            }
        }
    }

    /// We test that on shell shutdown, the tx queue gets persisted in a DB, and
    /// on startup it is read successfully
    #[test]
    fn test_tx_queue_persistence() {
        let base_dir = tempdir().unwrap().as_ref().canonicalize().unwrap();
        // we have to use RocksDB for this test
        let (sender, _) = tokio::sync::mpsc::unbounded_channel();
        let (_, receiver) =
            tokio::sync::mpsc::channel(ORACLE_CHANNEL_BUFFER_SIZE);
        let vp_wasm_compilation_cache = 50 * 1024 * 1024; // 50 kiB
        let tx_wasm_compilation_cache = 50 * 1024 * 1024; // 50 kiB
        let native_token = address::nam();
        let mut shell = Shell::<PersistentDB, PersistentStorageHasher>::new(
            config::Ledger::new(
                base_dir.clone(),
                Default::default(),
                TendermintMode::Validator,
            ),
            top_level_directory().join("wasm"),
            sender.clone(),
            Some(receiver),
            None,
            vp_wasm_compilation_cache,
            tx_wasm_compilation_cache,
            native_token.clone(),
        );
        let keypair = gen_keypair();
        // enqueue a wrapper tx
        let tx = Tx::new(
            "wasm_code".as_bytes().to_owned(),
            Some("transaction data".as_bytes().to_owned()),
        );
        let wrapper = WrapperTx::new(
            Fee {
                amount: 0.into(),
                token: native_token,
            },
            &keypair,
            Epoch(0),
            0.into(),
            tx,
            Default::default(),
        );
        shell.storage.tx_queue.push(wrapper);
        // Artificially increase the block height so that chain
        // will read the new block when restarted
        let merkle_tree = MerkleTree::<Sha256Hasher>::default();
        let stores = merkle_tree.stores();
        let hash = BlockHash([0; 32]);
        let pred_epochs = Default::default();
        let address_gen = EstablishedAddressGen::new("test");
        shell
            .storage
            .db
            .write_block(BlockStateWrite {
                merkle_tree_stores: stores,
                header: None,
                hash: &hash,
                height: BlockHeight(1),
                epoch: Epoch(0),
                pred_epochs: &pred_epochs,
                next_epoch_min_start_height: BlockHeight(3),
                next_epoch_min_start_time: DateTimeUtc::now(),
                address_gen: &address_gen,
                results: &BlockResults::default(),
                tx_queue: &shell.storage.tx_queue,
            })
            .expect("Test failed");

        // Drop the shell
        std::mem::drop(shell);
        let (_, receiver) =
            tokio::sync::mpsc::channel(ORACLE_CHANNEL_BUFFER_SIZE);
        // Reboot the shell and check that the queue was restored from DB
        let shell = Shell::<PersistentDB, PersistentStorageHasher>::new(
            config::Ledger::new(
                base_dir,
                Default::default(),
                TendermintMode::Validator,
            ),
            top_level_directory().join("wasm"),
            sender,
            Some(receiver),
            None,
            vp_wasm_compilation_cache,
            tx_wasm_compilation_cache,
            address::nam(),
        );
        assert!(!shell.storage.tx_queue.is_empty());
    }
}<|MERGE_RESOLUTION|>--- conflicted
+++ resolved
@@ -34,12 +34,7 @@
 use namada::ledger::storage::{DBIter, Storage, DB};
 use namada::ledger::{pos, protocol};
 use namada::proto::{self, Tx};
-<<<<<<< HEAD
-use namada::types::address;
-use namada::types::address::{masp, masp_tx_key};
-=======
 use namada::types::address::{masp, masp_tx_key, Address};
->>>>>>> 7ed315a9
 use namada::types::chain::ChainId;
 use namada::types::ethereum_events::EthereumEvent;
 use namada::types::key::*;
@@ -834,14 +829,8 @@
     #[cfg(not(feature = "abcipp"))]
     use namada::ledger::pos::namada_proof_of_stake::types::VotingPower;
     use namada::ledger::storage::mockdb::MockDB;
-<<<<<<< HEAD
-    use namada::ledger::storage::traits::Sha256Hasher;
-    use namada::ledger::storage::{BlockStateWrite, MerkleTree};
-    use namada::types::address::{nam, EstablishedAddressGen};
-=======
     use namada::ledger::storage::{BlockStateWrite, MerkleTree, Sha256Hasher};
     use namada::types::address::EstablishedAddressGen;
->>>>>>> 7ed315a9
     use namada::types::chain::ChainId;
     use namada::types::hash::Hash;
     use namada::types::key::*;
@@ -980,7 +969,6 @@
             let base_dir = tempdir().unwrap().as_ref().canonicalize().unwrap();
             let vp_wasm_compilation_cache = 50 * 1024 * 1024; // 50 kiB
             let tx_wasm_compilation_cache = 50 * 1024 * 1024; // 50 kiB
-<<<<<<< HEAD
             let mut shell = Shell::<MockDB, Sha256Hasher>::new(
                 config::Ledger::new(
                     base_dir,
@@ -993,6 +981,7 @@
                 None,
                 vp_wasm_compilation_cache,
                 tx_wasm_compilation_cache,
+                address::nam(),
             );
             shell.storage.last_height = height.into();
             (Self { shell }, receiver, eth_sender)
@@ -1004,26 +993,6 @@
         pub fn new() -> (Self, UnboundedReceiver<Vec<u8>>, Sender<EthereumEvent>)
         {
             Self::new_at_height(BlockHeight(1))
-=======
-            (
-                Self {
-                    shell: Shell::<MockDB, Sha256Hasher>::new(
-                        config::Ledger::new(
-                            base_dir,
-                            Default::default(),
-                            TendermintMode::Validator,
-                        ),
-                        top_level_directory().join("wasm"),
-                        sender,
-                        None,
-                        vp_wasm_compilation_cache,
-                        tx_wasm_compilation_cache,
-                        address::nam(),
-                    ),
-                },
-                receiver,
-            )
->>>>>>> 7ed315a9
         }
 
         /// Forward a InitChain request and expect a success
