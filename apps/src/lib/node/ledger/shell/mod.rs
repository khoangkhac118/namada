--- conflicted
+++ resolved
@@ -130,9 +130,10 @@
     InvalidOrder = 4,
     ExtraTxs = 5,
     Undecryptable = 6,
-<<<<<<< HEAD
     AllocationError = 7,
     ReplayTx = 8,
+    InvalidChainId = 9,
+    InvalidDecryptedChainId = 10,
 }
 
 impl ErrorCodes {
@@ -143,16 +144,12 @@
         // NOTE: pattern match on all `ErrorCodes` variants, in order
         // to catch potential bugs when adding new codes
         match self {
-            Ok => true,
+            Ok | InvalidDecryptedChainId => true,
             InvalidTx | InvalidSig | WasmRuntimeError | InvalidOrder
-            | ExtraTxs | Undecryptable | AllocationError | ReplayTx => false,
-        }
-    }
-=======
-    ReplayTx = 7,
-    InvalidChainId = 8,
-    InvalidDecryptedChainId = 9,
->>>>>>> d861a808
+            | ExtraTxs | Undecryptable | AllocationError | ReplayTx
+            | InvalidChainId => false,
+        }
+    }
 }
 
 impl From<ErrorCodes> for u32 {
