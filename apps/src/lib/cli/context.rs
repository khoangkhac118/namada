--- conflicted
+++ resolved
@@ -16,18 +16,11 @@
 use namada::types::masp::*;
 
 use super::args;
-<<<<<<< HEAD
-use crate::client::tx::ShieldedContext;
-use crate::config::global::GlobalConfig;
-use crate::config::{self, genesis, Config};
-use crate::wallet::{AddressVpType, Wallet};
-=======
 use crate::client::tx::CLIShieldedUtils;
 use crate::config::genesis::genesis_config;
 use crate::config::global::GlobalConfig;
 use crate::config::{self, Config};
 use crate::wallet::CliWalletUtils;
->>>>>>> fdeaf23f
 use crate::wasm_loader;
 
 /// Env. var to set chain ID
@@ -112,28 +105,18 @@
         let genesis = genesis::genesis(1);
 
         let native_token = genesis.native_token;
-<<<<<<< HEAD
         #[cfg(not(feature = "dev"))]
         let wallet = {
             let genesis_file_path = global_args.base_dir.join(format!(
                 "{}.toml",
                 global_config.default_chain_id.as_str()
             ));
-            let default_genesis = genesis::genesis_config::open_genesis_config(
-                genesis_file_path,
-            )?;
-            Wallet::load_or_new_from_genesis(&chain_dir, default_genesis)
+            let default_genesis =
+                genesis_config::open_genesis_config(genesis_file_path)?;
+            crate::wallet::load_or_new_from_genesis(&chain_dir, default_genesis)
         };
         #[cfg(feature = "dev")]
-        let wallet = Wallet::load_or_new(&chain_dir);
-=======
-        let default_genesis =
-            genesis_config::open_genesis_config(genesis_file_path)?;
-        let wallet = crate::wallet::load_or_new_from_genesis(
-            &chain_dir,
-            default_genesis,
-        );
->>>>>>> fdeaf23f
+        let wallet = crate::wallet::load_or_new(&chain_dir);
 
         // If the WASM dir specified, put it in the config
         match global_args.wasm_dir.as_ref() {
