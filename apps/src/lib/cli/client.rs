--- conflicted
+++ resolved
@@ -40,15 +40,10 @@
                             .await
                             .proceed_or_else(error)?;
                         let args = args.to_sdk(&mut ctx);
-<<<<<<< HEAD
-                        let dry_run = args.tx.dry_run;
-                        tx::submit_custom::<_, IO>(&client, &mut ctx, args)
-                            .await?;
-=======
                         let dry_run =
                             args.tx.dry_run || args.tx.dry_run_wrapper;
-                        tx::submit_custom(&client, &mut ctx, args).await?;
->>>>>>> 9b67281e
+                        tx::submit_custom::<_, IO>(&client, &mut ctx, args)
+                            .await?;
                         if !dry_run {
                             crate::wallet::save(&ctx.wallet)
                                 .unwrap_or_else(|err| eprintln!("{}", err));
@@ -98,15 +93,10 @@
                             .await
                             .proceed_or_else(error)?;
                         let args = args.to_sdk(&mut ctx);
-<<<<<<< HEAD
                         tx::submit_update_account::<_, IO>(
                             &client, &mut ctx, args,
                         )
                         .await?;
-=======
-                        tx::submit_update_account(&client, &mut ctx, args)
-                            .await?;
->>>>>>> 9b67281e
                     }
                     Sub::TxInitAccount(TxInitAccount(mut args)) => {
                         let client = client.unwrap_or_else(|| {
@@ -119,18 +109,12 @@
                             .await
                             .proceed_or_else(error)?;
                         let args = args.to_sdk(&mut ctx);
-<<<<<<< HEAD
-                        let dry_run = args.tx.dry_run;
+                        let dry_run =
+                            args.tx.dry_run || args.tx.dry_run_wrapper;
                         tx::submit_init_account::<_, IO>(
                             &client, &mut ctx, args,
                         )
                         .await?;
-=======
-                        let dry_run =
-                            args.tx.dry_run || args.tx.dry_run_wrapper;
-                        tx::submit_init_account(&client, &mut ctx, args)
-                            .await?;
->>>>>>> 9b67281e
                         if !dry_run {
                             crate::wallet::save(&ctx.wallet)
                                 .unwrap_or_else(|err| eprintln!("{}", err));
@@ -273,28 +257,7 @@
                         let tx_args = args.tx.clone();
 
                         let default_signer = Some(args.sender.clone());
-<<<<<<< HEAD
-                        let signing_data =
-                            signing::aux_signing_data::<_, _, IO>(
-                                &client,
-                                &mut ctx.wallet,
-                                &args.tx,
-                                &Some(args.sender.clone()),
-                                default_signer,
-                            )
-                            .await?;
-
-                        let mut tx =
-                            bridge_pool::build_bridge_pool_tx::<_, IO>(
-                                &client,
-                                args.clone(),
-                                signing_data.gas_payer.clone(),
-                            )
-                            .await?;
-
-                        signing::generate_test_vector::<_, _, IO>(
-=======
-                        let signing_data = tx::aux_signing_data(
+                        let signing_data = tx::aux_signing_data::<_, IO>(
                             &client,
                             &mut ctx.wallet,
                             &args.tx,
@@ -304,7 +267,7 @@
                         .await?;
 
                         let (mut tx, _epoch) =
-                            bridge_pool::build_bridge_pool_tx(
+                            bridge_pool::build_bridge_pool_tx::<_, _, _, IO>(
                                 &client,
                                 &mut ctx.wallet,
                                 &mut ctx.shielded,
@@ -313,27 +276,17 @@
                             )
                             .await?;
 
-                        signing::generate_test_vector(
->>>>>>> 9b67281e
+                        signing::generate_test_vector::<_, _, IO>(
                             &client,
                             &mut ctx.wallet,
                             &tx,
                         )
-<<<<<<< HEAD
-                        .await;
+                        .await?;
 
                         if args.tx.dump_tx {
                             dump_tx::<IO>(&args.tx, tx);
                         } else {
                             tx::submit_reveal_aux::<_, IO>(
-=======
-                        .await?;
-
-                        if args.tx.dump_tx {
-                            dump_tx(&args.tx, tx);
-                        } else {
-                            tx::submit_reveal_aux(
->>>>>>> 9b67281e
                                 &client,
                                 &mut ctx,
                                 tx_args.clone(),
@@ -346,15 +299,9 @@
                                 &tx_args,
                                 &mut tx,
                                 signing_data,
-<<<<<<< HEAD
-                            );
+                            )?;
 
                             sdk_tx::process_tx::<_, _, IO>(
-=======
-                            )?;
-
-                            sdk_tx::process_tx(
->>>>>>> 9b67281e
                                 &client,
                                 &mut ctx.wallet,
                                 &tx_args,
@@ -388,11 +335,11 @@
                             )
                         });
                         client
-                            .wait_until_node_is_synced()
-                            .await
-                            .proceed_or_else(error)?;
-                        let args = args.to_sdk(&mut ctx);
-                        tx::submit_update_steward_commission(
+                            .wait_until_node_is_synced::<IO>()
+                            .await
+                            .proceed_or_else(error)?;
+                        let args = args.to_sdk(&mut ctx);
+                        tx::submit_update_steward_commission::<_, IO>(
                             &client, ctx, args,
                         )
                         .await?;
@@ -404,11 +351,12 @@
                             )
                         });
                         client
-                            .wait_until_node_is_synced()
-                            .await
-                            .proceed_or_else(error)?;
-                        let args = args.to_sdk(&mut ctx);
-                        tx::submit_resign_steward(&client, ctx, args).await?;
+                            .wait_until_node_is_synced::<IO>()
+                            .await
+                            .proceed_or_else(error)?;
+                        let args = args.to_sdk(&mut ctx);
+                        tx::submit_resign_steward::<_, IO>(&client, ctx, args)
+                            .await?;
                     }
                     // Ledger queries
                     Sub::QueryEpoch(QueryEpoch(mut args)) => {
@@ -630,7 +578,6 @@
                         let args = args.to_sdk(&mut ctx);
                         rpc::query_raw_bytes::<_, IO>(&client, args).await;
                     }
-
                     Sub::QueryProposal(QueryProposal(mut args)) => {
                         let client = client.unwrap_or_else(|| {
                             C::from_tendermint_address(
@@ -712,45 +659,6 @@
                             .proceed_or_else(error)?;
                         let args = args.to_sdk(&mut ctx);
                         tx::sign_tx::<_, IO>(&client, &mut ctx, args).await?;
-                    }
-                    Sub::QueryPgf(QueryPgf(mut args)) => {
-                        let client = client.unwrap_or_else(|| {
-                            C::from_tendermint_address(
-                                &mut args.query.ledger_address,
-                            )
-                        });
-                        client
-                            .wait_until_node_is_synced()
-                            .await
-                            .proceed_or_else(error)?;
-                        let args = args.to_sdk(&mut ctx);
-                        rpc::query_pgf(&client, args).await;
-                    }
-                    Sub::QueryAccount(QueryAccount(mut args)) => {
-                        let client = client.unwrap_or_else(|| {
-                            C::from_tendermint_address(
-                                &mut args.query.ledger_address,
-                            )
-                        });
-                        client
-                            .wait_until_node_is_synced()
-                            .await
-                            .proceed_or_else(error)?;
-                        let args = args.to_sdk(&mut ctx);
-                        rpc::query_account(&client, args).await;
-                    }
-                    Sub::SignTx(SignTx(mut args)) => {
-                        let client = client.unwrap_or_else(|| {
-                            C::from_tendermint_address(
-                                &mut args.tx.ledger_address,
-                            )
-                        });
-                        client
-                            .wait_until_node_is_synced()
-                            .await
-                            .proceed_or_else(error)?;
-                        let args = args.to_sdk(&mut ctx);
-                        tx::sign_tx(&client, &mut ctx, args).await?;
                     }
                 }
             }
