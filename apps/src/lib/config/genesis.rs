//! The parameters used for the chain's genesis

use std::collections::{BTreeMap, HashMap};

use borsh::{BorshDeserialize, BorshSerialize};
use derivative::Derivative;
use namada::core::ledger::governance::parameters::GovernanceParameters;
use namada::core::ledger::pgf::parameters::PgfParameters;
#[cfg(not(feature = "mainnet"))]
use namada::core::ledger::testnet_pow;
use namada::ledger::eth_bridge::EthereumBridgeConfig;
use namada::ledger::parameters::EpochDuration;
use namada::ledger::pos::{Dec, GenesisValidator, PosParams};
use namada::types::address::Address;
use namada::types::chain::ProposalBytes;
use namada::types::key::dkg_session_keys::DkgPublicKey;
use namada::types::key::*;
use namada::types::time::{DateTimeUtc, DurationSecs};
use namada::types::token::Denomination;
use namada::types::uint::Uint;
use namada::types::{storage, token};

/// Genesis configuration file format
pub mod genesis_config {
    use std::array::TryFromSliceError;
<<<<<<< HEAD
    use std::collections::{BTreeSet, HashMap};
=======
    use std::collections::{BTreeMap, BTreeSet, HashMap};
>>>>>>> 9b67281e
    use std::convert::TryInto;
    use std::path::Path;
    use std::str::FromStr;

    use data_encoding::HEXLOWER;
    use eyre::Context;
    use namada::core::ledger::governance::parameters::GovernanceParameters;
    use namada::core::ledger::pgf::parameters::PgfParameters;
    #[cfg(not(feature = "mainnet"))]
    use namada::core::ledger::testnet_pow;
    use namada::ledger::parameters::EpochDuration;
    use namada::ledger::pos::{Dec, GenesisValidator, PosParams};
    use namada::types::address::Address;
    use namada::types::chain::ProposalBytes;
    use namada::types::key::dkg_session_keys::DkgPublicKey;
    use namada::types::key::*;
    use namada::types::time::Rfc3339String;
    use namada::types::token::Denomination;
    use namada::types::uint::Uint;
    use namada::types::{storage, token};
    use serde::{Deserialize, Serialize};
    use thiserror::Error;

    use super::{
        EstablishedAccount, EthereumBridgeConfig, Genesis, ImplicitAccount,
        Parameters, TokenAccount, Validator,
    };
    use crate::cli;

    #[derive(Clone, Debug, Deserialize, Serialize)]
    pub struct HexString(pub String);

    impl HexString {
        pub fn to_bytes(&self) -> Result<Vec<u8>, HexKeyError> {
            let bytes = HEXLOWER.decode(self.0.as_ref())?;
            Ok(bytes)
        }

        pub fn to_sha256_bytes(&self) -> Result<[u8; 32], HexKeyError> {
            let bytes = HEXLOWER.decode(self.0.as_ref())?;
            let slice = bytes.as_slice();
            let array: [u8; 32] = slice.try_into()?;
            Ok(array)
        }

        pub fn to_public_key(&self) -> Result<common::PublicKey, HexKeyError> {
            let key = common::PublicKey::from_str(&self.0)
                .map_err(HexKeyError::InvalidPublicKey)?;
            Ok(key)
        }

        pub fn to_dkg_public_key(&self) -> Result<DkgPublicKey, HexKeyError> {
            let key = DkgPublicKey::from_str(&self.0)?;
            Ok(key)
        }
    }

    #[derive(Error, Debug)]
    pub enum HexKeyError {
        #[error("Invalid hex string: {0:?}")]
        InvalidHexString(data_encoding::DecodeError),
        #[error("Invalid sha256 checksum: {0}")]
        InvalidSha256(TryFromSliceError),
        #[error("Invalid public key: {0}")]
        InvalidPublicKey(ParsePublicKeyError),
    }

    impl From<data_encoding::DecodeError> for HexKeyError {
        fn from(err: data_encoding::DecodeError) -> Self {
            Self::InvalidHexString(err)
        }
    }

    impl From<ParsePublicKeyError> for HexKeyError {
        fn from(err: ParsePublicKeyError) -> Self {
            Self::InvalidPublicKey(err)
        }
    }

    impl From<TryFromSliceError> for HexKeyError {
        fn from(err: TryFromSliceError) -> Self {
            Self::InvalidSha256(err)
        }
    }

    #[derive(Clone, Debug, Deserialize, Serialize)]
    pub struct GenesisConfig {
        // Genesis timestamp
        pub genesis_time: Rfc3339String,
        // Name of the native token - this must one of the tokens included in
        // the `token` field
        pub native_token: String,
        #[cfg(not(feature = "mainnet"))]
        /// Testnet faucet PoW difficulty - defaults to `0` when not set
        pub faucet_pow_difficulty: Option<testnet_pow::Difficulty>,
        #[cfg(not(feature = "mainnet"))]
        /// Testnet faucet withdrawal limit - defaults to 1000 tokens when not
        /// set
        pub faucet_withdrawal_limit: Option<Uint>,
        // Initial validator set
        pub validator: HashMap<String, ValidatorConfig>,
        // Token accounts present at genesis
        pub token: HashMap<String, TokenAccountConfig>,
        // Established accounts present at genesis
        pub established: Option<HashMap<String, EstablishedAccountConfig>>,
        // Implicit accounts present at genesis
        pub implicit: Option<HashMap<String, ImplicitAccountConfig>>,
        // Protocol parameters
        pub parameters: ParametersConfig,
        // PoS parameters
        pub pos_params: PosParamsConfig,
        // Governance parameters
        pub gov_params: GovernanceParamsConfig,
        // Pgf parameters
        pub pgf_params: PgfParametersConfig,
        // Ethereum bridge config
        pub ethereum_bridge_params: Option<EthereumBridgeConfig>,
        // Wasm definitions
        pub wasm: HashMap<String, WasmConfig>,
    }

    #[derive(Clone, Debug, Deserialize, Serialize)]
    pub struct GovernanceParamsConfig {
        // Min funds to stake to submit a proposal
        pub min_proposal_fund: u64,
        // Maximum size of proposal in kibibytes (KiB)
        pub max_proposal_code_size: u64,
        // Minimum proposal period length in epochs
        pub min_proposal_voting_period: u64,
        // Maximum proposal period length in epochs
        pub max_proposal_period: u64,
        // Maximum number of characters in the proposal content
        pub max_proposal_content_size: u64,
        // Minimum number of epoch between end and grace epoch
        pub min_proposal_grace_epochs: u64,
    }

    #[derive(Clone, Debug, Deserialize, Serialize)]
    pub struct PgfParametersConfig {
        /// The set of stewards
        pub stewards: BTreeSet<Address>,
        /// The pgf inflation rate
        pub pgf_inflation_rate: Dec,
        /// The stewards inflation rate
        pub stewards_inflation_rate: Dec,
    }

    /// Validator pre-genesis configuration can be created with client utils
    /// `init-genesis-validator` command and added to a genesis for
    /// `init-network` cmd and that can be subsequently read by `join-network`
    /// cmd to setup a genesis validator node.
    #[derive(Serialize, Deserialize, Debug)]
    pub struct ValidatorPreGenesisConfig {
        pub validator: HashMap<String, ValidatorConfig>,
    }

    #[derive(Clone, Default, Debug, Deserialize, Serialize)]
    pub struct ValidatorConfig {
        // Public key for consensus. (default: generate)
        pub consensus_public_key: Option<HexString>,
        // Public key (cold) for eth governance. (default: generate)
        pub eth_cold_key: Option<HexString>,
        // Public key (hot) for eth bridge. (default: generate)
        pub eth_hot_key: Option<HexString>,
        // Public key for validator account. (default: generate)
        pub account_public_key: Option<HexString>,
        // Public protocol signing key for validator account. (default:
        // generate)
        pub protocol_public_key: Option<HexString>,
        // Public DKG session key for validator account. (default: generate)
        pub dkg_public_key: Option<HexString>,
        // Validator address (default: generate).
        pub address: Option<String>,
        // Total number of tokens held at genesis.
        pub tokens: Option<u64>,
        // Unstaked balance at genesis.
        pub non_staked_balance: Option<u64>,
        /// Commission rate charged on rewards for delegators (bounded inside
        /// 0-1)
        pub commission_rate: Option<Dec>,
        /// Maximum change in commission rate permitted per epoch
        pub max_commission_rate_change: Option<Dec>,
        // Filename of validator VP. (default: default validator VP)
        pub validator_vp: Option<String>,
        // IP:port of the validator. (used in generation only)
        pub net_address: Option<String>,
        /// Tendermint node key is used to derive Tendermint node ID for node
        /// authentication
        pub tendermint_node_key: Option<HexString>,
    }

    #[derive(Clone, Debug, Deserialize, Serialize)]
    pub struct TokenAccountConfig {
        // Address of token account (default: generate).
        pub address: Option<String>,
        // The number of decimal places amounts of this token has
        pub denom: Denomination,
        // Filename of token account VP. (default: token VP)
        pub vp: Option<String>,
        // Initial balances held by accounts defined elsewhere.
        pub balances: Option<HashMap<String, token::Amount>>,
    }

    #[derive(Clone, Debug, Deserialize, Serialize)]
    pub struct EstablishedAccountConfig {
        // Address of established account (default: generate).
        pub address: Option<String>,
        // Filename of established account VP. (default: user VP)
        pub vp: Option<String>,
        // Public key of established account. (default: generate)
        pub public_key: Option<HexString>,
        // Initial storage key values.
        pub storage: Option<HashMap<String, HexString>>,
    }

    #[derive(Clone, Debug, Deserialize, Serialize)]
    pub struct ImplicitAccountConfig {
        // Public key of implicit account (default: generate).
        pub public_key: Option<HexString>,
    }

    #[derive(Clone, Debug, Deserialize, Serialize)]
    pub struct ParametersConfig {
        /// Max payload size, in bytes, for a tx batch proposal.
        ///
        /// Block proposers may never return a `PrepareProposal`
        /// response containing `txs` with a byte length greater
        /// than whatever is configured through this parameter.
        ///
        /// Note that this parameter's value will always be strictly
        /// smaller than a Tendermint block's `MaxBytes` consensus
        /// parameter. Currently, we hard cap `max_proposal_bytes`
        /// at 90 MiB in Namada, which leaves at least 10 MiB of
        /// room for header data, evidence and protobuf
        /// serialization overhead in Tendermint blocks.
        pub max_proposal_bytes: ProposalBytes,
        /// Max block gas
        pub max_block_gas: u64,
        /// Minimum number of blocks per epoch.
        pub min_num_of_blocks: u64,
        /// Maximum duration per block (in seconds).
        // TODO: this is i64 because datetime wants it
        pub max_expected_time_per_block: i64,
        /// Hashes of whitelisted vps array. `None` value or an empty array
        /// disables whitelisting.
        pub vp_whitelist: Option<Vec<String>>,
        /// Hashes of whitelisted txs array. `None` value or an empty array
        /// disables whitelisting.
        pub tx_whitelist: Option<Vec<String>>,
        /// Filename of implicit accounts validity predicate WASM code
        pub implicit_vp: String,
        /// Expected number of epochs per year
        pub epochs_per_year: u64,
        /// Max signature per transaction
        pub max_signatures_per_transaction: u8,
        /// PoS gain p
        pub pos_gain_p: Dec,
        /// PoS gain d
        pub pos_gain_d: Dec,
        /// Fee unshielding gas limit
        pub fee_unshielding_gas_limit: u64,
        /// Fee unshielding descriptions limit
        pub fee_unshielding_descriptions_limit: u64,
        /// Map of the cost per gas unit for every token allowed for fee
        /// payment
        pub gas_cost: BTreeMap<Address, token::Amount>,
    }

    #[derive(Clone, Debug, Deserialize, Serialize)]
    pub struct PosParamsConfig {
        // Maximum number of consensus validators.
        pub max_validator_slots: u64,
        // Pipeline length (in epochs).
        pub pipeline_len: u64,
        // Unbonding length (in epochs).
        pub unbonding_len: u64,
        // Votes per token.
        pub tm_votes_per_token: Dec,
        // Reward for proposing a block.
        pub block_proposer_reward: Dec,
        // Reward for voting on a block.
        pub block_vote_reward: Dec,
        // Maximum staking APY
        pub max_inflation_rate: Dec,
        // Target ratio of staked NAM tokens to total NAM tokens
        pub target_staked_ratio: Dec,
        // Portion of a validator's stake that should be slashed on a
        // duplicate vote.
        pub duplicate_vote_min_slash_rate: Dec,
        // Portion of a validator's stake that should be slashed on a
        // light client attack.
        pub light_client_attack_min_slash_rate: Dec,
        /// Number of epochs above and below (separately) the current epoch to
        /// consider when doing cubic slashing
        pub cubic_slashing_window_length: u64,
        /// The minimum amount of bonded tokens that a validator needs to be in
        /// either the `consensus` or `below_capacity` validator sets
        pub validator_stake_threshold: token::Amount,
    }

    #[derive(Clone, Debug, Deserialize, Serialize)]
    pub struct WasmConfig {
        filename: String,
        pub sha256: Option<HexString>,
    }

    fn load_validator(
        config: &ValidatorConfig,
        wasm: &HashMap<String, WasmConfig>,
    ) -> Validator {
        let validator_vp_name = config.validator_vp.as_ref().unwrap();
        let validator_vp_config = wasm.get(validator_vp_name).unwrap();

        Validator {
            pos_data: GenesisValidator {
                address: Address::decode(config.address.as_ref().unwrap())
                    .unwrap(),
                tokens: token::Amount::native_whole(
                    config.tokens.unwrap_or_default(),
                ),
                consensus_key: config
                    .consensus_public_key
                    .as_ref()
                    .unwrap()
                    .to_public_key()
                    .unwrap(),
                eth_cold_key: config
                    .eth_cold_key
                    .as_ref()
                    .unwrap()
                    .to_public_key()
                    .unwrap(),
                eth_hot_key: config
                    .eth_hot_key
                    .as_ref()
                    .unwrap()
                    .to_public_key()
                    .unwrap(),
                commission_rate: config
                    .commission_rate
                    .and_then(|rate| {
                        if rate <= Dec::one() { Some(rate) } else { None }
                    })
                    .expect("Commission rate must be between 0.0 and 1.0"),
                max_commission_rate_change: config
                    .max_commission_rate_change
                    .and_then(|rate| {
                        if rate <= Dec::one() { Some(rate) } else { None }
                    })
                    .expect(
                        "Max commission rate change must be between 0.0 and \
                         1.0",
                    ),
            },
            account_key: config
                .account_public_key
                .as_ref()
                .unwrap()
                .to_public_key()
                .unwrap(),
            protocol_key: config
                .protocol_public_key
                .as_ref()
                .unwrap()
                .to_public_key()
                .unwrap(),
            dkg_public_key: config
                .dkg_public_key
                .as_ref()
                .unwrap()
                .to_dkg_public_key()
                .unwrap(),
            non_staked_balance: token::Amount::native_whole(
                config.non_staked_balance.unwrap_or_default(),
            ),
            validator_vp_code_path: validator_vp_config.filename.to_owned(),
            validator_vp_sha256: validator_vp_config
                .sha256
                .clone()
                .unwrap()
                .to_sha256_bytes()
                .unwrap(),
        }
    }

    fn load_token(
        config: &TokenAccountConfig,
        validators: &HashMap<String, Validator>,
        established_accounts: &HashMap<String, EstablishedAccount>,
        implicit_accounts: &HashMap<String, ImplicitAccount>,
    ) -> TokenAccount {
        TokenAccount {
            address: Address::decode(config.address.as_ref().unwrap()).unwrap(),
            denom: config.denom,
            balances: config
                .balances
                .as_ref()
                .unwrap_or(&HashMap::default())
                .iter()
                .map(|(alias_or_address, amount)| {
                    (
                        match Address::decode(alias_or_address) {
                            Ok(address) => address,
                            Err(decode_err) => {
                                if let Some(alias) =
                                    alias_or_address.strip_suffix(".public_key")
                                {
                                    if let Some(established) =
                                        established_accounts.get(alias)
                                    {
                                        established
                                            .public_key
                                            .as_ref()
                                            .unwrap()
                                            .into()
                                    } else if let Some(validator) =
                                        validators.get(alias)
                                    {
                                        (&validator.account_key).into()
                                    } else {
                                        eprintln!(
                                            "No established or validator \
                                             account with alias {} found",
                                            alias
                                        );
                                        cli::safe_exit(1)
                                    }
                                } else if let Some(established) =
                                    established_accounts.get(alias_or_address)
                                {
                                    established.address.clone()
                                } else if let Some(validator) =
                                    validators.get(alias_or_address)
                                {
                                    validator.pos_data.address.clone()
                                } else if let Some(implicit) =
                                    implicit_accounts.get(alias_or_address)
                                {
                                    (&implicit.public_key).into()
                                } else {
                                    eprintln!(
                                        "{} is unknown alias and not a valid \
                                         address: {}",
                                        alias_or_address, decode_err
                                    );
                                    cli::safe_exit(1)
                                }
                            }
                        },
                        token::Amount::from_uint(*amount, config.denom).expect(
                            "expected a balance that fits into 256 bits",
                        ),
                    )
                })
                .collect(),
        }
    }

    fn load_established(
        config: &EstablishedAccountConfig,
        wasm: &HashMap<String, WasmConfig>,
    ) -> EstablishedAccount {
        let account_vp_name = config.vp.as_ref().unwrap();
        let account_vp_config = wasm.get(account_vp_name).unwrap();

        EstablishedAccount {
            address: Address::decode(config.address.as_ref().unwrap()).unwrap(),
            vp_code_path: account_vp_config.filename.to_owned(),
            vp_sha256: account_vp_config
                .sha256
                .clone()
                .unwrap_or_else(|| {
                    eprintln!("Unknown user VP WASM sha256");
                    cli::safe_exit(1);
                })
                .to_sha256_bytes()
                .unwrap(),
            public_key: config
                .public_key
                .as_ref()
                .map(|hex| hex.to_public_key().unwrap()),
            storage: config
                .storage
                .as_ref()
                .unwrap_or(&HashMap::default())
                .iter()
                .map(|(address, hex)| {
                    (
                        storage::Key::parse(address).unwrap(),
                        hex.to_bytes().unwrap(),
                    )
                })
                .collect(),
        }
    }

    fn load_implicit(config: &ImplicitAccountConfig) -> ImplicitAccount {
        ImplicitAccount {
            public_key: config
                .public_key
                .as_ref()
                .unwrap()
                .to_public_key()
                .unwrap(),
        }
    }

    pub fn load_genesis_config(config: GenesisConfig) -> Genesis {
        let GenesisConfig {
            genesis_time,
            native_token,
            #[cfg(not(feature = "mainnet"))]
            faucet_pow_difficulty,
            #[cfg(not(feature = "mainnet"))]
            faucet_withdrawal_limit,
            validator,
            token,
            established,
            implicit,
            parameters,
            pos_params,
            gov_params,
            pgf_params,
            wasm,
            ethereum_bridge_params,
        } = config;

        let native_token = Address::decode(
            token
                .get(&native_token)
                .expect(
                    "Native token's alias must be present in the declared \
                     tokens",
                )
                .address
                .as_ref()
                .expect("Missing native token address"),
        )
        .expect("Invalid address");
        let validators: HashMap<String, Validator> = validator
            .iter()
            .map(|(name, cfg)| (name.clone(), load_validator(cfg, &wasm)))
            .collect();
        let established_accounts: HashMap<String, EstablishedAccount> =
            established
                .unwrap_or_default()
                .iter()
                .map(|(name, cfg)| (name.clone(), load_established(cfg, &wasm)))
                .collect();
        let implicit_accounts: HashMap<String, ImplicitAccount> = implicit
            .unwrap_or_default()
            .iter()
            .map(|(name, cfg)| (name.clone(), load_implicit(cfg)))
            .collect();
        #[allow(clippy::iter_kv_map)]
        let token_accounts = token
            .iter()
            .map(|(_name, cfg)| {
                load_token(
                    cfg,
                    &validators,
                    &established_accounts,
                    &implicit_accounts,
                )
            })
            .collect();

        let implicit_vp_config = wasm.get(&parameters.implicit_vp).unwrap();
        let implicit_vp_code_path = implicit_vp_config.filename.to_owned();
        let implicit_vp_sha256 = implicit_vp_config
            .sha256
            .clone()
            .unwrap_or_else(|| {
                eprintln!("Unknown implicit VP WASM sha256");
                cli::safe_exit(1);
            })
            .to_sha256_bytes()
            .unwrap();

        let min_duration: i64 =
            60 * 60 * 24 * 365 / (parameters.epochs_per_year as i64);

        let parameters = Parameters {
            epoch_duration: EpochDuration {
                min_num_of_blocks: parameters.min_num_of_blocks,
                min_duration: namada::types::time::Duration::seconds(
                    min_duration,
                )
                .into(),
            },
            max_expected_time_per_block:
                namada::types::time::Duration::seconds(
                    parameters.max_expected_time_per_block,
                )
                .into(),
            max_proposal_bytes: parameters.max_proposal_bytes,
            max_block_gas: parameters.max_block_gas,
            vp_whitelist: parameters.vp_whitelist.unwrap_or_default(),
            tx_whitelist: parameters.tx_whitelist.unwrap_or_default(),
            implicit_vp_code_path,
            implicit_vp_sha256,
            epochs_per_year: parameters.epochs_per_year,
            max_signatures_per_transaction: parameters
                .max_signatures_per_transaction,
            pos_gain_p: parameters.pos_gain_p,
            pos_gain_d: parameters.pos_gain_d,
            staked_ratio: Dec::zero(),
            pos_inflation_amount: token::Amount::zero(),
<<<<<<< HEAD
            #[cfg(not(feature = "mainnet"))]
            wrapper_tx_fees: parameters.wrapper_tx_fees,
=======
            gas_cost: parameters.gas_cost,
            fee_unshielding_gas_limit: parameters.fee_unshielding_gas_limit,
            fee_unshielding_descriptions_limit: parameters
                .fee_unshielding_descriptions_limit,
>>>>>>> 9b67281e
        };

        let GovernanceParamsConfig {
            min_proposal_fund,
            max_proposal_code_size,
            min_proposal_voting_period,
            max_proposal_content_size,
            min_proposal_grace_epochs,
            max_proposal_period,
        } = gov_params;
        let gov_params = GovernanceParameters {
            min_proposal_fund: token::Amount::native_whole(min_proposal_fund),
            max_proposal_code_size,
            min_proposal_voting_period,
            max_proposal_content_size,
            min_proposal_grace_epochs,
            max_proposal_period,
        };

        let PgfParametersConfig {
            stewards,
            pgf_inflation_rate,
            stewards_inflation_rate,
        } = pgf_params;
        let pgf_params = PgfParameters {
            stewards,
            pgf_inflation_rate,
            stewards_inflation_rate,
        };

        let PosParamsConfig {
            max_validator_slots,
            pipeline_len,
            unbonding_len,
            tm_votes_per_token,
            block_proposer_reward,
            block_vote_reward,
            max_inflation_rate,
            target_staked_ratio,
            duplicate_vote_min_slash_rate,
            light_client_attack_min_slash_rate,
            cubic_slashing_window_length,
            validator_stake_threshold,
        } = pos_params;

        let pos_params = PosParams {
            max_validator_slots,
            pipeline_len,
            unbonding_len,
            tm_votes_per_token,
            block_proposer_reward,
            block_vote_reward,
            max_inflation_rate,
            target_staked_ratio,
            duplicate_vote_min_slash_rate,
            light_client_attack_min_slash_rate,
            cubic_slashing_window_length,
            validator_stake_threshold,
        };

        let mut genesis = Genesis {
            genesis_time: genesis_time.try_into().unwrap(),
            native_token,
            #[cfg(not(feature = "mainnet"))]
            faucet_pow_difficulty,
            #[cfg(not(feature = "mainnet"))]
            faucet_withdrawal_limit,
            validators: validators.into_values().collect(),
            token_accounts,
            established_accounts: established_accounts.into_values().collect(),
            implicit_accounts: implicit_accounts.into_values().collect(),
            parameters,
            pos_params,
            gov_params,
            pgf_params,
            ethereum_bridge_params,
        };
        genesis.init();
        genesis
    }

    pub fn open_genesis_config(
        path: impl AsRef<Path>,
    ) -> color_eyre::eyre::Result<GenesisConfig> {
        let config_file =
            std::fs::read_to_string(&path).wrap_err_with(|| {
                format!(
                    "couldn't read genesis config file from {}",
                    path.as_ref().to_string_lossy()
                )
            })?;
        toml::from_str(&config_file).wrap_err_with(|| {
            format!(
                "couldn't parse TOML from {}",
                path.as_ref().to_string_lossy()
            )
        })
    }

    pub fn write_genesis_config(
        config: &GenesisConfig,
        path: impl AsRef<Path>,
    ) {
        let toml = toml::to_string(&config).unwrap();
        std::fs::write(path, toml).unwrap();
    }

    pub fn read_genesis_config(path: impl AsRef<Path>) -> Genesis {
        load_genesis_config(open_genesis_config(path).unwrap())
    }
}

#[derive(Debug, BorshSerialize, BorshDeserialize)]
#[borsh_init(init)]
pub struct Genesis {
    pub genesis_time: DateTimeUtc,
    pub native_token: Address,
    #[cfg(not(feature = "mainnet"))]
    pub faucet_pow_difficulty: Option<testnet_pow::Difficulty>,
    #[cfg(not(feature = "mainnet"))]
    pub faucet_withdrawal_limit: Option<Uint>,
    pub validators: Vec<Validator>,
    pub token_accounts: Vec<TokenAccount>,
    pub established_accounts: Vec<EstablishedAccount>,
    pub implicit_accounts: Vec<ImplicitAccount>,
    pub parameters: Parameters,
    pub pos_params: PosParams,
    pub gov_params: GovernanceParameters,
    pub pgf_params: PgfParameters,
    // Ethereum bridge config
    pub ethereum_bridge_params: Option<EthereumBridgeConfig>,
}

impl Genesis {
    /// Sort all fields for deterministic encoding
    pub fn init(&mut self) {
        self.validators.sort();
        self.token_accounts.sort();
        self.established_accounts.sort();
        self.implicit_accounts.sort();
    }
}

#[derive(
    Clone,
    Debug,
    BorshSerialize,
    BorshDeserialize,
    PartialEq,
    Eq,
    PartialOrd,
    Ord,
)]
/// Genesis validator definition
pub struct Validator {
    /// Data that is used for PoS system initialization
    pub pos_data: GenesisValidator,
    /// Public key associated with the validator account. The default validator
    /// VP will check authorization of transactions from this account against
    /// this key on a transaction signature.
    /// Note that this is distinct from consensus key used in the PoS system.
    pub account_key: common::PublicKey,
    /// Public key associated with validator account used for signing protocol
    /// transactions
    pub protocol_key: common::PublicKey,
    /// The public DKG session key used during the DKG protocol
    pub dkg_public_key: DkgPublicKey,
    /// These tokens are not staked and hence do not contribute to the
    /// validator's voting power
    pub non_staked_balance: token::Amount,
    /// Validity predicate code WASM
    pub validator_vp_code_path: String,
    /// Expected SHA-256 hash of the validator VP
    pub validator_vp_sha256: [u8; 32],
}

#[derive(
    Clone, Debug, BorshSerialize, BorshDeserialize, PartialEq, Eq, Derivative,
)]
#[derivative(PartialOrd, Ord)]
pub struct EstablishedAccount {
    /// Address
    pub address: Address,
    /// Validity predicate code WASM
    pub vp_code_path: String,
    /// Expected SHA-256 hash of the validity predicate wasm
    pub vp_sha256: [u8; 32],
    /// A public key to be stored in the account's storage, if any
    pub public_key: Option<common::PublicKey>,
    /// Account's sub-space storage. The values must be borsh encoded bytes.
    #[derivative(PartialOrd = "ignore", Ord = "ignore")]
    pub storage: HashMap<storage::Key, Vec<u8>>,
}

#[derive(
    Clone, Debug, BorshSerialize, BorshDeserialize, PartialEq, Eq, Derivative,
)]
#[derivative(PartialOrd, Ord)]
pub struct TokenAccount {
    /// Address
    pub address: Address,
    /// The number of decimal places amounts of this token has
    pub denom: Denomination,
    /// Accounts' balances of this token
    #[derivative(PartialOrd = "ignore", Ord = "ignore")]
    pub balances: HashMap<Address, token::Amount>,
}

#[derive(
    Clone,
    Debug,
    BorshSerialize,
    BorshDeserialize,
    PartialEq,
    Eq,
    PartialOrd,
    Ord,
)]
pub struct ImplicitAccount {
    /// A public key from which the implicit account is derived. This will be
    /// stored on chain for the account.
    pub public_key: common::PublicKey,
}

/// Protocol parameters. This is almost the same as
/// `ledger::parameters::Parameters`, but instead of having the `implicit_vp`
/// WASM code bytes, it only has the name and sha as the actual code is loaded
/// on `init_chain`
#[derive(
    Clone,
    Debug,
    PartialEq,
    Eq,
    PartialOrd,
    Ord,
    Hash,
    BorshSerialize,
    BorshDeserialize,
)]
pub struct Parameters {
    // Max payload size, in bytes, for a tx batch proposal.
    pub max_proposal_bytes: ProposalBytes,
    /// Max block gas
    pub max_block_gas: u64,
    /// Epoch duration
    pub epoch_duration: EpochDuration,
    /// Maximum expected time per block
    pub max_expected_time_per_block: DurationSecs,
    /// Whitelisted validity predicate hashes
    pub vp_whitelist: Vec<String>,
    /// Whitelisted tx hashes
    pub tx_whitelist: Vec<String>,
    /// Implicit accounts validity predicate code WASM
    pub implicit_vp_code_path: String,
    /// Expected SHA-256 hash of the implicit VP
    pub implicit_vp_sha256: [u8; 32],
    /// Expected number of epochs per year (read only)
    pub epochs_per_year: u64,
    /// Maximum amount of signatures per transaction
    pub max_signatures_per_transaction: u8,
    /// PoS gain p (read only)
    pub pos_gain_p: Dec,
    /// PoS gain d (read only)
    pub pos_gain_d: Dec,
    /// PoS staked ratio (read + write for every epoch)
    pub staked_ratio: Dec,
    /// PoS inflation amount from the last epoch (read + write for every epoch)
    pub pos_inflation_amount: token::Amount,
    /// Fee unshielding gas limit
    pub fee_unshielding_gas_limit: u64,
    /// Fee unshielding descriptions limit
    pub fee_unshielding_descriptions_limit: u64,
    /// Map of the cost per gas unit for every token allowed for fee payment
    pub gas_cost: BTreeMap<Address, token::Amount>,
}

#[cfg(not(any(test, feature = "dev")))]
pub fn genesis(
    base_dir: impl AsRef<std::path::Path>,
    chain_id: &namada::types::chain::ChainId,
) -> Genesis {
    let path = base_dir
        .as_ref()
        .join(format!("{}.toml", chain_id.as_str()));
    genesis_config::read_genesis_config(path)
}
#[cfg(any(test, feature = "dev"))]
pub fn genesis(num_validators: u64) -> Genesis {
    use namada::ledger::eth_bridge::{
        Contracts, Erc20WhitelistEntry, UpgradeableContract,
    };
    use namada::types::address::{
        self, apfel, btc, dot, eth, kartoffel, nam, schnitzel, wnam,
    };
    use namada::types::ethereum_events::testing::DAI_ERC20_ETH_ADDRESS;
    use namada::types::ethereum_events::EthAddress;

    use crate::wallet;

    let vp_implicit_path = "vp_implicit.wasm";
    let vp_user_path = "vp_user.wasm";

    // NOTE When the validator's key changes, tendermint must be reset with
    // `namada reset` command. To generate a new validator, use the
    // `tests::gen_genesis_validator` below.
    let mut validators = Vec::<Validator>::new();

    // Use hard-coded keys for the first validator to avoid breaking other code
    let consensus_keypair = wallet::defaults::validator_keypair();
    let account_keypair = wallet::defaults::validator_keypair();
    let secp_eth_cold_keypair = secp256k1::SecretKey::try_from_slice(&[
        90, 83, 107, 155, 193, 251, 120, 27, 76, 1, 188, 8, 116, 121, 90, 99,
        65, 17, 187, 6, 238, 141, 63, 188, 76, 38, 102, 7, 47, 185, 28, 52,
    ])
    .unwrap();

    let eth_cold_keypair =
        common::SecretKey::try_from_sk(&secp_eth_cold_keypair).unwrap();
    let address = wallet::defaults::validator_address();
    let (protocol_keypair, eth_bridge_keypair, dkg_keypair) =
        wallet::defaults::validator_keys();
    let validator = Validator {
        pos_data: GenesisValidator {
            address,
            tokens: token::Amount::native_whole(200_000),
            consensus_key: consensus_keypair.ref_to(),
            commission_rate: Dec::new(5, 2).expect("This can't fail"),
            max_commission_rate_change: Dec::new(1, 2)
                .expect("This can't fail"),
            eth_cold_key: eth_cold_keypair.ref_to(),
            eth_hot_key: eth_bridge_keypair.ref_to(),
        },
        account_key: account_keypair.ref_to(),
        protocol_key: protocol_keypair.ref_to(),
        dkg_public_key: dkg_keypair.public(),
        non_staked_balance: token::Amount::native_whole(100_000),
        // TODO replace with https://github.com/anoma/namada/issues/25)
        validator_vp_code_path: vp_user_path.into(),
        validator_vp_sha256: Default::default(),
    };
    validators.push(validator);

    // Add other validators with randomly generated keys if needed
    for _ in 0..(num_validators - 1) {
        let consensus_keypair: common::SecretKey =
            testing::gen_keypair::<ed25519::SigScheme>()
                .try_to_sk()
                .unwrap();
        let account_keypair = consensus_keypair.clone();
        let address = address::gen_established_address("validator account");
        let eth_cold_keypair =
            common::SecretKey::try_from_sk(&secp_eth_cold_keypair).unwrap();
        let (protocol_keypair, eth_bridge_keypair, dkg_keypair) =
            wallet::defaults::validator_keys();
        let validator = Validator {
            pos_data: GenesisValidator {
                address,
                tokens: token::Amount::native_whole(200_000),
                consensus_key: consensus_keypair.ref_to(),
                commission_rate: Dec::new(5, 2).expect("This can't fail"),
                max_commission_rate_change: Dec::new(1, 2)
                    .expect("This can't fail"),
                eth_cold_key: eth_cold_keypair.ref_to(),
                eth_hot_key: eth_bridge_keypair.ref_to(),
            },
            account_key: account_keypair.ref_to(),
            protocol_key: protocol_keypair.ref_to(),
            dkg_public_key: dkg_keypair.public(),
            non_staked_balance: token::Amount::native_whole(100_000),
            // TODO replace with https://github.com/anoma/namada/issues/25)
            validator_vp_code_path: vp_user_path.into(),
            validator_vp_sha256: Default::default(),
        };
        validators.push(validator);
    }

    let parameters = Parameters {
        epoch_duration: EpochDuration {
            min_num_of_blocks: 10,
            min_duration: namada::types::time::Duration::seconds(600).into(),
        },
        max_expected_time_per_block: namada::types::time::DurationSecs(30),
        max_proposal_bytes: Default::default(),
        max_block_gas: 20_000_000,
        vp_whitelist: vec![],
        tx_whitelist: vec![],
        implicit_vp_code_path: vp_implicit_path.into(),
        implicit_vp_sha256: Default::default(),
        max_signatures_per_transaction: 15,
        epochs_per_year: 525_600, /* seconds in yr (60*60*24*365) div seconds
                                   * per epoch (60 = min_duration) */
        pos_gain_p: Dec::new(1, 1).expect("This can't fail"),
        pos_gain_d: Dec::new(1, 1).expect("This can't fail"),
        staked_ratio: Dec::zero(),
        pos_inflation_amount: token::Amount::zero(),
<<<<<<< HEAD
        #[cfg(not(feature = "mainnet"))]
        wrapper_tx_fees: Some(token::Amount::native_whole(0)),
=======
        gas_cost: [(nam(), token::Amount::from(1))].into_iter().collect(),
        fee_unshielding_gas_limit: 20_000,
        fee_unshielding_descriptions_limit: 15,
>>>>>>> 9b67281e
    };
    let albert = EstablishedAccount {
        address: wallet::defaults::albert_address(),
        vp_code_path: vp_user_path.into(),
        vp_sha256: Default::default(),
        public_key: Some(wallet::defaults::albert_keypair().ref_to()),
        storage: HashMap::default(),
    };
    let bertha = EstablishedAccount {
        address: wallet::defaults::bertha_address(),
        vp_code_path: vp_user_path.into(),
        vp_sha256: Default::default(),
        public_key: Some(wallet::defaults::bertha_keypair().ref_to()),
        storage: HashMap::default(),
    };
    let christel = EstablishedAccount {
        address: wallet::defaults::christel_address(),
        vp_code_path: vp_user_path.into(),
        vp_sha256: Default::default(),
        public_key: Some(wallet::defaults::christel_keypair().ref_to()),
        storage: HashMap::default(),
    };
    let masp = EstablishedAccount {
        address: namada::types::address::masp(),
        vp_code_path: "vp_masp.wasm".into(),
        vp_sha256: Default::default(),
        public_key: None,
        storage: HashMap::default(),
    };
    let implicit_accounts = vec![
        ImplicitAccount {
            public_key: wallet::defaults::daewon_keypair().ref_to(),
        },
        ImplicitAccount {
            public_key: wallet::defaults::ester_keypair().ref_to(),
        },
    ];
    let default_user_tokens = Uint::from(1_000_000);
    let default_key_tokens = Uint::from(1_000_000);
    let mut balances: HashMap<Address, Uint> = HashMap::from_iter([
        // established accounts' balances
        (wallet::defaults::albert_address(), default_user_tokens),
        (wallet::defaults::bertha_address(), default_user_tokens),
        (wallet::defaults::christel_address(), default_user_tokens),
        // implicit accounts' balances
        (wallet::defaults::daewon_address(), default_user_tokens),
        // implicit accounts derived from public keys balances
        (
            bertha.public_key.as_ref().unwrap().into(),
            default_key_tokens,
        ),
        (
            albert.public_key.as_ref().unwrap().into(),
            default_key_tokens,
        ),
        (
            christel.public_key.as_ref().unwrap().into(),
            default_key_tokens,
        ),
    ]);
    for validator in &validators {
        balances.insert((&validator.account_key).into(), default_key_tokens);
    }

    /// Deprecated function, soon to be deleted. Generates default tokens
    fn tokens() -> HashMap<Address, (&'static str, Denomination)> {
        vec![
            (nam(), ("NAM", 6.into())),
            (btc(), ("BTC", 8.into())),
            (eth(), ("ETH", 18.into())),
            (dot(), ("DOT", 10.into())),
            (schnitzel(), ("Schnitzel", 6.into())),
            (apfel(), ("Apfel", 6.into())),
            (kartoffel(), ("Kartoffel", 6.into())),
        ]
        .into_iter()
        .collect()
    }
    let token_accounts = tokens()
        .into_iter()
        .map(|(address, (_, denom))| TokenAccount {
            address,
            denom,
            balances: balances
                .clone()
                .into_iter()
                .map(|(k, v)| (k, token::Amount::from_uint(v, denom).unwrap()))
                .collect(),
        })
        .collect();
    Genesis {
        genesis_time: DateTimeUtc::now(),
        validators,
        established_accounts: vec![albert, bertha, christel, masp],
        implicit_accounts,
        token_accounts,
        parameters,
        pos_params: PosParams::default(),
        gov_params: GovernanceParameters::default(),
        pgf_params: PgfParameters::default(),
        ethereum_bridge_params: Some(EthereumBridgeConfig {
            erc20_whitelist: vec![Erc20WhitelistEntry {
                token_address: DAI_ERC20_ETH_ADDRESS,
                token_cap: token::DenominatedAmount {
                    amount: token::Amount::max(),
                    denom: 18.into(),
                },
            }],
            eth_start_height: Default::default(),
            min_confirmations: Default::default(),
            contracts: Contracts {
                native_erc20: wnam(),
                bridge: UpgradeableContract {
                    address: EthAddress([0; 20]),
                    version: Default::default(),
                },
                governance: UpgradeableContract {
                    address: EthAddress([1; 20]),
                    version: Default::default(),
                },
            },
        }),
        native_token: address::nam(),
        #[cfg(not(feature = "mainnet"))]
        faucet_pow_difficulty: None,
        #[cfg(not(feature = "mainnet"))]
        faucet_withdrawal_limit: None,
    }
}

#[cfg(test)]
pub mod tests {
    use borsh::BorshSerialize;
    use namada::types::address::testing::gen_established_address;
    use namada::types::key::*;
    use rand::prelude::ThreadRng;
    use rand::thread_rng;

    use crate::wallet;

    /// Run `cargo test gen_genesis_validator -- --nocapture` to generate a
    /// new genesis validator address and keypair.
    #[test]
    fn gen_genesis_validator() {
        let address = gen_established_address();
        let mut rng: ThreadRng = thread_rng();
        let keypair: common::SecretKey =
            ed25519::SigScheme::generate(&mut rng).try_to_sk().unwrap();
        let kp_arr = keypair.try_to_vec().unwrap();
        let (protocol_keypair, _eth_hot_bridge_keypair, dkg_keypair) =
            wallet::defaults::validator_keys();

        // TODO: derive validator eth address from an eth keypair
        let eth_cold_gov_keypair: common::SecretKey =
            secp256k1::SigScheme::generate(&mut rng)
                .try_to_sk()
                .unwrap();
        let eth_hot_bridge_keypair: common::SecretKey =
            secp256k1::SigScheme::generate(&mut rng)
                .try_to_sk()
                .unwrap();

        println!("address: {}", address);
        println!("keypair: {:?}", kp_arr);
        println!("protocol_keypair: {:?}", protocol_keypair);
        println!("dkg_keypair: {:?}", dkg_keypair.try_to_vec().unwrap());
        println!(
            "eth_cold_gov_keypair: {:?}",
            eth_cold_gov_keypair.try_to_vec().unwrap()
        );
        println!(
            "eth_hot_bridge_keypair: {:?}",
            eth_hot_bridge_keypair.try_to_vec().unwrap()
        );
    }
}<|MERGE_RESOLUTION|>--- conflicted
+++ resolved
@@ -23,11 +23,7 @@
 /// Genesis configuration file format
 pub mod genesis_config {
     use std::array::TryFromSliceError;
-<<<<<<< HEAD
-    use std::collections::{BTreeSet, HashMap};
-=======
     use std::collections::{BTreeMap, BTreeSet, HashMap};
->>>>>>> 9b67281e
     use std::convert::TryInto;
     use std::path::Path;
     use std::str::FromStr;
@@ -636,15 +632,10 @@
             pos_gain_d: parameters.pos_gain_d,
             staked_ratio: Dec::zero(),
             pos_inflation_amount: token::Amount::zero(),
-<<<<<<< HEAD
-            #[cfg(not(feature = "mainnet"))]
-            wrapper_tx_fees: parameters.wrapper_tx_fees,
-=======
             gas_cost: parameters.gas_cost,
             fee_unshielding_gas_limit: parameters.fee_unshielding_gas_limit,
             fee_unshielding_descriptions_limit: parameters
                 .fee_unshielding_descriptions_limit,
->>>>>>> 9b67281e
         };
 
         let GovernanceParamsConfig {
@@ -1040,14 +1031,9 @@
         pos_gain_d: Dec::new(1, 1).expect("This can't fail"),
         staked_ratio: Dec::zero(),
         pos_inflation_amount: token::Amount::zero(),
-<<<<<<< HEAD
-        #[cfg(not(feature = "mainnet"))]
-        wrapper_tx_fees: Some(token::Amount::native_whole(0)),
-=======
         gas_cost: [(nam(), token::Amount::from(1))].into_iter().collect(),
         fee_unshielding_gas_limit: 20_000,
         fee_unshielding_descriptions_limit: 15,
->>>>>>> 9b67281e
     };
     let albert = EstablishedAccount {
         address: wallet::defaults::albert_address(),
