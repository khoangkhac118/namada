//! Helpers for making digital signatures using cryptographic keys from the
//! wallet.

<<<<<<< HEAD
use std::borrow::Cow;
use std::collections::BTreeMap;

use borsh::BorshSerialize;
use namada::ledger::parameters::storage as parameter_storage;
use namada::proof_of_stake::Epoch;
use namada::proto::Tx;
use namada::types::address::{self, Address, ImplicitAddress};
use namada::types::hash::Hash;
use namada::types::key::*;
use namada::types::token;
use namada::types::token::Amount;
use namada::types::transaction::{hash_tx, DecryptedTx, Fee, WrapperTx};

use super::rpc;
use super::tx::gen_shielded_transfer;
use crate::cli::context::{FromContext, WalletAddress, WalletKeypair};
use crate::cli::{self, args, Context};
use crate::client::tendermint_rpc_types::TxBroadcastData;
use crate::facade::tendermint_config::net::Address as TendermintAddress;
use crate::facade::tendermint_rpc::HttpClient;
use crate::wallet::Wallet;
=======
use namada::ledger::rpc::TxBroadcastData;
use namada::ledger::signing::TxSigningKey;
use namada::ledger::tx;
use namada::ledger::wallet::{Wallet, WalletUtils};
use namada::proof_of_stake::Epoch;
use namada::proto::Tx;
use namada::types::address::Address;
use namada::types::key::*;

use crate::cli::args;
>>>>>>> fdeaf23f

/// Find the public key for the given address and try to load the keypair
/// for it from the wallet. Panics if the key cannot be found or loaded.
pub async fn find_keypair<
    C: namada::ledger::queries::Client + Sync,
    U: WalletUtils,
>(
    client: &C,
    wallet: &mut Wallet<U>,
    addr: &Address,
) -> Result<common::SecretKey, tx::Error> {
    namada::ledger::signing::find_keypair::<C, U>(client, wallet, addr, None)
        .await
}

/// Given CLI arguments and some defaults, determine the rightful transaction
/// signer. Return the given signing key or public key of the given signer if
/// possible. If no explicit signer given, use the `default`. If no `default`
/// is given, panics.
pub async fn tx_signer<
    C: namada::ledger::queries::Client + Sync,
    U: WalletUtils,
>(
    client: &C,
    wallet: &mut Wallet<U>,
    args: &args::Tx,
    default: TxSigningKey,
) -> Result<common::SecretKey, tx::Error> {
    namada::ledger::signing::tx_signer::<C, U>(client, wallet, args, default)
        .await
}

/// Sign a transaction with a given signing key or public key of a given signer.
/// If no explicit signer given, use the `default`. If no `default` is given,
/// panics.
///
/// If this is not a dry run, the tx is put in a wrapper and returned along with
/// hashes needed for monitoring the tx on chain.
///
/// If it is a dry run, it is not put in a wrapper, but returned as is.
<<<<<<< HEAD
///
/// If the tx fee is to be unshielded, it also returns the unshielding epoch.
pub async fn sign_tx(
    ctx: &mut Context,
=======
pub async fn sign_tx<
    C: namada::ledger::queries::Client + Sync,
    U: WalletUtils,
>(
    client: &C,
    wallet: &mut Wallet<U>,
>>>>>>> fdeaf23f
    tx: Tx,
    args: &args::Tx,
    default: TxSigningKey,
    mut updated_balance: Option<Amount>,
    #[cfg(not(feature = "mainnet"))] requires_pow: bool,
<<<<<<< HEAD
) -> (TxBroadcastData, Option<Epoch>) {
    if args.dump_tx {
        dump_tx_helper(ctx, &tx, "unsigned", None);
    }

    let mut keypair = tx_signer(ctx, args, default).await;
    let tx = tx.sign(&keypair);
    if args.dump_tx {
        dump_tx_helper(ctx, &tx, "signed", None);
    }

    let epoch = rpc::query_and_print_epoch(args::Query {
        ledger_address: args.ledger_address.clone(),
    })
    .await;
    let (broadcast_data, unshielding_epoch) = if args.dry_run {
        let tx = Tx::from(DecryptedTx::Decrypted {
            tx,
            #[cfg(not(feature = "mainnet"))]
            has_valid_pow: true,
        });
        (TxBroadcastData::DryRun(tx), None)
    } else {
        sign_wrapper(
            ctx,
            args,
            epoch,
            tx,
            Cow::Borrowed(&keypair),
            updated_balance,
            #[cfg(not(feature = "mainnet"))]
            requires_pow,
        )
        .await
    };

    if args.dump_tx && !(args.dry_run || args.dry_run_wrapper) {
        let (wrapper_tx, wrapper_hash) = match broadcast_data {
            TxBroadcastData::DryRun(_) => panic!(
                "somehow created a dry run transaction without --dry-run or --dry-run-wrapper"
            ),
            TxBroadcastData::Live {
                ref tx,
                ref wrapper_hash,
                decrypted_hash: _,
            } => (tx, wrapper_hash),
        };

        dump_tx_helper(ctx, wrapper_tx, "wrapper", Some(wrapper_hash));
    }

    (broadcast_data, unshielding_epoch)
}

pub fn dump_tx_helper(
    ctx: &Context,
    tx: &Tx,
    extension: &str,
    precomputed_hash: Option<&String>,
) {
    let chain_dir = ctx.config.ledger.chain_dir();
    let hash = match precomputed_hash {
        Some(hash) => hash.to_owned(),
        None => {
            let hash: Hash = tx
                .hash()
                .as_ref()
                .try_into()
                .expect("expected hash of dumped tx to be a hash");
            format!("{}", hash)
        }
    };
    let filename = chain_dir.join(hash).with_extension(extension);
    let tx_bytes = tx.to_bytes();

    std::fs::write(filename, tx_bytes)
        .expect("expected to be able to write tx dump file");
=======
) -> Result<TxBroadcastData, tx::Error> {
    namada::ledger::signing::sign_tx::<C, U>(
        client,
        wallet,
        tx,
        args,
        default,
        #[cfg(not(feature = "mainnet"))]
        requires_pow,
    )
    .await
>>>>>>> fdeaf23f
}

/// Create a wrapper tx from a normal tx. Get the hash of the
/// wrapper and its payload which is needed for monitoring its
<<<<<<< HEAD
/// progress on chain. Accepts an optional balance reflecting any modification applied to it by the inner tx for a correct fee validation.
pub async fn sign_wrapper<'key>(
    ctx: &mut Context,
=======
/// progress on chain.
pub async fn sign_wrapper<
    C: namada::ledger::queries::Client + Sync,
    U: WalletUtils,
>(
    client: &C,
    wallet: &mut Wallet<U>,
>>>>>>> fdeaf23f
    args: &args::Tx,
    epoch: Epoch,
    tx: Tx,
    mut keypair: Cow<'key, common::SecretKey>,
    mut updated_balance: Option<Amount>,
    #[cfg(not(feature = "mainnet"))] requires_pow: bool,
<<<<<<< HEAD
) -> (TxBroadcastData, Option<Epoch>) {
    let client = HttpClient::new(args.ledger_address.clone()).unwrap();

    if args.disposable_signing_key {
        // Generate a disposable keypair to sign the wrapper if requested
        let mut csprng = rand::rngs::OsRng {};
        keypair = Cow::Owned(
            ed25519::SigScheme::generate(&mut csprng)
                .try_to_sk()
                .unwrap(),
        );
        updated_balance = Some(Amount::default());
    }

    let fee_token = ctx.get(&args.fee_token);
    let fee_amount = match args.fee_amount {
        Some(amount) => amount,
        None => {
            let gas_cost_key = parameter_storage::get_gas_cost_key();
            match rpc::query_storage_value::<BTreeMap<Address, Amount>>(
                &client,
                &gas_cost_key,
            )
            .await
            .map(|map| map.get(&fee_token).map(ToOwned::to_owned))
            .flatten()
            {
                Some(amount) => amount,
                None => {
                    if !args.force {
                        eprintln!(
                            "Could not retrieve the gas cost for token {}",
                            fee_token
                        );
                        cli::safe_exit(1)
                    } else {
                        1.into()
                    }
                }
            }
        }
    };

    let source = Address::from(&keypair.ref_to());
    let mut updated_balance = match updated_balance {
        Some(balance) => balance,
        None => {
            let balance_key = token::balance_key(&fee_token, &source);

            rpc::query_storage_value::<token::Amount>(&client, &balance_key)
                .await
                .unwrap_or_default()
        }
    };

    let total_fee: Amount =
        u64::checked_mul(fee_amount.into(), u64::from(&args.gas_limit))
            .expect("Fee computation shouldn't overflow")
            .into();
    let (unshield, unshielding_epoch) = match total_fee
        .checked_sub(updated_balance)
    {
        Some(diff) => {
            if let Some(spending_key) = args.fee_unshield {
                // Unshield funds for fee payment
                let tx_args = args::Tx {
                    fee_amount: Some(0.into()),
                    fee_unshield: None,
                    ..args.to_owned()
                };
                let transfer_args = args::TxTransfer {
                    tx: tx_args,
                    source: FromContext::new(spending_key.to_string()),
                    target: FromContext::new(source.to_string()),
                    token: args.fee_token.to_owned(),
                    sub_prefix: None,
                    amount: diff,
                };

                match gen_shielded_transfer(ctx, &client, &transfer_args).await
                {
                    Ok(Some((transaction, _data, unshielding_epoch))) => {
                        let spends = transaction.shielded_spends.len();
                        let converts = transaction.shielded_converts.len();
                        let outs = transaction.shielded_outputs.len();

                        let mut descriptions =
                            spends.checked_add(converts).unwrap_or_else(|| {
                                if !args.force && cfg!(feature = "mainnet") {
                                    eprintln!(
                                        "Overflow in fee unshielding \
                                         descriptions"
                                    );
                                    cli::safe_exit(1)
                                } else {
                                    usize::MAX
                                }
                            });

                        descriptions = descriptions
                            .checked_add(outs)
                            .unwrap_or_else(|| {
                                if !args.force && cfg!(feature = "mainnet") {
                                    eprintln!(
                                        "Overflow in fee unshielding \
                                         descriptions"
                                    );
                                    cli::safe_exit(1);
                                } else {
                                    usize::MAX
                                }
                            });

                        let descriptions_limit_key=  parameter_storage::get_fee_unshielding_descriptions_limit_key();
                        let descriptions_limit =
                            rpc::query_storage_value::<u64>(
                                &client,
                                &descriptions_limit_key,
                            )
                            .await
                            .unwrap();

                        if u64::try_from(descriptions).unwrap_or_else(|_| {
                            if !args.force && cfg!(feature = "mainnet") {
                                eprintln!(
                                    "Overflow in fee unshielding descriptions"
                                );
                                cli::safe_exit(1);
                            } else {
                                u64::MAX
                            }
                        }) > descriptions_limit
                            && !args.force
                            && cfg!(feature = "mainnet")
                        {
                            eprintln!(
                                "Fee unshielding descriptions exceed the limit"
                            );
                            cli::safe_exit(1);
                        }

                        updated_balance += diff;
                        (Some(transaction), Some(unshielding_epoch))
                    }
                    Ok(None) => {
                        eprintln!("Missing unshielding transaction");
                        if !args.force && cfg!(feature = "mainnet") {
                            cli::safe_exit(1);
                        }

                        (None, None)
                    }
                    Err(e) => {
                        eprintln!("Error in fee unshielding generation: {}", e);
                        if !args.force && cfg!(feature = "mainnet") {
                            cli::safe_exit(1);
                        }

                        (None, None)
                    }
                }
            } else {
                eprintln!(
                    "The wrapper transaction source doesn't have enough \
                     balance to pay fee. Fee: {fee_amount}, balance: \
                     {updated_balance}."
                );
                if !args.force && cfg!(feature = "mainnet") {
                    cli::safe_exit(1);
                }

                (None, None)
            }
        }
        None => (None, None),
    };

    #[cfg(not(feature = "mainnet"))]
    // A PoW solution can be used to allow zero-fee testnet transactions
    let pow_solution: Option<namada::core::ledger::testnet_pow::Solution> = {
        // If the address derived from the keypair doesn't have enough balance
        // to pay for the fee, allow to find a PoW solution instead.
        if requires_pow || updated_balance < total_fee {
            println!(
                "The transaction requires the completion of a PoW challenge."
            );
            // Obtain a PoW challenge for faucet withdrawal
            let challenge = rpc::get_testnet_pow_challenge(
                source,
                args.ledger_address.clone(),
            )
            .await;

            // Solve the solution, this blocks until a solution is found
            let solution = challenge.solve();
            Some(solution)
        } else {
            None
        }
    };

    let tx = {
        WrapperTx::new(
            Fee {
                amount_per_gas_unit: fee_amount,
                token: fee_token,
            },
            &keypair,
            epoch,
            args.gas_limit.clone(),
            tx,
            // TODO: Actually use the fetched encryption key but use the default if dry-running the wrapper
            Default::default(),
            #[cfg(not(feature = "mainnet"))]
            pow_solution,
            unshield,
        )
    };

    let signed_wrapper = tx
        .sign(
            &keypair,
            ctx.config.ledger.chain_id.clone(),
            args.expiration,
        )
        .expect("Wrapper tx signing keypair should be correct");
    let to_broadcast = if args.dry_run_wrapper {
        TxBroadcastData::DryRun(signed_wrapper)
    } else {
        // We use this to determine when the wrapper tx makes it on-chain
        let wrapper_hash = hash_tx(&tx.try_to_vec().unwrap()).to_string();
        // We use this to determine when the decrypted inner tx makes it
        // on-chain
        let decrypted_hash = tx.tx_hash.to_string();
        TxBroadcastData::Live {
            tx: signed_wrapper,
            wrapper_hash,
            decrypted_hash,
        }
    };
    (to_broadcast, unshielding_epoch)
=======
) -> TxBroadcastData {
    namada::ledger::signing::sign_wrapper(
        client,
        wallet,
        args,
        epoch,
        tx,
        keypair,
        #[cfg(not(feature = "mainnet"))]
        requires_pow,
    )
    .await
>>>>>>> fdeaf23f
}<|MERGE_RESOLUTION|>--- conflicted
+++ resolved
@@ -1,30 +1,6 @@
 //! Helpers for making digital signatures using cryptographic keys from the
 //! wallet.
 
-<<<<<<< HEAD
-use std::borrow::Cow;
-use std::collections::BTreeMap;
-
-use borsh::BorshSerialize;
-use namada::ledger::parameters::storage as parameter_storage;
-use namada::proof_of_stake::Epoch;
-use namada::proto::Tx;
-use namada::types::address::{self, Address, ImplicitAddress};
-use namada::types::hash::Hash;
-use namada::types::key::*;
-use namada::types::token;
-use namada::types::token::Amount;
-use namada::types::transaction::{hash_tx, DecryptedTx, Fee, WrapperTx};
-
-use super::rpc;
-use super::tx::gen_shielded_transfer;
-use crate::cli::context::{FromContext, WalletAddress, WalletKeypair};
-use crate::cli::{self, args, Context};
-use crate::client::tendermint_rpc_types::TxBroadcastData;
-use crate::facade::tendermint_config::net::Address as TendermintAddress;
-use crate::facade::tendermint_rpc::HttpClient;
-use crate::wallet::Wallet;
-=======
 use namada::ledger::rpc::TxBroadcastData;
 use namada::ledger::signing::TxSigningKey;
 use namada::ledger::tx;
@@ -33,9 +9,10 @@
 use namada::proto::Tx;
 use namada::types::address::Address;
 use namada::types::key::*;
+use std::borrow::Cow;
+use std::collections::BTreeMap;
 
 use crate::cli::args;
->>>>>>> fdeaf23f
 
 /// Find the public key for the given address and try to load the keypair
 /// for it from the wallet. Panics if the key cannot be found or loaded.
@@ -76,104 +53,20 @@
 /// hashes needed for monitoring the tx on chain.
 ///
 /// If it is a dry run, it is not put in a wrapper, but returned as is.
-<<<<<<< HEAD
 ///
 /// If the tx fee is to be unshielded, it also returns the unshielding epoch.
-pub async fn sign_tx(
-    ctx: &mut Context,
-=======
 pub async fn sign_tx<
     C: namada::ledger::queries::Client + Sync,
     U: WalletUtils,
 >(
     client: &C,
     wallet: &mut Wallet<U>,
->>>>>>> fdeaf23f
     tx: Tx,
     args: &args::Tx,
     default: TxSigningKey,
     mut updated_balance: Option<Amount>,
     #[cfg(not(feature = "mainnet"))] requires_pow: bool,
-<<<<<<< HEAD
-) -> (TxBroadcastData, Option<Epoch>) {
-    if args.dump_tx {
-        dump_tx_helper(ctx, &tx, "unsigned", None);
-    }
-
-    let mut keypair = tx_signer(ctx, args, default).await;
-    let tx = tx.sign(&keypair);
-    if args.dump_tx {
-        dump_tx_helper(ctx, &tx, "signed", None);
-    }
-
-    let epoch = rpc::query_and_print_epoch(args::Query {
-        ledger_address: args.ledger_address.clone(),
-    })
-    .await;
-    let (broadcast_data, unshielding_epoch) = if args.dry_run {
-        let tx = Tx::from(DecryptedTx::Decrypted {
-            tx,
-            #[cfg(not(feature = "mainnet"))]
-            has_valid_pow: true,
-        });
-        (TxBroadcastData::DryRun(tx), None)
-    } else {
-        sign_wrapper(
-            ctx,
-            args,
-            epoch,
-            tx,
-            Cow::Borrowed(&keypair),
-            updated_balance,
-            #[cfg(not(feature = "mainnet"))]
-            requires_pow,
-        )
-        .await
-    };
-
-    if args.dump_tx && !(args.dry_run || args.dry_run_wrapper) {
-        let (wrapper_tx, wrapper_hash) = match broadcast_data {
-            TxBroadcastData::DryRun(_) => panic!(
-                "somehow created a dry run transaction without --dry-run or --dry-run-wrapper"
-            ),
-            TxBroadcastData::Live {
-                ref tx,
-                ref wrapper_hash,
-                decrypted_hash: _,
-            } => (tx, wrapper_hash),
-        };
-
-        dump_tx_helper(ctx, wrapper_tx, "wrapper", Some(wrapper_hash));
-    }
-
-    (broadcast_data, unshielding_epoch)
-}
-
-pub fn dump_tx_helper(
-    ctx: &Context,
-    tx: &Tx,
-    extension: &str,
-    precomputed_hash: Option<&String>,
-) {
-    let chain_dir = ctx.config.ledger.chain_dir();
-    let hash = match precomputed_hash {
-        Some(hash) => hash.to_owned(),
-        None => {
-            let hash: Hash = tx
-                .hash()
-                .as_ref()
-                .try_into()
-                .expect("expected hash of dumped tx to be a hash");
-            format!("{}", hash)
-        }
-    };
-    let filename = chain_dir.join(hash).with_extension(extension);
-    let tx_bytes = tx.to_bytes();
-
-    std::fs::write(filename, tx_bytes)
-        .expect("expected to be able to write tx dump file");
-=======
-) -> Result<TxBroadcastData, tx::Error> {
+) -> Result<(TxBroadcastData, Option<Epoch>), tx::Error> {
     namada::ledger::signing::sign_tx::<C, U>(
         client,
         wallet,
@@ -184,274 +77,25 @@
         requires_pow,
     )
     .await
->>>>>>> fdeaf23f
 }
 
 /// Create a wrapper tx from a normal tx. Get the hash of the
 /// wrapper and its payload which is needed for monitoring its
-<<<<<<< HEAD
 /// progress on chain. Accepts an optional balance reflecting any modification applied to it by the inner tx for a correct fee validation.
-pub async fn sign_wrapper<'key>(
-    ctx: &mut Context,
-=======
-/// progress on chain.
 pub async fn sign_wrapper<
+    'key,
     C: namada::ledger::queries::Client + Sync,
     U: WalletUtils,
 >(
     client: &C,
     wallet: &mut Wallet<U>,
->>>>>>> fdeaf23f
     args: &args::Tx,
     epoch: Epoch,
     tx: Tx,
     mut keypair: Cow<'key, common::SecretKey>,
     mut updated_balance: Option<Amount>,
     #[cfg(not(feature = "mainnet"))] requires_pow: bool,
-<<<<<<< HEAD
 ) -> (TxBroadcastData, Option<Epoch>) {
-    let client = HttpClient::new(args.ledger_address.clone()).unwrap();
-
-    if args.disposable_signing_key {
-        // Generate a disposable keypair to sign the wrapper if requested
-        let mut csprng = rand::rngs::OsRng {};
-        keypair = Cow::Owned(
-            ed25519::SigScheme::generate(&mut csprng)
-                .try_to_sk()
-                .unwrap(),
-        );
-        updated_balance = Some(Amount::default());
-    }
-
-    let fee_token = ctx.get(&args.fee_token);
-    let fee_amount = match args.fee_amount {
-        Some(amount) => amount,
-        None => {
-            let gas_cost_key = parameter_storage::get_gas_cost_key();
-            match rpc::query_storage_value::<BTreeMap<Address, Amount>>(
-                &client,
-                &gas_cost_key,
-            )
-            .await
-            .map(|map| map.get(&fee_token).map(ToOwned::to_owned))
-            .flatten()
-            {
-                Some(amount) => amount,
-                None => {
-                    if !args.force {
-                        eprintln!(
-                            "Could not retrieve the gas cost for token {}",
-                            fee_token
-                        );
-                        cli::safe_exit(1)
-                    } else {
-                        1.into()
-                    }
-                }
-            }
-        }
-    };
-
-    let source = Address::from(&keypair.ref_to());
-    let mut updated_balance = match updated_balance {
-        Some(balance) => balance,
-        None => {
-            let balance_key = token::balance_key(&fee_token, &source);
-
-            rpc::query_storage_value::<token::Amount>(&client, &balance_key)
-                .await
-                .unwrap_or_default()
-        }
-    };
-
-    let total_fee: Amount =
-        u64::checked_mul(fee_amount.into(), u64::from(&args.gas_limit))
-            .expect("Fee computation shouldn't overflow")
-            .into();
-    let (unshield, unshielding_epoch) = match total_fee
-        .checked_sub(updated_balance)
-    {
-        Some(diff) => {
-            if let Some(spending_key) = args.fee_unshield {
-                // Unshield funds for fee payment
-                let tx_args = args::Tx {
-                    fee_amount: Some(0.into()),
-                    fee_unshield: None,
-                    ..args.to_owned()
-                };
-                let transfer_args = args::TxTransfer {
-                    tx: tx_args,
-                    source: FromContext::new(spending_key.to_string()),
-                    target: FromContext::new(source.to_string()),
-                    token: args.fee_token.to_owned(),
-                    sub_prefix: None,
-                    amount: diff,
-                };
-
-                match gen_shielded_transfer(ctx, &client, &transfer_args).await
-                {
-                    Ok(Some((transaction, _data, unshielding_epoch))) => {
-                        let spends = transaction.shielded_spends.len();
-                        let converts = transaction.shielded_converts.len();
-                        let outs = transaction.shielded_outputs.len();
-
-                        let mut descriptions =
-                            spends.checked_add(converts).unwrap_or_else(|| {
-                                if !args.force && cfg!(feature = "mainnet") {
-                                    eprintln!(
-                                        "Overflow in fee unshielding \
-                                         descriptions"
-                                    );
-                                    cli::safe_exit(1)
-                                } else {
-                                    usize::MAX
-                                }
-                            });
-
-                        descriptions = descriptions
-                            .checked_add(outs)
-                            .unwrap_or_else(|| {
-                                if !args.force && cfg!(feature = "mainnet") {
-                                    eprintln!(
-                                        "Overflow in fee unshielding \
-                                         descriptions"
-                                    );
-                                    cli::safe_exit(1);
-                                } else {
-                                    usize::MAX
-                                }
-                            });
-
-                        let descriptions_limit_key=  parameter_storage::get_fee_unshielding_descriptions_limit_key();
-                        let descriptions_limit =
-                            rpc::query_storage_value::<u64>(
-                                &client,
-                                &descriptions_limit_key,
-                            )
-                            .await
-                            .unwrap();
-
-                        if u64::try_from(descriptions).unwrap_or_else(|_| {
-                            if !args.force && cfg!(feature = "mainnet") {
-                                eprintln!(
-                                    "Overflow in fee unshielding descriptions"
-                                );
-                                cli::safe_exit(1);
-                            } else {
-                                u64::MAX
-                            }
-                        }) > descriptions_limit
-                            && !args.force
-                            && cfg!(feature = "mainnet")
-                        {
-                            eprintln!(
-                                "Fee unshielding descriptions exceed the limit"
-                            );
-                            cli::safe_exit(1);
-                        }
-
-                        updated_balance += diff;
-                        (Some(transaction), Some(unshielding_epoch))
-                    }
-                    Ok(None) => {
-                        eprintln!("Missing unshielding transaction");
-                        if !args.force && cfg!(feature = "mainnet") {
-                            cli::safe_exit(1);
-                        }
-
-                        (None, None)
-                    }
-                    Err(e) => {
-                        eprintln!("Error in fee unshielding generation: {}", e);
-                        if !args.force && cfg!(feature = "mainnet") {
-                            cli::safe_exit(1);
-                        }
-
-                        (None, None)
-                    }
-                }
-            } else {
-                eprintln!(
-                    "The wrapper transaction source doesn't have enough \
-                     balance to pay fee. Fee: {fee_amount}, balance: \
-                     {updated_balance}."
-                );
-                if !args.force && cfg!(feature = "mainnet") {
-                    cli::safe_exit(1);
-                }
-
-                (None, None)
-            }
-        }
-        None => (None, None),
-    };
-
-    #[cfg(not(feature = "mainnet"))]
-    // A PoW solution can be used to allow zero-fee testnet transactions
-    let pow_solution: Option<namada::core::ledger::testnet_pow::Solution> = {
-        // If the address derived from the keypair doesn't have enough balance
-        // to pay for the fee, allow to find a PoW solution instead.
-        if requires_pow || updated_balance < total_fee {
-            println!(
-                "The transaction requires the completion of a PoW challenge."
-            );
-            // Obtain a PoW challenge for faucet withdrawal
-            let challenge = rpc::get_testnet_pow_challenge(
-                source,
-                args.ledger_address.clone(),
-            )
-            .await;
-
-            // Solve the solution, this blocks until a solution is found
-            let solution = challenge.solve();
-            Some(solution)
-        } else {
-            None
-        }
-    };
-
-    let tx = {
-        WrapperTx::new(
-            Fee {
-                amount_per_gas_unit: fee_amount,
-                token: fee_token,
-            },
-            &keypair,
-            epoch,
-            args.gas_limit.clone(),
-            tx,
-            // TODO: Actually use the fetched encryption key but use the default if dry-running the wrapper
-            Default::default(),
-            #[cfg(not(feature = "mainnet"))]
-            pow_solution,
-            unshield,
-        )
-    };
-
-    let signed_wrapper = tx
-        .sign(
-            &keypair,
-            ctx.config.ledger.chain_id.clone(),
-            args.expiration,
-        )
-        .expect("Wrapper tx signing keypair should be correct");
-    let to_broadcast = if args.dry_run_wrapper {
-        TxBroadcastData::DryRun(signed_wrapper)
-    } else {
-        // We use this to determine when the wrapper tx makes it on-chain
-        let wrapper_hash = hash_tx(&tx.try_to_vec().unwrap()).to_string();
-        // We use this to determine when the decrypted inner tx makes it
-        // on-chain
-        let decrypted_hash = tx.tx_hash.to_string();
-        TxBroadcastData::Live {
-            tx: signed_wrapper,
-            wrapper_hash,
-            decrypted_hash,
-        }
-    };
-    (to_broadcast, unshielding_epoch)
-=======
-) -> TxBroadcastData {
     namada::ledger::signing::sign_wrapper(
         client,
         wallet,
@@ -459,9 +103,9 @@
         epoch,
         tx,
         keypair,
+        updated_balance,
         #[cfg(not(feature = "mainnet"))]
         requires_pow,
     )
     .await
->>>>>>> fdeaf23f
 }